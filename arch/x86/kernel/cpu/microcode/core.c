/*
 * CPU Microcode Update Driver for Linux
 *
 * Copyright (C) 2000-2006 Tigran Aivazian <tigran@aivazian.fsnet.co.uk>
 *	      2006	Shaohua Li <shaohua.li@intel.com>
 *	      2013-2016	Borislav Petkov <bp@alien8.de>
 *
 * X86 CPU microcode early update for Linux:
 *
 *	Copyright (C) 2012 Fenghua Yu <fenghua.yu@intel.com>
 *			   H Peter Anvin" <hpa@zytor.com>
 *		  (C) 2015 Borislav Petkov <bp@alien8.de>
 *
 * This driver allows to upgrade microcode on x86 processors.
 *
 * This program is free software; you can redistribute it and/or
 * modify it under the terms of the GNU General Public License
 * as published by the Free Software Foundation; either version
 * 2 of the License, or (at your option) any later version.
 */

#define pr_fmt(fmt) "microcode: " fmt

#include <linux/platform_device.h>
#include <linux/syscore_ops.h>
#include <linux/miscdevice.h>
#include <linux/capability.h>
#include <linux/firmware.h>
#include <linux/kernel.h>
#include <linux/mutex.h>
#include <linux/cpu.h>
#include <linux/fs.h>
#include <linux/mm.h>

#include <asm/microcode_intel.h>
#include <asm/cpu_device_id.h>
#include <asm/microcode_amd.h>
#include <asm/perf_event.h>
#include <asm/microcode.h>
#include <asm/processor.h>
#include <asm/cmdline.h>
#include <asm/setup.h>

#define DRIVER_VERSION	"2.2"

static struct microcode_ops	*microcode_ops;
static bool dis_ucode_ldr = true;

bool initrd_gone;

LIST_HEAD(microcode_cache);

/*
 * Synchronization.
 *
 * All non cpu-hotplug-callback call sites use:
 *
 * - microcode_mutex to synchronize with each other;
 * - get/put_online_cpus() to synchronize with
 *   the cpu-hotplug-callback call sites.
 *
 * We guarantee that only a single cpu is being
 * updated at any particular moment of time.
 */
static DEFINE_MUTEX(microcode_mutex);

struct ucode_cpu_info		ucode_cpu_info[NR_CPUS];

struct cpu_info_ctx {
	struct cpu_signature	*cpu_sig;
	int			err;
};

/*
 * Those patch levels cannot be updated to newer ones and thus should be final.
 */
static u32 final_levels[] = {
	0x01000098,
	0x0100009f,
	0x010000af,
	0, /* T-101 terminator */
};

/*
 * Check the current patch level on this CPU.
 *
 * Returns:
 *  - true: if update should stop
 *  - false: otherwise
 */
static bool amd_check_current_patch_level(void)
{
	u32 lvl, dummy, i;
	u32 *levels;

	native_rdmsr(MSR_AMD64_PATCH_LEVEL, lvl, dummy);

	if (IS_ENABLED(CONFIG_X86_32))
		levels = (u32 *)__pa_nodebug(&final_levels);
	else
		levels = final_levels;

	for (i = 0; levels[i]; i++) {
		if (lvl == levels[i])
			return true;
	}
	return false;
}

static bool __init check_loader_disabled_bsp(void)
{
	static const char *__dis_opt_str = "dis_ucode_ldr";

#ifdef CONFIG_X86_32
	const char *cmdline = (const char *)__pa_nodebug(boot_command_line);
	const char *option  = (const char *)__pa_nodebug(__dis_opt_str);
	bool *res = (bool *)__pa_nodebug(&dis_ucode_ldr);

#else /* CONFIG_X86_64 */
	const char *cmdline = boot_command_line;
	const char *option  = __dis_opt_str;
	bool *res = &dis_ucode_ldr;
#endif

	if (!have_cpuid_p())
		return *res;

	/*
	 * CPUID(1).ECX[31]: reserved for hypervisor use. This is still not
	 * completely accurate as xen pv guests don't see that CPUID bit set but
	 * that's good enough as they don't land on the BSP path anyway.
	 */
	if (native_cpuid_ecx(1) & BIT(31))
		return *res;

	if (x86_cpuid_vendor() == X86_VENDOR_AMD) {
		if (amd_check_current_patch_level())
			return *res;
	}

	if (cmdline_find_option_bool(cmdline, option) <= 0)
		*res = false;

	return *res;
}

extern struct builtin_fw __start_builtin_fw[];
extern struct builtin_fw __end_builtin_fw[];

bool get_builtin_firmware(struct cpio_data *cd, const char *name)
{
#ifdef CONFIG_FW_LOADER
	struct builtin_fw *b_fw;

	for (b_fw = __start_builtin_fw; b_fw != __end_builtin_fw; b_fw++) {
		if (!strcmp(name, b_fw->name)) {
			cd->size = b_fw->size;
			cd->data = b_fw->data;
			return true;
		}
	}
#endif
	return false;
}

void __init load_ucode_bsp(void)
{
	unsigned int cpuid_1_eax;

	if (check_loader_disabled_bsp())
		return;

	cpuid_1_eax = native_cpuid_eax(1);

	switch (x86_cpuid_vendor()) {
	case X86_VENDOR_INTEL:
		if (x86_family(cpuid_1_eax) >= 6)
			load_ucode_intel_bsp();
		break;
	case X86_VENDOR_AMD:
		if (x86_family(cpuid_1_eax) >= 0x10)
			load_ucode_amd_bsp(cpuid_1_eax);
		break;
	default:
		break;
	}
}

static bool check_loader_disabled_ap(void)
{
#ifdef CONFIG_X86_32
	return *((bool *)__pa_nodebug(&dis_ucode_ldr));
#else
	return dis_ucode_ldr;
#endif
}

void load_ucode_ap(void)
{
	unsigned int cpuid_1_eax;

	if (check_loader_disabled_ap())
		return;

	cpuid_1_eax = native_cpuid_eax(1);

	switch (x86_cpuid_vendor()) {
	case X86_VENDOR_INTEL:
		if (x86_family(cpuid_1_eax) >= 6)
			load_ucode_intel_ap();
		break;
	case X86_VENDOR_AMD:
		if (x86_family(cpuid_1_eax) >= 0x10)
			load_ucode_amd_ap(cpuid_1_eax);
		break;
	default:
		break;
	}
}

static int __init save_microcode_in_initrd(void)
{
	struct cpuinfo_x86 *c = &boot_cpu_data;
	int ret = -EINVAL;

	switch (c->x86_vendor) {
	case X86_VENDOR_INTEL:
		if (c->x86 >= 6)
			ret = save_microcode_in_initrd_intel();
		break;
	case X86_VENDOR_AMD:
		if (c->x86 >= 0x10)
<<<<<<< HEAD
			ret = save_microcode_in_initrd_amd(c->x86);
=======
			return save_microcode_in_initrd_amd(cpuid_eax(1));
>>>>>>> a71c9a1c
		break;
	default:
		break;
	}

	initrd_gone = true;

	return ret;
}

struct cpio_data find_microcode_in_initrd(const char *path, bool use_pa)
{
#ifdef CONFIG_BLK_DEV_INITRD
	unsigned long start = 0;
	size_t size;

#ifdef CONFIG_X86_32
	struct boot_params *params;

	if (use_pa)
		params = (struct boot_params *)__pa_nodebug(&boot_params);
	else
		params = &boot_params;

	size = params->hdr.ramdisk_size;

	/*
	 * Set start only if we have an initrd image. We cannot use initrd_start
	 * because it is not set that early yet.
	 */
	if (size)
		start = params->hdr.ramdisk_image;

# else /* CONFIG_X86_64 */
	size  = (unsigned long)boot_params.ext_ramdisk_size << 32;
	size |= boot_params.hdr.ramdisk_size;

	if (size) {
		start  = (unsigned long)boot_params.ext_ramdisk_image << 32;
		start |= boot_params.hdr.ramdisk_image;

		start += PAGE_OFFSET;
	}
# endif

	/*
	 * Fixup the start address: after reserve_initrd() runs, initrd_start
	 * has the virtual address of the beginning of the initrd. It also
	 * possibly relocates the ramdisk. In either case, initrd_start contains
	 * the updated address so use that instead.
	 *
	 * initrd_gone is for the hotplug case where we've thrown out initrd
	 * already.
	 */
	if (!use_pa) {
		if (initrd_gone)
			return (struct cpio_data){ NULL, 0, "" };
		if (initrd_start)
			start = initrd_start;
	}

	return find_cpio_data(path, (void *)start, size, NULL);
#else /* !CONFIG_BLK_DEV_INITRD */
	return (struct cpio_data){ NULL, 0, "" };
#endif
}

void reload_early_microcode(void)
{
	int vendor, family;

	vendor = x86_cpuid_vendor();
	family = x86_cpuid_family();

	switch (vendor) {
	case X86_VENDOR_INTEL:
		if (family >= 6)
			reload_ucode_intel();
		break;
	case X86_VENDOR_AMD:
		if (family >= 0x10)
			reload_ucode_amd();
		break;
	default:
		break;
	}
}

static void collect_cpu_info_local(void *arg)
{
	struct cpu_info_ctx *ctx = arg;

	ctx->err = microcode_ops->collect_cpu_info(smp_processor_id(),
						   ctx->cpu_sig);
}

static int collect_cpu_info_on_target(int cpu, struct cpu_signature *cpu_sig)
{
	struct cpu_info_ctx ctx = { .cpu_sig = cpu_sig, .err = 0 };
	int ret;

	ret = smp_call_function_single(cpu, collect_cpu_info_local, &ctx, 1);
	if (!ret)
		ret = ctx.err;

	return ret;
}

static int collect_cpu_info(int cpu)
{
	struct ucode_cpu_info *uci = ucode_cpu_info + cpu;
	int ret;

	memset(uci, 0, sizeof(*uci));

	ret = collect_cpu_info_on_target(cpu, &uci->cpu_sig);
	if (!ret)
		uci->valid = 1;

	return ret;
}

struct apply_microcode_ctx {
	int err;
};

static void apply_microcode_local(void *arg)
{
	struct apply_microcode_ctx *ctx = arg;

	ctx->err = microcode_ops->apply_microcode(smp_processor_id());
}

static int apply_microcode_on_target(int cpu)
{
	struct apply_microcode_ctx ctx = { .err = 0 };
	int ret;

	ret = smp_call_function_single(cpu, apply_microcode_local, &ctx, 1);
	if (!ret)
		ret = ctx.err;

	return ret;
}

#ifdef CONFIG_MICROCODE_OLD_INTERFACE
static int do_microcode_update(const void __user *buf, size_t size)
{
	int error = 0;
	int cpu;

	for_each_online_cpu(cpu) {
		struct ucode_cpu_info *uci = ucode_cpu_info + cpu;
		enum ucode_state ustate;

		if (!uci->valid)
			continue;

		ustate = microcode_ops->request_microcode_user(cpu, buf, size);
		if (ustate == UCODE_ERROR) {
			error = -1;
			break;
		} else if (ustate == UCODE_OK)
			apply_microcode_on_target(cpu);
	}

	return error;
}

static int microcode_open(struct inode *inode, struct file *file)
{
	return capable(CAP_SYS_RAWIO) ? nonseekable_open(inode, file) : -EPERM;
}

static ssize_t microcode_write(struct file *file, const char __user *buf,
			       size_t len, loff_t *ppos)
{
	ssize_t ret = -EINVAL;

	if ((len >> PAGE_SHIFT) > totalram_pages) {
		pr_err("too much data (max %ld pages)\n", totalram_pages);
		return ret;
	}

	get_online_cpus();
	mutex_lock(&microcode_mutex);

	if (do_microcode_update(buf, len) == 0)
		ret = (ssize_t)len;

	if (ret > 0)
		perf_check_microcode();

	mutex_unlock(&microcode_mutex);
	put_online_cpus();

	return ret;
}

static const struct file_operations microcode_fops = {
	.owner			= THIS_MODULE,
	.write			= microcode_write,
	.open			= microcode_open,
	.llseek		= no_llseek,
};

static struct miscdevice microcode_dev = {
	.minor			= MICROCODE_MINOR,
	.name			= "microcode",
	.nodename		= "cpu/microcode",
	.fops			= &microcode_fops,
};

static int __init microcode_dev_init(void)
{
	int error;

	error = misc_register(&microcode_dev);
	if (error) {
		pr_err("can't misc_register on minor=%d\n", MICROCODE_MINOR);
		return error;
	}

	return 0;
}

static void __exit microcode_dev_exit(void)
{
	misc_deregister(&microcode_dev);
}
#else
#define microcode_dev_init()	0
#define microcode_dev_exit()	do { } while (0)
#endif

/* fake device for request_firmware */
static struct platform_device	*microcode_pdev;

static int reload_for_cpu(int cpu)
{
	struct ucode_cpu_info *uci = ucode_cpu_info + cpu;
	enum ucode_state ustate;
	int err = 0;

	if (!uci->valid)
		return err;

	ustate = microcode_ops->request_microcode_fw(cpu, &microcode_pdev->dev, true);
	if (ustate == UCODE_OK)
		apply_microcode_on_target(cpu);
	else
		if (ustate == UCODE_ERROR)
			err = -EINVAL;
	return err;
}

static ssize_t reload_store(struct device *dev,
			    struct device_attribute *attr,
			    const char *buf, size_t size)
{
	unsigned long val;
	int cpu;
	ssize_t ret = 0, tmp_ret;

	ret = kstrtoul(buf, 0, &val);
	if (ret)
		return ret;

	if (val != 1)
		return size;

	get_online_cpus();
	mutex_lock(&microcode_mutex);
	for_each_online_cpu(cpu) {
		tmp_ret = reload_for_cpu(cpu);
		if (tmp_ret != 0)
			pr_warn("Error reloading microcode on CPU %d\n", cpu);

		/* save retval of the first encountered reload error */
		if (!ret)
			ret = tmp_ret;
	}
	if (!ret)
		perf_check_microcode();
	mutex_unlock(&microcode_mutex);
	put_online_cpus();

	if (!ret)
		ret = size;

	return ret;
}

static ssize_t version_show(struct device *dev,
			struct device_attribute *attr, char *buf)
{
	struct ucode_cpu_info *uci = ucode_cpu_info + dev->id;

	return sprintf(buf, "0x%x\n", uci->cpu_sig.rev);
}

static ssize_t pf_show(struct device *dev,
			struct device_attribute *attr, char *buf)
{
	struct ucode_cpu_info *uci = ucode_cpu_info + dev->id;

	return sprintf(buf, "0x%x\n", uci->cpu_sig.pf);
}

static DEVICE_ATTR(reload, 0200, NULL, reload_store);
static DEVICE_ATTR(version, 0400, version_show, NULL);
static DEVICE_ATTR(processor_flags, 0400, pf_show, NULL);

static struct attribute *mc_default_attrs[] = {
	&dev_attr_version.attr,
	&dev_attr_processor_flags.attr,
	NULL
};

static struct attribute_group mc_attr_group = {
	.attrs			= mc_default_attrs,
	.name			= "microcode",
};

static void microcode_fini_cpu(int cpu)
{
	if (microcode_ops->microcode_fini_cpu)
		microcode_ops->microcode_fini_cpu(cpu);
}

static enum ucode_state microcode_resume_cpu(int cpu)
{
	if (apply_microcode_on_target(cpu))
		return UCODE_ERROR;

	pr_debug("CPU%d updated upon resume\n", cpu);

	return UCODE_OK;
}

static enum ucode_state microcode_init_cpu(int cpu, bool refresh_fw)
{
	enum ucode_state ustate;
	struct ucode_cpu_info *uci = ucode_cpu_info + cpu;

	if (uci->valid)
		return UCODE_OK;

	if (collect_cpu_info(cpu))
		return UCODE_ERROR;

	/* --dimm. Trigger a delayed update? */
	if (system_state != SYSTEM_RUNNING)
		return UCODE_NFOUND;

	ustate = microcode_ops->request_microcode_fw(cpu, &microcode_pdev->dev,
						     refresh_fw);

	if (ustate == UCODE_OK) {
		pr_debug("CPU%d updated upon init\n", cpu);
		apply_microcode_on_target(cpu);
	}

	return ustate;
}

static enum ucode_state microcode_update_cpu(int cpu)
{
	struct ucode_cpu_info *uci = ucode_cpu_info + cpu;

	/* Refresh CPU microcode revision after resume. */
	collect_cpu_info(cpu);

	if (uci->valid)
		return microcode_resume_cpu(cpu);

	return microcode_init_cpu(cpu, false);
}

static int mc_device_add(struct device *dev, struct subsys_interface *sif)
{
	int err, cpu = dev->id;

	if (!cpu_online(cpu))
		return 0;

	pr_debug("CPU%d added\n", cpu);

	err = sysfs_create_group(&dev->kobj, &mc_attr_group);
	if (err)
		return err;

	if (microcode_init_cpu(cpu, true) == UCODE_ERROR)
		return -EINVAL;

	return err;
}

static void mc_device_remove(struct device *dev, struct subsys_interface *sif)
{
	int cpu = dev->id;

	if (!cpu_online(cpu))
		return;

	pr_debug("CPU%d removed\n", cpu);
	microcode_fini_cpu(cpu);
	sysfs_remove_group(&dev->kobj, &mc_attr_group);
}

static struct subsys_interface mc_cpu_interface = {
	.name			= "microcode",
	.subsys			= &cpu_subsys,
	.add_dev		= mc_device_add,
	.remove_dev		= mc_device_remove,
};

/**
 * mc_bp_resume - Update boot CPU microcode during resume.
 */
static void mc_bp_resume(void)
{
	int cpu = smp_processor_id();
	struct ucode_cpu_info *uci = ucode_cpu_info + cpu;

	if (uci->valid && uci->mc)
		microcode_ops->apply_microcode(cpu);
	else if (!uci->mc)
		reload_early_microcode();
}

static struct syscore_ops mc_syscore_ops = {
	.resume			= mc_bp_resume,
};

static int mc_cpu_online(unsigned int cpu)
{
	struct device *dev;

	dev = get_cpu_device(cpu);
	microcode_update_cpu(cpu);
	pr_debug("CPU%d added\n", cpu);

	if (sysfs_create_group(&dev->kobj, &mc_attr_group))
		pr_err("Failed to create group for CPU%d\n", cpu);
	return 0;
}

static int mc_cpu_down_prep(unsigned int cpu)
{
	struct device *dev;

	dev = get_cpu_device(cpu);
	/* Suspend is in progress, only remove the interface */
	sysfs_remove_group(&dev->kobj, &mc_attr_group);
	pr_debug("CPU%d removed\n", cpu);

	return 0;
}

static struct attribute *cpu_root_microcode_attrs[] = {
	&dev_attr_reload.attr,
	NULL
};

static struct attribute_group cpu_root_microcode_group = {
	.name  = "microcode",
	.attrs = cpu_root_microcode_attrs,
};

int __init microcode_init(void)
{
	struct cpuinfo_x86 *c = &boot_cpu_data;
	int error;

	if (dis_ucode_ldr)
		return -EINVAL;

	if (c->x86_vendor == X86_VENDOR_INTEL)
		microcode_ops = init_intel_microcode();
	else if (c->x86_vendor == X86_VENDOR_AMD)
		microcode_ops = init_amd_microcode();
	else
		pr_err("no support for this CPU vendor\n");

	if (!microcode_ops)
		return -ENODEV;

	microcode_pdev = platform_device_register_simple("microcode", -1,
							 NULL, 0);
	if (IS_ERR(microcode_pdev))
		return PTR_ERR(microcode_pdev);

	get_online_cpus();
	mutex_lock(&microcode_mutex);

	error = subsys_interface_register(&mc_cpu_interface);
	if (!error)
		perf_check_microcode();
	mutex_unlock(&microcode_mutex);
	put_online_cpus();

	if (error)
		goto out_pdev;

	error = sysfs_create_group(&cpu_subsys.dev_root->kobj,
				   &cpu_root_microcode_group);

	if (error) {
		pr_err("Error creating microcode group!\n");
		goto out_driver;
	}

	error = microcode_dev_init();
	if (error)
		goto out_ucode_group;

	register_syscore_ops(&mc_syscore_ops);
	cpuhp_setup_state_nocalls(CPUHP_AP_ONLINE_DYN, "x86/microcode:online",
				  mc_cpu_online, mc_cpu_down_prep);

	pr_info("Microcode Update Driver: v%s.", DRIVER_VERSION);

	return 0;

 out_ucode_group:
	sysfs_remove_group(&cpu_subsys.dev_root->kobj,
			   &cpu_root_microcode_group);

 out_driver:
	get_online_cpus();
	mutex_lock(&microcode_mutex);

	subsys_interface_unregister(&mc_cpu_interface);

	mutex_unlock(&microcode_mutex);
	put_online_cpus();

 out_pdev:
	platform_device_unregister(microcode_pdev);
	return error;

}
fs_initcall(save_microcode_in_initrd);
late_initcall(microcode_init);<|MERGE_RESOLUTION|>--- conflicted
+++ resolved
@@ -230,11 +230,7 @@
 		break;
 	case X86_VENDOR_AMD:
 		if (c->x86 >= 0x10)
-<<<<<<< HEAD
-			ret = save_microcode_in_initrd_amd(c->x86);
-=======
 			return save_microcode_in_initrd_amd(cpuid_eax(1));
->>>>>>> a71c9a1c
 		break;
 	default:
 		break;

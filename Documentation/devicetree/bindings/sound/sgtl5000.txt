--- conflicted
+++ resolved
@@ -7,7 +7,6 @@
 
 - clocks : the clock provider of SYS_MCLK
 
-<<<<<<< HEAD
 - micbias-resistor-k-ohms : the bias resistor to be used in kOmhs
 	The resistor can take values of 2k, 4k or 8k.
 	If set to 0 it will be off.
@@ -18,7 +17,7 @@
 	The voltage can take values from 1.25V to 3V by 250mV steps
 	If this node is not mentionned or the value is unknown, then
 	the value is set to 1.25V.
-=======
+
 - VDDA-supply : the regulator provider of VDDA
 
 - VDDIO-supply: the regulator provider of VDDIO
@@ -26,7 +25,6 @@
 Optional properties:
 
 - VDDD-supply : the regulator provider of VDDD
->>>>>>> c171b120
 
 Example:
 
@@ -34,11 +32,8 @@
 	compatible = "fsl,sgtl5000";
 	reg = <0x0a>;
 	clocks = <&clks 150>;
-<<<<<<< HEAD
 	micbias-resistor-k-ohms = <2>;
 	micbias-voltage-m-volts = <2250>;
-=======
 	VDDA-supply = <&reg_3p3v>;
 	VDDIO-supply = <&reg_3p3v>;
->>>>>>> c171b120
 };
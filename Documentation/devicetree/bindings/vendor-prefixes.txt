Device tree binding vendor prefix registry.  Keep list in alphabetical order.

This isn't an exhaustive list, but you should add new prefixes to it before
using them to avoid name-space collisions.

abilis	Abilis Systems
<<<<<<< HEAD
=======
abracon	Abracon Corporation
>>>>>>> bb176f67
actions	Actions Semiconductor Co., Ltd.
active-semi	Active-Semi International Inc
ad	Avionic Design GmbH
adapteva	Adapteva, Inc.
adaptrum	Adaptrum, Inc.
adh	AD Holdings Plc.
adi	Analog Devices, Inc.
advantech	Advantech Corporation
aeroflexgaisler	Aeroflex Gaisler AB
al	Annapurna Labs
allwinner	Allwinner Technology Co., Ltd.
alphascale	AlphaScale Integrated Circuits Systems, Inc.
altr	Altera Corp.
amazon	Amazon.com, Inc.
amcc	Applied Micro Circuits Corporation (APM, formally AMCC)
amd	Advanced Micro Devices (AMD), Inc.
amlogic	Amlogic, Inc.
ampire	Ampire Co., Ltd.
ams	AMS AG
amstaos	AMS-Taos Inc.
analogix	Analogix Semiconductor, Inc.
andestech	Andes Technology Corporation
apm	Applied Micro Circuits Corporation (APM)
aptina	Aptina Imaging
arasan	Arasan Chip Systems
arctic	Arctic Sand
aries	Aries Embedded GmbH
arm	ARM Ltd.
armadeus	ARMadeus Systems SARL
arrow	Arrow Electronics
artesyn	Artesyn Embedded Technologies Inc.
asahi-kasei	Asahi Kasei Corp.
aspeed	ASPEED Technology Inc.
atlas	Atlas Scientific LLC
atmel	Atmel Corporation
auo	AU Optronics Corporation
auvidea Auvidea GmbH
avago	Avago Technologies
avia	avia semiconductor
avic	Shanghai AVIC Optoelectronics Co., Ltd.
axentia	Axentia Technologies AB
axis	Axis Communications AB
bananapi BIPAI KEJI LIMITED
<<<<<<< HEAD
=======
bhf	Beckhoff Automation GmbH & Co. KG
>>>>>>> bb176f67
boe	BOE Technology Group Co., Ltd.
bosch	Bosch Sensortec GmbH
boundary	Boundary Devices Inc.
brcm	Broadcom Corporation
buffalo	Buffalo, Inc.
calxeda	Calxeda
capella	Capella Microsystems, Inc
cascoda	Cascoda, Ltd.
cavium	Cavium, Inc.
cdns	Cadence Design Systems Inc.
ceva	Ceva, Inc.
chipidea	Chipidea, Inc
chipone		ChipOne
chipspark	ChipSPARK
chrp	Common Hardware Reference Platform
chunghwa	Chunghwa Picture Tubes Ltd.
ciaa	Computadora Industrial Abierta Argentina
cirrus	Cirrus Logic, Inc.
cloudengines	Cloud Engines, Inc.
cnm	Chips&Media, Inc.
cnxt	Conexant Systems, Inc.
compulab	CompuLab Ltd.
cortina	Cortina Systems, Inc.
cosmic	Cosmic Circuits
creative	Creative Technology Ltd
crystalfontz	Crystalfontz America, Inc.
cubietech	Cubietech, Ltd.
cypress	Cypress Semiconductor Corporation
cznic	CZ.NIC, z.s.p.o.
dallas	Maxim Integrated Products (formerly Dallas Semiconductor)
davicom	DAVICOM Semiconductor, Inc.
delta	Delta Electronics, Inc.
denx	Denx Software Engineering
devantech	Devantech, Ltd.
digi	Digi International Inc.
digilent	Diglent, Inc.
dioo	Dioo Microcircuit Co., Ltd
dlg	Dialog Semiconductor
dlink	D-Link Corporation
dmo	Data Modul AG
domintech	Domintech Co., Ltd.
dongwoon	Dongwoon Anatech
dptechnics	DPTechnics
dragino	Dragino Technology Co., Limited
ea	Embedded Artists AB
ebv	EBV Elektronik
edt	Emerging Display Technologies
eeti	eGalax_eMPIA Technology Inc
elan	Elan Microelectronic Corp.
embest	Shenzhen Embest Technology Co., Ltd.
emmicro	EM Microelectronic
energymicro	Silicon Laboratories (formerly Energy Micro AS)
engicam	Engicam S.r.l.
epcos	EPCOS AG
epfl	Ecole Polytechnique Fédérale de Lausanne
epson	Seiko Epson Corp.
est	ESTeem Wireless Modems
ettus	NI Ettus Research
eukrea  Eukréa Electromatique
everest	Everest Semiconductor Co. Ltd.
everspin	Everspin Technologies, Inc.
exar	Exar Corporation
excito	Excito
ezchip	EZchip Semiconductor
faraday	Faraday Technology Corporation
fcs	Fairchild Semiconductor
firefly	Firefly
focaltech	FocalTech Systems Co.,Ltd
friendlyarm	Guangzhou FriendlyARM Computer Tech Co., Ltd
fsl	Freescale Semiconductor
fujitsu	Fujitsu Ltd.
ge	General Electric Company
geekbuying	GeekBuying
gef	GE Fanuc Intelligent Platforms Embedded Systems, Inc.
GEFanuc	GE Fanuc Intelligent Platforms Embedded Systems, Inc.
geniatech	Geniatech, Inc.
giantplus	Giantplus Technology Co., Ltd.
globalscale	Globalscale Technologies, Inc.
gmt	Global Mixed-mode Technology, Inc.
goodix	Shenzhen Huiding Technology Co., Ltd.
google	Google, Inc.
grinn	Grinn
grmn	Garmin Limited
gumstix	Gumstix, Inc.
gw	Gateworks Corporation
hannstar	HannStar Display Corporation
haoyu	Haoyu Microelectronic Co. Ltd.
hardkernel	Hardkernel Co., Ltd
himax	Himax Technologies, Inc.
hisilicon	Hisilicon Limited.
hit	Hitachi Ltd.
hitex	Hitex Development Tools
holt	Holt Integrated Circuits, Inc.
honeywell	Honeywell
hp	Hewlett Packard
holtek	Holtek Semiconductor, Inc.
hwacom	HwaCom Systems Inc.
i2se	I2SE GmbH
ibm	International Business Machines (IBM)
idt	Integrated Device Technologies, Inc.
ifi	Ingenieurburo Fur Ic-Technologie (I/F/I)
img	Imagination Technologies Ltd.
infineon Infineon Technologies
inforce	Inforce Computing
ingenic	Ingenic Semiconductor
innolux	Innolux Corporation
inside-secure	INSIDE Secure
intel	Intel Corporation
intercontrol	Inter Control Group
invensense	InvenSense Inc.
inversepath	Inverse Path
iom	Iomega Corporation
isee	ISEE 2007 S.L.
isil	Intersil
issi	Integrated Silicon Solutions Inc.
itead	ITEAD Intelligent Systems Co.Ltd
iwave  iWave Systems Technologies Pvt. Ltd.
jdi	Japan Display Inc.
jedec	JEDEC Solid State Technology Association
karo	Ka-Ro electronics GmbH
keithkoep	Keith & Koep GmbH
keymile	Keymile GmbH
khadas	Khadas
kinetic Kinetic Technologies
kingnovel	Kingnovel Technology Co., Ltd.
kosagi	Sutajio Ko-Usagi PTE Ltd.
kyo	Kyocera Corporation
lacie	LaCie
lantiq	Lantiq Semiconductor
lattice	Lattice Semiconductor
lego	LEGO Systems A/S
lenovo	Lenovo Group Ltd.
lg	LG Corporation
libretech	Shenzhen Libre Technology Co., Ltd
licheepi	Lichee Pi
linaro	Linaro Limited
linksys	Belkin International, Inc. (Linksys)
linux	Linux-specific binding
lltc	Linear Technology Corporation
lsi	LSI Corp. (LSI Logic)
lwn	Liebherr-Werk Nenzing GmbH
macnica	Macnica Americas
marvell	Marvell Technology Group Ltd.
maxim	Maxim Integrated Products
mcube	mCube
meas	Measurement Specialties
mediatek	MediaTek Inc.
megachips	MegaChips
melexis	Melexis N.V.
melfas	MELFAS Inc.
mellanox	Mellanox Technologies
memsic	MEMSIC Inc.
merrii	Merrii Technology Co., Ltd.
micrel	Micrel Inc.
microchip	Microchip Technology Inc.
microcrystal	Micro Crystal AG
micron	Micron Technology Inc.
minix	MINIX Technology Ltd.
miramems	MiraMEMS Sensing Technology Co., Ltd.
mitsubishi	Mitsubishi Electric Corporation
mosaixtech	Mosaix Technologies, Inc.
motorola	Motorola, Inc.
moxa	Moxa Inc.
mpl	MPL AG
mqmaker	mqmaker Inc.
msi	Micro-Star International Co. Ltd.
mti	Imagination Technologies Ltd. (formerly MIPS Technologies Inc.)
multi-inno	Multi-Inno Technology Co.,Ltd
mundoreader	Mundo Reader S.L.
murata	Murata Manufacturing Co., Ltd.
mxicy	Macronix International Co., Ltd.
myir	MYIR Tech Limited
national	National Semiconductor
nec	NEC LCD Technologies, Ltd.
neonode		Neonode Inc.
netgear	NETGEAR
netlogic	Broadcom Corporation (formerly NetLogic Microsystems)
netron-dy	Netron DY
netxeon		Shenzhen Netxeon Technology CO., LTD
nexbox	Nexbox
newhaven	Newhaven Display International
ni	National Instruments
nintendo	Nintendo
nlt	NLT Technologies, Ltd.
nokia	Nokia
nordic	Nordic Semiconductor
nuvoton	Nuvoton Technology Corporation
nvd	New Vision Display
nvidia	NVIDIA
nxp	NXP Semiconductors
okaya	Okaya Electric America, Inc.
oki	Oki Electric Industry Co., Ltd.
olimex	OLIMEX Ltd.
onion	Onion Corporation
onnn	ON Semiconductor Corp.
ontat	On Tat Industrial Company
opencores	OpenCores.org
option	Option NV
ORCL	Oracle Corporation
ortustech	Ortus Technology Co., Ltd.
ovti	OmniVision Technologies
oxsemi	Oxford Semiconductor, Ltd.
panasonic	Panasonic Corporation
parade	Parade Technologies Inc.
pericom	Pericom Technology Inc.
pervasive	Pervasive Displays, Inc.
phytec	PHYTEC Messtechnik GmbH
picochip	Picochip Ltd
pine64	Pine64
pixcir  PIXCIR MICROELECTRONICS Co., Ltd
plathome	Plat'Home Co., Ltd.
plda	PLDA
poslab	Poslab Technology Co., Ltd.
powervr	PowerVR (deprecated, use img)
pulsedlight	PulsedLight, Inc
qca	Qualcomm Atheros, Inc.
qcom	Qualcomm Technologies, Inc
qemu	QEMU, a generic and open source machine emulator and virtualizer
qi	Qi Hardware
qiaodian	QiaoDian XianShi Corporation
qnap	QNAP Systems, Inc.
radxa	Radxa
raidsonic	RaidSonic Technology GmbH
ralink	Mediatek/Ralink Technology Corp.
ramtron	Ramtron International
raspberrypi	Raspberry Pi Foundation
raydium	Raydium Semiconductor Corp.
realtek Realtek Semiconductor Corp.
renesas	Renesas Electronics Corporation
richtek	Richtek Technology Corporation
ricoh	Ricoh Co. Ltd.
rikomagic	Rikomagic Tech Corp. Ltd
riscv	RISC-V Foundation
rockchip	Fuzhou Rockchip Electronics Co., Ltd
rohm	ROHM Semiconductor Co., Ltd
roofull	Shenzhen Roofull Technology Co, Ltd
samsung	Samsung Semiconductor
samtec	Samtec/Softing company
sandisk	Sandisk Corporation
sbs	Smart Battery System
schindler	Schindler
seagate	Seagate Technology PLC
semtech	Semtech Corporation
sensirion	Sensirion AG
sff	Small Form Factor Committee
sgx	SGX Sensortech
sharp	Sharp Corporation
si-en	Si-En Technology Ltd.
sigma	Sigma Designs, Inc.
sii	Seiko Instruments, Inc.
sil	Silicon Image
silabs	Silicon Laboratories
silead	Silead Inc.
silergy	Silergy Corp.
siliconmitus	Silicon Mitus, Inc.
simtek
sirf	SiRF Technology, Inc.
sis	Silicon Integrated Systems Corp.
sitronix	Sitronix Technology Corporation
skyworks	Skyworks Solutions, Inc.
smsc	Standard Microsystems Corporation
snps	Synopsys, Inc.
socionext	Socionext Inc.
solidrun	SolidRun
solomon        Solomon Systech Limited
sony	Sony Corporation
spansion	Spansion Inc.
sprd	Spreadtrum Communications Inc.
st	STMicroelectronics
starry	Starry Electronic Technology (ShenZhen) Co., LTD
startek	Startek
ste	ST-Ericsson
stericsson	ST-Ericsson
summit	Summit microelectronics
sunchip	Shenzhen Sunchip Technology Co., Ltd
SUNW	Sun Microsystems, Inc
swir	Sierra Wireless
syna	Synaptics Inc.
synology	Synology, Inc.
tbs	TBS Technologies
tcg	Trusted Computing Group
tcl	Toby Churchill Ltd.
technexion	TechNexion
technologic	Technologic Systems
terasic	Terasic Inc.
thine	THine Electronics, Inc.
ti	Texas Instruments
tianma	Tianma Micro-electronics Co., Ltd.
tlm	Trusted Logic Mobility
topeet  Topeet
toradex	Toradex AG
toshiba	Toshiba Corporation
toumaz	Toumaz
tpk	TPK U.S.A. LLC
tplink	TP-LINK Technologies Co., Ltd.
tpo	TPO
tronfy	Tronfy
tronsmart	Tronsmart
truly	Truly Semiconductors Limited
tsd	Theobroma Systems Design und Consulting GmbH
tyan	Tyan Computer Corporation
ucrobotics	uCRobotics
udoo	Udoo
uniwest	United Western Technologies Corp (UniWest)
upisemi	uPI Semiconductor Corp.
urt	United Radiant Technology Corporation
usi	Universal Scientific Industrial Co., Ltd.
v3	V3 Semiconductor
variscite	Variscite Ltd.
via	VIA Technologies, Inc.
virtio	Virtual I/O Device Specification, developed by the OASIS consortium
vivante	Vivante Corporation
vocore VoCore Studio
voipac	Voipac Technologies s.r.o.
wd	Western Digital Corp.
wetek	WeTek Electronics, limited.
wexler	Wexler
winbond Winbond Electronics corp.
winstar	Winstar Display Corp.
wlf	Wolfson Microelectronics
wm	Wondermedia Technologies, Inc.
x-powers	X-Powers
xes	Extreme Engineering Solutions (X-ES)
xillybus	Xillybus Ltd.
xlnx	Xilinx
xunlong	Shenzhen Xunlong Software CO.,Limited
zarlink	Zarlink Semiconductor
zeitec	ZEITEC Semiconductor Co., LTD.
zidoo	Shenzhen Zidoo Technology Co., Ltd.
zii	Zodiac Inflight Innovations
zte	ZTE Corp.
zyxel	ZyXEL Communications Corp.<|MERGE_RESOLUTION|>--- conflicted
+++ resolved
@@ -4,10 +4,7 @@
 using them to avoid name-space collisions.
 
 abilis	Abilis Systems
-<<<<<<< HEAD
-=======
 abracon	Abracon Corporation
->>>>>>> bb176f67
 actions	Actions Semiconductor Co., Ltd.
 active-semi	Active-Semi International Inc
 ad	Avionic Design GmbH
@@ -51,10 +48,7 @@
 axentia	Axentia Technologies AB
 axis	Axis Communications AB
 bananapi BIPAI KEJI LIMITED
-<<<<<<< HEAD
-=======
 bhf	Beckhoff Automation GmbH & Co. KG
->>>>>>> bb176f67
 boe	BOE Technology Group Co., Ltd.
 bosch	Bosch Sensortec GmbH
 boundary	Boundary Devices Inc.

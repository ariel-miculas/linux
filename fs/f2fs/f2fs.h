/* SPDX-License-Identifier: GPL-2.0 */
/*
 * fs/f2fs/f2fs.h
 *
 * Copyright (c) 2012 Samsung Electronics Co., Ltd.
 *             http://www.samsung.com/
 */
#ifndef _LINUX_F2FS_H
#define _LINUX_F2FS_H

#include <linux/uio.h>
#include <linux/types.h>
#include <linux/page-flags.h>
#include <linux/buffer_head.h>
#include <linux/slab.h>
#include <linux/crc32.h>
#include <linux/magic.h>
#include <linux/kobject.h>
#include <linux/sched.h>
#include <linux/cred.h>
#include <linux/vmalloc.h>
#include <linux/bio.h>
#include <linux/blkdev.h>
#include <linux/quotaops.h>
#include <linux/part_stat.h>
#include <crypto/hash.h>

#include <linux/fscrypt.h>
#include <linux/fsverity.h>

#ifdef CONFIG_F2FS_CHECK_FS
#define f2fs_bug_on(sbi, condition)	BUG_ON(condition)
#else
#define f2fs_bug_on(sbi, condition)					\
	do {								\
		if (unlikely(condition)) {				\
			WARN_ON(1);					\
			set_sbi_flag(sbi, SBI_NEED_FSCK);		\
		}							\
	} while (0)
#endif

enum {
	FAULT_KMALLOC,
	FAULT_KVMALLOC,
	FAULT_PAGE_ALLOC,
	FAULT_PAGE_GET,
	FAULT_ALLOC_BIO,
	FAULT_ALLOC_NID,
	FAULT_ORPHAN,
	FAULT_BLOCK,
	FAULT_DIR_DEPTH,
	FAULT_EVICT_INODE,
	FAULT_TRUNCATE,
	FAULT_READ_IO,
	FAULT_CHECKPOINT,
	FAULT_DISCARD,
	FAULT_WRITE_IO,
	FAULT_MAX,
};

#ifdef CONFIG_F2FS_FAULT_INJECTION
#define F2FS_ALL_FAULT_TYPE		((1 << FAULT_MAX) - 1)

struct f2fs_fault_info {
	atomic_t inject_ops;
	unsigned int inject_rate;
	unsigned int inject_type;
};

extern const char *f2fs_fault_name[FAULT_MAX];
#define IS_FAULT_SET(fi, type) ((fi)->inject_type & (1 << (type)))
#endif

/*
 * For mount options
 */
#define F2FS_MOUNT_DISABLE_ROLL_FORWARD	0x00000002
#define F2FS_MOUNT_DISCARD		0x00000004
#define F2FS_MOUNT_NOHEAP		0x00000008
#define F2FS_MOUNT_XATTR_USER		0x00000010
#define F2FS_MOUNT_POSIX_ACL		0x00000020
#define F2FS_MOUNT_DISABLE_EXT_IDENTIFY	0x00000040
#define F2FS_MOUNT_INLINE_XATTR		0x00000080
#define F2FS_MOUNT_INLINE_DATA		0x00000100
#define F2FS_MOUNT_INLINE_DENTRY	0x00000200
#define F2FS_MOUNT_FLUSH_MERGE		0x00000400
#define F2FS_MOUNT_NOBARRIER		0x00000800
#define F2FS_MOUNT_FASTBOOT		0x00001000
#define F2FS_MOUNT_EXTENT_CACHE		0x00002000
#define F2FS_MOUNT_DATA_FLUSH		0x00008000
#define F2FS_MOUNT_FAULT_INJECTION	0x00010000
#define F2FS_MOUNT_USRQUOTA		0x00080000
#define F2FS_MOUNT_GRPQUOTA		0x00100000
#define F2FS_MOUNT_PRJQUOTA		0x00200000
#define F2FS_MOUNT_QUOTA		0x00400000
#define F2FS_MOUNT_INLINE_XATTR_SIZE	0x00800000
#define F2FS_MOUNT_RESERVE_ROOT		0x01000000
#define F2FS_MOUNT_DISABLE_CHECKPOINT	0x02000000
#define F2FS_MOUNT_NORECOVERY		0x04000000

#define F2FS_OPTION(sbi)	((sbi)->mount_opt)
#define clear_opt(sbi, option)	(F2FS_OPTION(sbi).opt &= ~F2FS_MOUNT_##option)
#define set_opt(sbi, option)	(F2FS_OPTION(sbi).opt |= F2FS_MOUNT_##option)
#define test_opt(sbi, option)	(F2FS_OPTION(sbi).opt & F2FS_MOUNT_##option)

#define ver_after(a, b)	(typecheck(unsigned long long, a) &&		\
		typecheck(unsigned long long, b) &&			\
		((long long)((a) - (b)) > 0))

typedef u32 block_t;	/*
			 * should not change u32, since it is the on-disk block
			 * address format, __le32.
			 */
typedef u32 nid_t;

#define COMPRESS_EXT_NUM		16

struct f2fs_mount_info {
	unsigned int opt;
	int write_io_size_bits;		/* Write IO size bits */
	block_t root_reserved_blocks;	/* root reserved blocks */
	kuid_t s_resuid;		/* reserved blocks for uid */
	kgid_t s_resgid;		/* reserved blocks for gid */
	int active_logs;		/* # of active logs */
	int inline_xattr_size;		/* inline xattr size */
#ifdef CONFIG_F2FS_FAULT_INJECTION
	struct f2fs_fault_info fault_info;	/* For fault injection */
#endif
#ifdef CONFIG_QUOTA
	/* Names of quota files with journalled quota */
	char *s_qf_names[MAXQUOTAS];
	int s_jquota_fmt;			/* Format of quota to use */
#endif
	/* For which write hints are passed down to block layer */
	int whint_mode;
	int alloc_mode;			/* segment allocation policy */
	int fsync_mode;			/* fsync policy */
	int fs_mode;			/* fs mode: LFS or ADAPTIVE */
	int bggc_mode;			/* bggc mode: off, on or sync */
<<<<<<< HEAD
	struct fscrypt_dummy_context dummy_enc_ctx; /* test dummy encryption */
=======
	bool test_dummy_encryption;	/* test dummy encryption */
	block_t unusable_cap_perc;	/* percentage for cap */
>>>>>>> b7b911d5
	block_t unusable_cap;		/* Amount of space allowed to be
					 * unusable when disabling checkpoint
					 */

	/* For compression */
	unsigned char compress_algorithm;	/* algorithm type */
	unsigned compress_log_size;		/* cluster log size */
	unsigned char compress_ext_cnt;		/* extension count */
	unsigned char extensions[COMPRESS_EXT_NUM][F2FS_EXTENSION_LEN];	/* extensions */
};

#define F2FS_FEATURE_ENCRYPT		0x0001
#define F2FS_FEATURE_BLKZONED		0x0002
#define F2FS_FEATURE_ATOMIC_WRITE	0x0004
#define F2FS_FEATURE_EXTRA_ATTR		0x0008
#define F2FS_FEATURE_PRJQUOTA		0x0010
#define F2FS_FEATURE_INODE_CHKSUM	0x0020
#define F2FS_FEATURE_FLEXIBLE_INLINE_XATTR	0x0040
#define F2FS_FEATURE_QUOTA_INO		0x0080
#define F2FS_FEATURE_INODE_CRTIME	0x0100
#define F2FS_FEATURE_LOST_FOUND		0x0200
#define F2FS_FEATURE_VERITY		0x0400
#define F2FS_FEATURE_SB_CHKSUM		0x0800
#define F2FS_FEATURE_CASEFOLD		0x1000
#define F2FS_FEATURE_COMPRESSION	0x2000

#define __F2FS_HAS_FEATURE(raw_super, mask)				\
	((raw_super->feature & cpu_to_le32(mask)) != 0)
#define F2FS_HAS_FEATURE(sbi, mask)	__F2FS_HAS_FEATURE(sbi->raw_super, mask)
#define F2FS_SET_FEATURE(sbi, mask)					\
	(sbi->raw_super->feature |= cpu_to_le32(mask))
#define F2FS_CLEAR_FEATURE(sbi, mask)					\
	(sbi->raw_super->feature &= ~cpu_to_le32(mask))

/*
 * Default values for user and/or group using reserved blocks
 */
#define	F2FS_DEF_RESUID		0
#define	F2FS_DEF_RESGID		0

/*
 * For checkpoint manager
 */
enum {
	NAT_BITMAP,
	SIT_BITMAP
};

#define	CP_UMOUNT	0x00000001
#define	CP_FASTBOOT	0x00000002
#define	CP_SYNC		0x00000004
#define	CP_RECOVERY	0x00000008
#define	CP_DISCARD	0x00000010
#define CP_TRIMMED	0x00000020
#define CP_PAUSE	0x00000040
#define CP_RESIZE 	0x00000080

#define MAX_DISCARD_BLOCKS(sbi)		BLKS_PER_SEC(sbi)
#define DEF_MAX_DISCARD_REQUEST		8	/* issue 8 discards per round */
#define DEF_MIN_DISCARD_ISSUE_TIME	50	/* 50 ms, if exists */
#define DEF_MID_DISCARD_ISSUE_TIME	500	/* 500 ms, if device busy */
#define DEF_MAX_DISCARD_ISSUE_TIME	60000	/* 60 s, if no candidates */
#define DEF_DISCARD_URGENT_UTIL		80	/* do more discard over 80% */
#define DEF_CP_INTERVAL			60	/* 60 secs */
#define DEF_IDLE_INTERVAL		5	/* 5 secs */
#define DEF_DISABLE_INTERVAL		5	/* 5 secs */
#define DEF_DISABLE_QUICK_INTERVAL	1	/* 1 secs */
#define DEF_UMOUNT_DISCARD_TIMEOUT	5	/* 5 secs */

struct cp_control {
	int reason;
	__u64 trim_start;
	__u64 trim_end;
	__u64 trim_minlen;
};

/*
 * indicate meta/data type
 */
enum {
	META_CP,
	META_NAT,
	META_SIT,
	META_SSA,
	META_MAX,
	META_POR,
	DATA_GENERIC,		/* check range only */
	DATA_GENERIC_ENHANCE,	/* strong check on range and segment bitmap */
	DATA_GENERIC_ENHANCE_READ,	/*
					 * strong check on range and segment
					 * bitmap but no warning due to race
					 * condition of read on truncated area
					 * by extent_cache
					 */
	META_GENERIC,
};

/* for the list of ino */
enum {
	ORPHAN_INO,		/* for orphan ino list */
	APPEND_INO,		/* for append ino list */
	UPDATE_INO,		/* for update ino list */
	TRANS_DIR_INO,		/* for trasactions dir ino list */
	FLUSH_INO,		/* for multiple device flushing */
	MAX_INO_ENTRY,		/* max. list */
};

struct ino_entry {
	struct list_head list;		/* list head */
	nid_t ino;			/* inode number */
	unsigned int dirty_device;	/* dirty device bitmap */
};

/* for the list of inodes to be GCed */
struct inode_entry {
	struct list_head list;	/* list head */
	struct inode *inode;	/* vfs inode pointer */
};

struct fsync_node_entry {
	struct list_head list;	/* list head */
	struct page *page;	/* warm node page pointer */
	unsigned int seq_id;	/* sequence id */
};

/* for the bitmap indicate blocks to be discarded */
struct discard_entry {
	struct list_head list;	/* list head */
	block_t start_blkaddr;	/* start blockaddr of current segment */
	unsigned char discard_map[SIT_VBLOCK_MAP_SIZE];	/* segment discard bitmap */
};

/* default discard granularity of inner discard thread, unit: block count */
#define DEFAULT_DISCARD_GRANULARITY		16

/* max discard pend list number */
#define MAX_PLIST_NUM		512
#define plist_idx(blk_num)	((blk_num) >= MAX_PLIST_NUM ?		\
					(MAX_PLIST_NUM - 1) : ((blk_num) - 1))

enum {
	D_PREP,			/* initial */
	D_PARTIAL,		/* partially submitted */
	D_SUBMIT,		/* all submitted */
	D_DONE,			/* finished */
};

struct discard_info {
	block_t lstart;			/* logical start address */
	block_t len;			/* length */
	block_t start;			/* actual start address in dev */
};

struct discard_cmd {
	struct rb_node rb_node;		/* rb node located in rb-tree */
	union {
		struct {
			block_t lstart;	/* logical start address */
			block_t len;	/* length */
			block_t start;	/* actual start address in dev */
		};
		struct discard_info di;	/* discard info */

	};
	struct list_head list;		/* command list */
	struct completion wait;		/* compleation */
	struct block_device *bdev;	/* bdev */
	unsigned short ref;		/* reference count */
	unsigned char state;		/* state */
	unsigned char queued;		/* queued discard */
	int error;			/* bio error */
	spinlock_t lock;		/* for state/bio_ref updating */
	unsigned short bio_ref;		/* bio reference count */
};

enum {
	DPOLICY_BG,
	DPOLICY_FORCE,
	DPOLICY_FSTRIM,
	DPOLICY_UMOUNT,
	MAX_DPOLICY,
};

struct discard_policy {
	int type;			/* type of discard */
	unsigned int min_interval;	/* used for candidates exist */
	unsigned int mid_interval;	/* used for device busy */
	unsigned int max_interval;	/* used for candidates not exist */
	unsigned int max_requests;	/* # of discards issued per round */
	unsigned int io_aware_gran;	/* minimum granularity discard not be aware of I/O */
	bool io_aware;			/* issue discard in idle time */
	bool sync;			/* submit discard with REQ_SYNC flag */
	bool ordered;			/* issue discard by lba order */
	bool timeout;			/* discard timeout for put_super */
	unsigned int granularity;	/* discard granularity */
};

struct discard_cmd_control {
	struct task_struct *f2fs_issue_discard;	/* discard thread */
	struct list_head entry_list;		/* 4KB discard entry list */
	struct list_head pend_list[MAX_PLIST_NUM];/* store pending entries */
	struct list_head wait_list;		/* store on-flushing entries */
	struct list_head fstrim_list;		/* in-flight discard from fstrim */
	wait_queue_head_t discard_wait_queue;	/* waiting queue for wake-up */
	unsigned int discard_wake;		/* to wake up discard thread */
	struct mutex cmd_lock;
	unsigned int nr_discards;		/* # of discards in the list */
	unsigned int max_discards;		/* max. discards to be issued */
	unsigned int discard_granularity;	/* discard granularity */
	unsigned int undiscard_blks;		/* # of undiscard blocks */
	unsigned int next_pos;			/* next discard position */
	atomic_t issued_discard;		/* # of issued discard */
	atomic_t queued_discard;		/* # of queued discard */
	atomic_t discard_cmd_cnt;		/* # of cached cmd count */
	struct rb_root_cached root;		/* root of discard rb-tree */
	bool rbtree_check;			/* config for consistence check */
};

/* for the list of fsync inodes, used only during recovery */
struct fsync_inode_entry {
	struct list_head list;	/* list head */
	struct inode *inode;	/* vfs inode pointer */
	block_t blkaddr;	/* block address locating the last fsync */
	block_t last_dentry;	/* block address locating the last dentry */
};

#define nats_in_cursum(jnl)		(le16_to_cpu((jnl)->n_nats))
#define sits_in_cursum(jnl)		(le16_to_cpu((jnl)->n_sits))

#define nat_in_journal(jnl, i)		((jnl)->nat_j.entries[i].ne)
#define nid_in_journal(jnl, i)		((jnl)->nat_j.entries[i].nid)
#define sit_in_journal(jnl, i)		((jnl)->sit_j.entries[i].se)
#define segno_in_journal(jnl, i)	((jnl)->sit_j.entries[i].segno)

#define MAX_NAT_JENTRIES(jnl)	(NAT_JOURNAL_ENTRIES - nats_in_cursum(jnl))
#define MAX_SIT_JENTRIES(jnl)	(SIT_JOURNAL_ENTRIES - sits_in_cursum(jnl))

static inline int update_nats_in_cursum(struct f2fs_journal *journal, int i)
{
	int before = nats_in_cursum(journal);

	journal->n_nats = cpu_to_le16(before + i);
	return before;
}

static inline int update_sits_in_cursum(struct f2fs_journal *journal, int i)
{
	int before = sits_in_cursum(journal);

	journal->n_sits = cpu_to_le16(before + i);
	return before;
}

static inline bool __has_cursum_space(struct f2fs_journal *journal,
							int size, int type)
{
	if (type == NAT_JOURNAL)
		return size <= MAX_NAT_JENTRIES(journal);
	return size <= MAX_SIT_JENTRIES(journal);
}

/*
 * ioctl commands
 */
#define F2FS_IOC_GETFLAGS		FS_IOC_GETFLAGS
#define F2FS_IOC_SETFLAGS		FS_IOC_SETFLAGS
#define F2FS_IOC_GETVERSION		FS_IOC_GETVERSION

#define F2FS_IOCTL_MAGIC		0xf5
#define F2FS_IOC_START_ATOMIC_WRITE	_IO(F2FS_IOCTL_MAGIC, 1)
#define F2FS_IOC_COMMIT_ATOMIC_WRITE	_IO(F2FS_IOCTL_MAGIC, 2)
#define F2FS_IOC_START_VOLATILE_WRITE	_IO(F2FS_IOCTL_MAGIC, 3)
#define F2FS_IOC_RELEASE_VOLATILE_WRITE	_IO(F2FS_IOCTL_MAGIC, 4)
#define F2FS_IOC_ABORT_VOLATILE_WRITE	_IO(F2FS_IOCTL_MAGIC, 5)
#define F2FS_IOC_GARBAGE_COLLECT	_IOW(F2FS_IOCTL_MAGIC, 6, __u32)
#define F2FS_IOC_WRITE_CHECKPOINT	_IO(F2FS_IOCTL_MAGIC, 7)
#define F2FS_IOC_DEFRAGMENT		_IOWR(F2FS_IOCTL_MAGIC, 8,	\
						struct f2fs_defragment)
#define F2FS_IOC_MOVE_RANGE		_IOWR(F2FS_IOCTL_MAGIC, 9,	\
						struct f2fs_move_range)
#define F2FS_IOC_FLUSH_DEVICE		_IOW(F2FS_IOCTL_MAGIC, 10,	\
						struct f2fs_flush_device)
#define F2FS_IOC_GARBAGE_COLLECT_RANGE	_IOW(F2FS_IOCTL_MAGIC, 11,	\
						struct f2fs_gc_range)
#define F2FS_IOC_GET_FEATURES		_IOR(F2FS_IOCTL_MAGIC, 12, __u32)
#define F2FS_IOC_SET_PIN_FILE		_IOW(F2FS_IOCTL_MAGIC, 13, __u32)
#define F2FS_IOC_GET_PIN_FILE		_IOR(F2FS_IOCTL_MAGIC, 14, __u32)
#define F2FS_IOC_PRECACHE_EXTENTS	_IO(F2FS_IOCTL_MAGIC, 15)
#define F2FS_IOC_RESIZE_FS		_IOW(F2FS_IOCTL_MAGIC, 16, __u64)
#define F2FS_IOC_GET_COMPRESS_BLOCKS	_IOR(F2FS_IOCTL_MAGIC, 17, __u64)
#define F2FS_IOC_RELEASE_COMPRESS_BLOCKS				\
					_IOR(F2FS_IOCTL_MAGIC, 18, __u64)
#define F2FS_IOC_RESERVE_COMPRESS_BLOCKS				\
					_IOR(F2FS_IOCTL_MAGIC, 19, __u64)

#define F2FS_IOC_GET_VOLUME_NAME	FS_IOC_GETFSLABEL
#define F2FS_IOC_SET_VOLUME_NAME	FS_IOC_SETFSLABEL

#define F2FS_IOC_SET_ENCRYPTION_POLICY	FS_IOC_SET_ENCRYPTION_POLICY
#define F2FS_IOC_GET_ENCRYPTION_POLICY	FS_IOC_GET_ENCRYPTION_POLICY
#define F2FS_IOC_GET_ENCRYPTION_PWSALT	FS_IOC_GET_ENCRYPTION_PWSALT

/*
 * should be same as XFS_IOC_GOINGDOWN.
 * Flags for going down operation used by FS_IOC_GOINGDOWN
 */
#define F2FS_IOC_SHUTDOWN	_IOR('X', 125, __u32)	/* Shutdown */
#define F2FS_GOING_DOWN_FULLSYNC	0x0	/* going down with full sync */
#define F2FS_GOING_DOWN_METASYNC	0x1	/* going down with metadata */
#define F2FS_GOING_DOWN_NOSYNC		0x2	/* going down */
#define F2FS_GOING_DOWN_METAFLUSH	0x3	/* going down with meta flush */
#define F2FS_GOING_DOWN_NEED_FSCK	0x4	/* going down to trigger fsck */

#if defined(__KERNEL__) && defined(CONFIG_COMPAT)
/*
 * ioctl commands in 32 bit emulation
 */
#define F2FS_IOC32_GETFLAGS		FS_IOC32_GETFLAGS
#define F2FS_IOC32_SETFLAGS		FS_IOC32_SETFLAGS
#define F2FS_IOC32_GETVERSION		FS_IOC32_GETVERSION
#endif

#define F2FS_IOC_FSGETXATTR		FS_IOC_FSGETXATTR
#define F2FS_IOC_FSSETXATTR		FS_IOC_FSSETXATTR

struct f2fs_gc_range {
	u32 sync;
	u64 start;
	u64 len;
};

struct f2fs_defragment {
	u64 start;
	u64 len;
};

struct f2fs_move_range {
	u32 dst_fd;		/* destination fd */
	u64 pos_in;		/* start position in src_fd */
	u64 pos_out;		/* start position in dst_fd */
	u64 len;		/* size to move */
};

struct f2fs_flush_device {
	u32 dev_num;		/* device number to flush */
	u32 segments;		/* # of segments to flush */
};

/* for inline stuff */
#define DEF_INLINE_RESERVED_SIZE	1
static inline int get_extra_isize(struct inode *inode);
static inline int get_inline_xattr_addrs(struct inode *inode);
#define MAX_INLINE_DATA(inode)	(sizeof(__le32) *			\
				(CUR_ADDRS_PER_INODE(inode) -		\
				get_inline_xattr_addrs(inode) -	\
				DEF_INLINE_RESERVED_SIZE))

/* for inline dir */
#define NR_INLINE_DENTRY(inode)	(MAX_INLINE_DATA(inode) * BITS_PER_BYTE / \
				((SIZE_OF_DIR_ENTRY + F2FS_SLOT_LEN) * \
				BITS_PER_BYTE + 1))
#define INLINE_DENTRY_BITMAP_SIZE(inode) \
	DIV_ROUND_UP(NR_INLINE_DENTRY(inode), BITS_PER_BYTE)
#define INLINE_RESERVED_SIZE(inode)	(MAX_INLINE_DATA(inode) - \
				((SIZE_OF_DIR_ENTRY + F2FS_SLOT_LEN) * \
				NR_INLINE_DENTRY(inode) + \
				INLINE_DENTRY_BITMAP_SIZE(inode)))

/*
 * For INODE and NODE manager
 */
/* for directory operations */

struct f2fs_filename {
	/*
	 * The filename the user specified.  This is NULL for some
	 * filesystem-internal operations, e.g. converting an inline directory
	 * to a non-inline one, or roll-forward recovering an encrypted dentry.
	 */
	const struct qstr *usr_fname;

	/*
	 * The on-disk filename.  For encrypted directories, this is encrypted.
	 * This may be NULL for lookups in an encrypted dir without the key.
	 */
	struct fscrypt_str disk_name;

	/* The dirhash of this filename */
	f2fs_hash_t hash;

#ifdef CONFIG_FS_ENCRYPTION
	/*
	 * For lookups in encrypted directories: either the buffer backing
	 * disk_name, or a buffer that holds the decoded no-key name.
	 */
	struct fscrypt_str crypto_buf;
#endif
#ifdef CONFIG_UNICODE
	/*
	 * For casefolded directories: the casefolded name, but it's left NULL
	 * if the original name is not valid Unicode or if the filesystem is
	 * doing an internal operation where usr_fname is also NULL.  In these
	 * cases we fall back to treating the name as an opaque byte sequence.
	 */
	struct fscrypt_str cf_name;
#endif
};

struct f2fs_dentry_ptr {
	struct inode *inode;
	void *bitmap;
	struct f2fs_dir_entry *dentry;
	__u8 (*filename)[F2FS_SLOT_LEN];
	int max;
	int nr_bitmap;
};

static inline void make_dentry_ptr_block(struct inode *inode,
		struct f2fs_dentry_ptr *d, struct f2fs_dentry_block *t)
{
	d->inode = inode;
	d->max = NR_DENTRY_IN_BLOCK;
	d->nr_bitmap = SIZE_OF_DENTRY_BITMAP;
	d->bitmap = t->dentry_bitmap;
	d->dentry = t->dentry;
	d->filename = t->filename;
}

static inline void make_dentry_ptr_inline(struct inode *inode,
					struct f2fs_dentry_ptr *d, void *t)
{
	int entry_cnt = NR_INLINE_DENTRY(inode);
	int bitmap_size = INLINE_DENTRY_BITMAP_SIZE(inode);
	int reserved_size = INLINE_RESERVED_SIZE(inode);

	d->inode = inode;
	d->max = entry_cnt;
	d->nr_bitmap = bitmap_size;
	d->bitmap = t;
	d->dentry = t + bitmap_size + reserved_size;
	d->filename = t + bitmap_size + reserved_size +
					SIZE_OF_DIR_ENTRY * entry_cnt;
}

/*
 * XATTR_NODE_OFFSET stores xattrs to one node block per file keeping -1
 * as its node offset to distinguish from index node blocks.
 * But some bits are used to mark the node block.
 */
#define XATTR_NODE_OFFSET	((((unsigned int)-1) << OFFSET_BIT_SHIFT) \
				>> OFFSET_BIT_SHIFT)
enum {
	ALLOC_NODE,			/* allocate a new node page if needed */
	LOOKUP_NODE,			/* look up a node without readahead */
	LOOKUP_NODE_RA,			/*
					 * look up a node with readahead called
					 * by get_data_block.
					 */
};

#define DEFAULT_RETRY_IO_COUNT	8	/* maximum retry read IO count */

/* congestion wait timeout value, default: 20ms */
#define	DEFAULT_IO_TIMEOUT	(msecs_to_jiffies(20))

/* maximum retry quota flush count */
#define DEFAULT_RETRY_QUOTA_FLUSH_COUNT		8

#define F2FS_LINK_MAX	0xffffffff	/* maximum link count per file */

#define MAX_DIR_RA_PAGES	4	/* maximum ra pages of dir */

/* for in-memory extent cache entry */
#define F2FS_MIN_EXTENT_LEN	64	/* minimum extent length */

/* number of extent info in extent cache we try to shrink */
#define EXTENT_CACHE_SHRINK_NUMBER	128

struct rb_entry {
	struct rb_node rb_node;		/* rb node located in rb-tree */
	unsigned int ofs;		/* start offset of the entry */
	unsigned int len;		/* length of the entry */
};

struct extent_info {
	unsigned int fofs;		/* start offset in a file */
	unsigned int len;		/* length of the extent */
	u32 blk;			/* start block address of the extent */
};

struct extent_node {
	struct rb_node rb_node;		/* rb node located in rb-tree */
	struct extent_info ei;		/* extent info */
	struct list_head list;		/* node in global extent list of sbi */
	struct extent_tree *et;		/* extent tree pointer */
};

struct extent_tree {
	nid_t ino;			/* inode number */
	struct rb_root_cached root;	/* root of extent info rb-tree */
	struct extent_node *cached_en;	/* recently accessed extent node */
	struct extent_info largest;	/* largested extent info */
	struct list_head list;		/* to be used by sbi->zombie_list */
	rwlock_t lock;			/* protect extent info rb-tree */
	atomic_t node_cnt;		/* # of extent node in rb-tree*/
	bool largest_updated;		/* largest extent updated */
};

/*
 * This structure is taken from ext4_map_blocks.
 *
 * Note that, however, f2fs uses NEW and MAPPED flags for f2fs_map_blocks().
 */
#define F2FS_MAP_NEW		(1 << BH_New)
#define F2FS_MAP_MAPPED		(1 << BH_Mapped)
#define F2FS_MAP_UNWRITTEN	(1 << BH_Unwritten)
#define F2FS_MAP_FLAGS		(F2FS_MAP_NEW | F2FS_MAP_MAPPED |\
				F2FS_MAP_UNWRITTEN)

struct f2fs_map_blocks {
	block_t m_pblk;
	block_t m_lblk;
	unsigned int m_len;
	unsigned int m_flags;
	pgoff_t *m_next_pgofs;		/* point next possible non-hole pgofs */
	pgoff_t *m_next_extent;		/* point to next possible extent */
	int m_seg_type;
	bool m_may_create;		/* indicate it is from write path */
};

/* for flag in get_data_block */
enum {
	F2FS_GET_BLOCK_DEFAULT,
	F2FS_GET_BLOCK_FIEMAP,
	F2FS_GET_BLOCK_BMAP,
	F2FS_GET_BLOCK_DIO,
	F2FS_GET_BLOCK_PRE_DIO,
	F2FS_GET_BLOCK_PRE_AIO,
	F2FS_GET_BLOCK_PRECACHE,
};

/*
 * i_advise uses FADVISE_XXX_BIT. We can add additional hints later.
 */
#define FADVISE_COLD_BIT	0x01
#define FADVISE_LOST_PINO_BIT	0x02
#define FADVISE_ENCRYPT_BIT	0x04
#define FADVISE_ENC_NAME_BIT	0x08
#define FADVISE_KEEP_SIZE_BIT	0x10
#define FADVISE_HOT_BIT		0x20
#define FADVISE_VERITY_BIT	0x40

#define FADVISE_MODIFIABLE_BITS	(FADVISE_COLD_BIT | FADVISE_HOT_BIT)

#define file_is_cold(inode)	is_file(inode, FADVISE_COLD_BIT)
#define file_wrong_pino(inode)	is_file(inode, FADVISE_LOST_PINO_BIT)
#define file_set_cold(inode)	set_file(inode, FADVISE_COLD_BIT)
#define file_lost_pino(inode)	set_file(inode, FADVISE_LOST_PINO_BIT)
#define file_clear_cold(inode)	clear_file(inode, FADVISE_COLD_BIT)
#define file_got_pino(inode)	clear_file(inode, FADVISE_LOST_PINO_BIT)
#define file_is_encrypt(inode)	is_file(inode, FADVISE_ENCRYPT_BIT)
#define file_set_encrypt(inode)	set_file(inode, FADVISE_ENCRYPT_BIT)
#define file_clear_encrypt(inode) clear_file(inode, FADVISE_ENCRYPT_BIT)
#define file_enc_name(inode)	is_file(inode, FADVISE_ENC_NAME_BIT)
#define file_set_enc_name(inode) set_file(inode, FADVISE_ENC_NAME_BIT)
#define file_keep_isize(inode)	is_file(inode, FADVISE_KEEP_SIZE_BIT)
#define file_set_keep_isize(inode) set_file(inode, FADVISE_KEEP_SIZE_BIT)
#define file_is_hot(inode)	is_file(inode, FADVISE_HOT_BIT)
#define file_set_hot(inode)	set_file(inode, FADVISE_HOT_BIT)
#define file_clear_hot(inode)	clear_file(inode, FADVISE_HOT_BIT)
#define file_is_verity(inode)	is_file(inode, FADVISE_VERITY_BIT)
#define file_set_verity(inode)	set_file(inode, FADVISE_VERITY_BIT)

#define DEF_DIR_LEVEL		0

enum {
	GC_FAILURE_PIN,
	GC_FAILURE_ATOMIC,
	MAX_GC_FAILURE
};

/* used for f2fs_inode_info->flags */
enum {
	FI_NEW_INODE,		/* indicate newly allocated inode */
	FI_DIRTY_INODE,		/* indicate inode is dirty or not */
	FI_AUTO_RECOVER,	/* indicate inode is recoverable */
	FI_DIRTY_DIR,		/* indicate directory has dirty pages */
	FI_INC_LINK,		/* need to increment i_nlink */
	FI_ACL_MODE,		/* indicate acl mode */
	FI_NO_ALLOC,		/* should not allocate any blocks */
	FI_FREE_NID,		/* free allocated nide */
	FI_NO_EXTENT,		/* not to use the extent cache */
	FI_INLINE_XATTR,	/* used for inline xattr */
	FI_INLINE_DATA,		/* used for inline data*/
	FI_INLINE_DENTRY,	/* used for inline dentry */
	FI_APPEND_WRITE,	/* inode has appended data */
	FI_UPDATE_WRITE,	/* inode has in-place-update data */
	FI_NEED_IPU,		/* used for ipu per file */
	FI_ATOMIC_FILE,		/* indicate atomic file */
	FI_ATOMIC_COMMIT,	/* indicate the state of atomical committing */
	FI_VOLATILE_FILE,	/* indicate volatile file */
	FI_FIRST_BLOCK_WRITTEN,	/* indicate #0 data block was written */
	FI_DROP_CACHE,		/* drop dirty page cache */
	FI_DATA_EXIST,		/* indicate data exists */
	FI_INLINE_DOTS,		/* indicate inline dot dentries */
	FI_DO_DEFRAG,		/* indicate defragment is running */
	FI_DIRTY_FILE,		/* indicate regular/symlink has dirty pages */
	FI_NO_PREALLOC,		/* indicate skipped preallocated blocks */
	FI_HOT_DATA,		/* indicate file is hot */
	FI_EXTRA_ATTR,		/* indicate file has extra attribute */
	FI_PROJ_INHERIT,	/* indicate file inherits projectid */
	FI_PIN_FILE,		/* indicate file should not be gced */
	FI_ATOMIC_REVOKE_REQUEST, /* request to drop atomic data */
	FI_VERITY_IN_PROGRESS,	/* building fs-verity Merkle tree */
	FI_COMPRESSED_FILE,	/* indicate file's data can be compressed */
	FI_MMAP_FILE,		/* indicate file was mmapped */
	FI_MAX,			/* max flag, never be used */
};

struct f2fs_inode_info {
	struct inode vfs_inode;		/* serve a vfs inode */
	unsigned long i_flags;		/* keep an inode flags for ioctl */
	unsigned char i_advise;		/* use to give file attribute hints */
	unsigned char i_dir_level;	/* use for dentry level for large dir */
	unsigned int i_current_depth;	/* only for directory depth */
	/* for gc failure statistic */
	unsigned int i_gc_failures[MAX_GC_FAILURE];
	unsigned int i_pino;		/* parent inode number */
	umode_t i_acl_mode;		/* keep file acl mode temporarily */

	/* Use below internally in f2fs*/
	unsigned long flags[BITS_TO_LONGS(FI_MAX)];	/* use to pass per-file flags */
	struct rw_semaphore i_sem;	/* protect fi info */
	atomic_t dirty_pages;		/* # of dirty pages */
	f2fs_hash_t chash;		/* hash value of given file name */
	unsigned int clevel;		/* maximum level of given file name */
	struct task_struct *task;	/* lookup and create consistency */
	struct task_struct *cp_task;	/* separate cp/wb IO stats*/
	nid_t i_xattr_nid;		/* node id that contains xattrs */
	loff_t	last_disk_size;		/* lastly written file size */
	spinlock_t i_size_lock;		/* protect last_disk_size */

#ifdef CONFIG_QUOTA
	struct dquot *i_dquot[MAXQUOTAS];

	/* quota space reservation, managed internally by quota code */
	qsize_t i_reserved_quota;
#endif
	struct list_head dirty_list;	/* dirty list for dirs and files */
	struct list_head gdirty_list;	/* linked in global dirty list */
	struct list_head inmem_ilist;	/* list for inmem inodes */
	struct list_head inmem_pages;	/* inmemory pages managed by f2fs */
	struct task_struct *inmem_task;	/* store inmemory task */
	struct mutex inmem_lock;	/* lock for inmemory pages */
	struct extent_tree *extent_tree;	/* cached extent_tree entry */

	/* avoid racing between foreground op and gc */
	struct rw_semaphore i_gc_rwsem[2];
	struct rw_semaphore i_mmap_sem;
	struct rw_semaphore i_xattr_sem; /* avoid racing between reading and changing EAs */

	int i_extra_isize;		/* size of extra space located in i_addr */
	kprojid_t i_projid;		/* id for project quota */
	int i_inline_xattr_size;	/* inline xattr size */
	struct timespec64 i_crtime;	/* inode creation time */
	struct timespec64 i_disk_time[4];/* inode disk times */

	/* for file compress */
	u64 i_compr_blocks;			/* # of compressed blocks */
	unsigned char i_compress_algorithm;	/* algorithm type */
	unsigned char i_log_cluster_size;	/* log of cluster size */
	unsigned int i_cluster_size;		/* cluster size */
};

static inline void get_extent_info(struct extent_info *ext,
					struct f2fs_extent *i_ext)
{
	ext->fofs = le32_to_cpu(i_ext->fofs);
	ext->blk = le32_to_cpu(i_ext->blk);
	ext->len = le32_to_cpu(i_ext->len);
}

static inline void set_raw_extent(struct extent_info *ext,
					struct f2fs_extent *i_ext)
{
	i_ext->fofs = cpu_to_le32(ext->fofs);
	i_ext->blk = cpu_to_le32(ext->blk);
	i_ext->len = cpu_to_le32(ext->len);
}

static inline void set_extent_info(struct extent_info *ei, unsigned int fofs,
						u32 blk, unsigned int len)
{
	ei->fofs = fofs;
	ei->blk = blk;
	ei->len = len;
}

static inline bool __is_discard_mergeable(struct discard_info *back,
			struct discard_info *front, unsigned int max_len)
{
	return (back->lstart + back->len == front->lstart) &&
		(back->len + front->len <= max_len);
}

static inline bool __is_discard_back_mergeable(struct discard_info *cur,
			struct discard_info *back, unsigned int max_len)
{
	return __is_discard_mergeable(back, cur, max_len);
}

static inline bool __is_discard_front_mergeable(struct discard_info *cur,
			struct discard_info *front, unsigned int max_len)
{
	return __is_discard_mergeable(cur, front, max_len);
}

static inline bool __is_extent_mergeable(struct extent_info *back,
						struct extent_info *front)
{
	return (back->fofs + back->len == front->fofs &&
			back->blk + back->len == front->blk);
}

static inline bool __is_back_mergeable(struct extent_info *cur,
						struct extent_info *back)
{
	return __is_extent_mergeable(back, cur);
}

static inline bool __is_front_mergeable(struct extent_info *cur,
						struct extent_info *front)
{
	return __is_extent_mergeable(cur, front);
}

extern void f2fs_mark_inode_dirty_sync(struct inode *inode, bool sync);
static inline void __try_update_largest_extent(struct extent_tree *et,
						struct extent_node *en)
{
	if (en->ei.len > et->largest.len) {
		et->largest = en->ei;
		et->largest_updated = true;
	}
}

/*
 * For free nid management
 */
enum nid_state {
	FREE_NID,		/* newly added to free nid list */
	PREALLOC_NID,		/* it is preallocated */
	MAX_NID_STATE,
};

struct f2fs_nm_info {
	block_t nat_blkaddr;		/* base disk address of NAT */
	nid_t max_nid;			/* maximum possible node ids */
	nid_t available_nids;		/* # of available node ids */
	nid_t next_scan_nid;		/* the next nid to be scanned */
	unsigned int ram_thresh;	/* control the memory footprint */
	unsigned int ra_nid_pages;	/* # of nid pages to be readaheaded */
	unsigned int dirty_nats_ratio;	/* control dirty nats ratio threshold */

	/* NAT cache management */
	struct radix_tree_root nat_root;/* root of the nat entry cache */
	struct radix_tree_root nat_set_root;/* root of the nat set cache */
	struct rw_semaphore nat_tree_lock;	/* protect nat_tree_lock */
	struct list_head nat_entries;	/* cached nat entry list (clean) */
	spinlock_t nat_list_lock;	/* protect clean nat entry list */
	unsigned int nat_cnt;		/* the # of cached nat entries */
	unsigned int dirty_nat_cnt;	/* total num of nat entries in set */
	unsigned int nat_blocks;	/* # of nat blocks */

	/* free node ids management */
	struct radix_tree_root free_nid_root;/* root of the free_nid cache */
	struct list_head free_nid_list;		/* list for free nids excluding preallocated nids */
	unsigned int nid_cnt[MAX_NID_STATE];	/* the number of free node id */
	spinlock_t nid_list_lock;	/* protect nid lists ops */
	struct mutex build_lock;	/* lock for build free nids */
	unsigned char **free_nid_bitmap;
	unsigned char *nat_block_bitmap;
	unsigned short *free_nid_count;	/* free nid count of NAT block */

	/* for checkpoint */
	char *nat_bitmap;		/* NAT bitmap pointer */

	unsigned int nat_bits_blocks;	/* # of nat bits blocks */
	unsigned char *nat_bits;	/* NAT bits blocks */
	unsigned char *full_nat_bits;	/* full NAT pages */
	unsigned char *empty_nat_bits;	/* empty NAT pages */
#ifdef CONFIG_F2FS_CHECK_FS
	char *nat_bitmap_mir;		/* NAT bitmap mirror */
#endif
	int bitmap_size;		/* bitmap size */
};

/*
 * this structure is used as one of function parameters.
 * all the information are dedicated to a given direct node block determined
 * by the data offset in a file.
 */
struct dnode_of_data {
	struct inode *inode;		/* vfs inode pointer */
	struct page *inode_page;	/* its inode page, NULL is possible */
	struct page *node_page;		/* cached direct node page */
	nid_t nid;			/* node id of the direct node block */
	unsigned int ofs_in_node;	/* data offset in the node page */
	bool inode_page_locked;		/* inode page is locked or not */
	bool node_changed;		/* is node block changed */
	char cur_level;			/* level of hole node page */
	char max_level;			/* level of current page located */
	block_t	data_blkaddr;		/* block address of the node block */
};

static inline void set_new_dnode(struct dnode_of_data *dn, struct inode *inode,
		struct page *ipage, struct page *npage, nid_t nid)
{
	memset(dn, 0, sizeof(*dn));
	dn->inode = inode;
	dn->inode_page = ipage;
	dn->node_page = npage;
	dn->nid = nid;
}

/*
 * For SIT manager
 *
 * By default, there are 6 active log areas across the whole main area.
 * When considering hot and cold data separation to reduce cleaning overhead,
 * we split 3 for data logs and 3 for node logs as hot, warm, and cold types,
 * respectively.
 * In the current design, you should not change the numbers intentionally.
 * Instead, as a mount option such as active_logs=x, you can use 2, 4, and 6
 * logs individually according to the underlying devices. (default: 6)
 * Just in case, on-disk layout covers maximum 16 logs that consist of 8 for
 * data and 8 for node logs.
 */
#define	NR_CURSEG_DATA_TYPE	(3)
#define NR_CURSEG_NODE_TYPE	(3)
#define NR_CURSEG_TYPE	(NR_CURSEG_DATA_TYPE + NR_CURSEG_NODE_TYPE)

enum {
	CURSEG_HOT_DATA	= 0,	/* directory entry blocks */
	CURSEG_WARM_DATA,	/* data blocks */
	CURSEG_COLD_DATA,	/* multimedia or GCed data blocks */
	CURSEG_HOT_NODE,	/* direct node blocks of directory files */
	CURSEG_WARM_NODE,	/* direct node blocks of normal files */
	CURSEG_COLD_NODE,	/* indirect node blocks */
	NO_CHECK_TYPE,
	CURSEG_COLD_DATA_PINNED,/* cold data for pinned file */
};

struct flush_cmd {
	struct completion wait;
	struct llist_node llnode;
	nid_t ino;
	int ret;
};

struct flush_cmd_control {
	struct task_struct *f2fs_issue_flush;	/* flush thread */
	wait_queue_head_t flush_wait_queue;	/* waiting queue for wake-up */
	atomic_t issued_flush;			/* # of issued flushes */
	atomic_t queued_flush;			/* # of queued flushes */
	struct llist_head issue_list;		/* list for command issue */
	struct llist_node *dispatch_list;	/* list for command dispatch */
};

struct f2fs_sm_info {
	struct sit_info *sit_info;		/* whole segment information */
	struct free_segmap_info *free_info;	/* free segment information */
	struct dirty_seglist_info *dirty_info;	/* dirty segment information */
	struct curseg_info *curseg_array;	/* active segment information */

	struct rw_semaphore curseg_lock;	/* for preventing curseg change */

	block_t seg0_blkaddr;		/* block address of 0'th segment */
	block_t main_blkaddr;		/* start block address of main area */
	block_t ssa_blkaddr;		/* start block address of SSA area */

	unsigned int segment_count;	/* total # of segments */
	unsigned int main_segments;	/* # of segments in main area */
	unsigned int reserved_segments;	/* # of reserved segments */
	unsigned int ovp_segments;	/* # of overprovision segments */

	/* a threshold to reclaim prefree segments */
	unsigned int rec_prefree_segments;

	/* for batched trimming */
	unsigned int trim_sections;		/* # of sections to trim */

	struct list_head sit_entry_set;	/* sit entry set list */

	unsigned int ipu_policy;	/* in-place-update policy */
	unsigned int min_ipu_util;	/* in-place-update threshold */
	unsigned int min_fsync_blocks;	/* threshold for fsync */
	unsigned int min_seq_blocks;	/* threshold for sequential blocks */
	unsigned int min_hot_blocks;	/* threshold for hot block allocation */
	unsigned int min_ssr_sections;	/* threshold to trigger SSR allocation */

	/* for flush command control */
	struct flush_cmd_control *fcc_info;

	/* for discard command control */
	struct discard_cmd_control *dcc_info;
};

/*
 * For superblock
 */
/*
 * COUNT_TYPE for monitoring
 *
 * f2fs monitors the number of several block types such as on-writeback,
 * dirty dentry blocks, dirty node blocks, and dirty meta blocks.
 */
#define WB_DATA_TYPE(p)	(__is_cp_guaranteed(p) ? F2FS_WB_CP_DATA : F2FS_WB_DATA)
enum count_type {
	F2FS_DIRTY_DENTS,
	F2FS_DIRTY_DATA,
	F2FS_DIRTY_QDATA,
	F2FS_DIRTY_NODES,
	F2FS_DIRTY_META,
	F2FS_INMEM_PAGES,
	F2FS_DIRTY_IMETA,
	F2FS_WB_CP_DATA,
	F2FS_WB_DATA,
	F2FS_RD_DATA,
	F2FS_RD_NODE,
	F2FS_RD_META,
	F2FS_DIO_WRITE,
	F2FS_DIO_READ,
	NR_COUNT_TYPE,
};

/*
 * The below are the page types of bios used in submit_bio().
 * The available types are:
 * DATA			User data pages. It operates as async mode.
 * NODE			Node pages. It operates as async mode.
 * META			FS metadata pages such as SIT, NAT, CP.
 * NR_PAGE_TYPE		The number of page types.
 * META_FLUSH		Make sure the previous pages are written
 *			with waiting the bio's completion
 * ...			Only can be used with META.
 */
#define PAGE_TYPE_OF_BIO(type)	((type) > META ? META : (type))
enum page_type {
	DATA,
	NODE,
	META,
	NR_PAGE_TYPE,
	META_FLUSH,
	INMEM,		/* the below types are used by tracepoints only. */
	INMEM_DROP,
	INMEM_INVALIDATE,
	INMEM_REVOKE,
	IPU,
	OPU,
};

enum temp_type {
	HOT = 0,	/* must be zero for meta bio */
	WARM,
	COLD,
	NR_TEMP_TYPE,
};

enum need_lock_type {
	LOCK_REQ = 0,
	LOCK_DONE,
	LOCK_RETRY,
};

enum cp_reason_type {
	CP_NO_NEEDED,
	CP_NON_REGULAR,
	CP_COMPRESSED,
	CP_HARDLINK,
	CP_SB_NEED_CP,
	CP_WRONG_PINO,
	CP_NO_SPC_ROLL,
	CP_NODE_NEED_CP,
	CP_FASTBOOT_MODE,
	CP_SPEC_LOG_NUM,
	CP_RECOVER_DIR,
};

enum iostat_type {
	/* WRITE IO */
	APP_DIRECT_IO,			/* app direct write IOs */
	APP_BUFFERED_IO,		/* app buffered write IOs */
	APP_WRITE_IO,			/* app write IOs */
	APP_MAPPED_IO,			/* app mapped IOs */
	FS_DATA_IO,			/* data IOs from kworker/fsync/reclaimer */
	FS_NODE_IO,			/* node IOs from kworker/fsync/reclaimer */
	FS_META_IO,			/* meta IOs from kworker/reclaimer */
	FS_GC_DATA_IO,			/* data IOs from forground gc */
	FS_GC_NODE_IO,			/* node IOs from forground gc */
	FS_CP_DATA_IO,			/* data IOs from checkpoint */
	FS_CP_NODE_IO,			/* node IOs from checkpoint */
	FS_CP_META_IO,			/* meta IOs from checkpoint */

	/* READ IO */
	APP_DIRECT_READ_IO,		/* app direct read IOs */
	APP_BUFFERED_READ_IO,		/* app buffered read IOs */
	APP_READ_IO,			/* app read IOs */
	APP_MAPPED_READ_IO,		/* app mapped read IOs */
	FS_DATA_READ_IO,		/* data read IOs */
	FS_GDATA_READ_IO,		/* data read IOs from background gc */
	FS_CDATA_READ_IO,		/* compressed data read IOs */
	FS_NODE_READ_IO,		/* node read IOs */
	FS_META_READ_IO,		/* meta read IOs */

	/* other */
	FS_DISCARD,			/* discard */
	NR_IO_TYPE,
};

struct f2fs_io_info {
	struct f2fs_sb_info *sbi;	/* f2fs_sb_info pointer */
	nid_t ino;		/* inode number */
	enum page_type type;	/* contains DATA/NODE/META/META_FLUSH */
	enum temp_type temp;	/* contains HOT/WARM/COLD */
	int op;			/* contains REQ_OP_ */
	int op_flags;		/* req_flag_bits */
	block_t new_blkaddr;	/* new block address to be written */
	block_t old_blkaddr;	/* old block address before Cow */
	struct page *page;	/* page to be written */
	struct page *encrypted_page;	/* encrypted page */
	struct page *compressed_page;	/* compressed page */
	struct list_head list;		/* serialize IOs */
	bool submitted;		/* indicate IO submission */
	int need_lock;		/* indicate we need to lock cp_rwsem */
	bool in_list;		/* indicate fio is in io_list */
	bool is_por;		/* indicate IO is from recovery or not */
	bool retry;		/* need to reallocate block address */
	int compr_blocks;	/* # of compressed block addresses */
	bool encrypted;		/* indicate file is encrypted */
	enum iostat_type io_type;	/* io type */
	struct writeback_control *io_wbc; /* writeback control */
	struct bio **bio;		/* bio for ipu */
	sector_t *last_block;		/* last block number in bio */
	unsigned char version;		/* version of the node */
};

struct bio_entry {
	struct bio *bio;
	struct list_head list;
};

#define is_read_io(rw) ((rw) == READ)
struct f2fs_bio_info {
	struct f2fs_sb_info *sbi;	/* f2fs superblock */
	struct bio *bio;		/* bios to merge */
	sector_t last_block_in_bio;	/* last block number */
	struct f2fs_io_info fio;	/* store buffered io info. */
	struct rw_semaphore io_rwsem;	/* blocking op for bio */
	spinlock_t io_lock;		/* serialize DATA/NODE IOs */
	struct list_head io_list;	/* track fios */
	struct list_head bio_list;	/* bio entry list head */
	struct rw_semaphore bio_list_lock;	/* lock to protect bio entry list */
};

#define FDEV(i)				(sbi->devs[i])
#define RDEV(i)				(raw_super->devs[i])
struct f2fs_dev_info {
	struct block_device *bdev;
	char path[MAX_PATH_LEN];
	unsigned int total_segments;
	block_t start_blk;
	block_t end_blk;
#ifdef CONFIG_BLK_DEV_ZONED
	unsigned int nr_blkz;		/* Total number of zones */
	unsigned long *blkz_seq;	/* Bitmap indicating sequential zones */
#endif
};

enum inode_type {
	DIR_INODE,			/* for dirty dir inode */
	FILE_INODE,			/* for dirty regular/symlink inode */
	DIRTY_META,			/* for all dirtied inode metadata */
	ATOMIC_FILE,			/* for all atomic files */
	NR_INODE_TYPE,
};

/* for inner inode cache management */
struct inode_management {
	struct radix_tree_root ino_root;	/* ino entry array */
	spinlock_t ino_lock;			/* for ino entry lock */
	struct list_head ino_list;		/* inode list head */
	unsigned long ino_num;			/* number of entries */
};

/* For s_flag in struct f2fs_sb_info */
enum {
	SBI_IS_DIRTY,				/* dirty flag for checkpoint */
	SBI_IS_CLOSE,				/* specify unmounting */
	SBI_NEED_FSCK,				/* need fsck.f2fs to fix */
	SBI_POR_DOING,				/* recovery is doing or not */
	SBI_NEED_SB_WRITE,			/* need to recover superblock */
	SBI_NEED_CP,				/* need to checkpoint */
	SBI_IS_SHUTDOWN,			/* shutdown by ioctl */
	SBI_IS_RECOVERED,			/* recovered orphan/data */
	SBI_CP_DISABLED,			/* CP was disabled last mount */
	SBI_CP_DISABLED_QUICK,			/* CP was disabled quickly */
	SBI_QUOTA_NEED_FLUSH,			/* need to flush quota info in CP */
	SBI_QUOTA_SKIP_FLUSH,			/* skip flushing quota in current CP */
	SBI_QUOTA_NEED_REPAIR,			/* quota file may be corrupted */
	SBI_IS_RESIZEFS,			/* resizefs is in process */
};

enum {
	CP_TIME,
	REQ_TIME,
	DISCARD_TIME,
	GC_TIME,
	DISABLE_TIME,
	UMOUNT_DISCARD_TIMEOUT,
	MAX_TIME,
};

enum {
	GC_NORMAL,
	GC_IDLE_CB,
	GC_IDLE_GREEDY,
	GC_URGENT,
};

enum {
	BGGC_MODE_ON,		/* background gc is on */
	BGGC_MODE_OFF,		/* background gc is off */
	BGGC_MODE_SYNC,		/*
				 * background gc is on, migrating blocks
				 * like foreground gc
				 */
};

enum {
	FS_MODE_ADAPTIVE,	/* use both lfs/ssr allocation */
	FS_MODE_LFS,		/* use lfs allocation only */
};

enum {
	WHINT_MODE_OFF,		/* not pass down write hints */
	WHINT_MODE_USER,	/* try to pass down hints given by users */
	WHINT_MODE_FS,		/* pass down hints with F2FS policy */
};

enum {
	ALLOC_MODE_DEFAULT,	/* stay default */
	ALLOC_MODE_REUSE,	/* reuse segments as much as possible */
};

enum fsync_mode {
	FSYNC_MODE_POSIX,	/* fsync follows posix semantics */
	FSYNC_MODE_STRICT,	/* fsync behaves in line with ext4 */
	FSYNC_MODE_NOBARRIER,	/* fsync behaves nobarrier based on posix */
};

/*
 * this value is set in page as a private data which indicate that
 * the page is atomically written, and it is in inmem_pages list.
 */
#define ATOMIC_WRITTEN_PAGE		((unsigned long)-1)
#define DUMMY_WRITTEN_PAGE		((unsigned long)-2)

#define IS_ATOMIC_WRITTEN_PAGE(page)			\
		(page_private(page) == (unsigned long)ATOMIC_WRITTEN_PAGE)
#define IS_DUMMY_WRITTEN_PAGE(page)			\
		(page_private(page) == (unsigned long)DUMMY_WRITTEN_PAGE)

#ifdef CONFIG_FS_ENCRYPTION
#define DUMMY_ENCRYPTION_ENABLED(sbi) \
	(unlikely(F2FS_OPTION(sbi).dummy_enc_ctx.ctx != NULL))
#else
#define DUMMY_ENCRYPTION_ENABLED(sbi) (0)
#endif

/* For compression */
enum compress_algorithm_type {
	COMPRESS_LZO,
	COMPRESS_LZ4,
	COMPRESS_ZSTD,
	COMPRESS_LZORLE,
	COMPRESS_MAX,
};

#define COMPRESS_DATA_RESERVED_SIZE		5
struct compress_data {
	__le32 clen;			/* compressed data size */
	__le32 reserved[COMPRESS_DATA_RESERVED_SIZE];	/* reserved */
	u8 cdata[];			/* compressed data */
};

#define COMPRESS_HEADER_SIZE	(sizeof(struct compress_data))

#define F2FS_COMPRESSED_PAGE_MAGIC	0xF5F2C000

/* compress context */
struct compress_ctx {
	struct inode *inode;		/* inode the context belong to */
	pgoff_t cluster_idx;		/* cluster index number */
	unsigned int cluster_size;	/* page count in cluster */
	unsigned int log_cluster_size;	/* log of cluster size */
	struct page **rpages;		/* pages store raw data in cluster */
	unsigned int nr_rpages;		/* total page number in rpages */
	struct page **cpages;		/* pages store compressed data in cluster */
	unsigned int nr_cpages;		/* total page number in cpages */
	void *rbuf;			/* virtual mapped address on rpages */
	struct compress_data *cbuf;	/* virtual mapped address on cpages */
	size_t rlen;			/* valid data length in rbuf */
	size_t clen;			/* valid data length in cbuf */
	void *private;			/* payload buffer for specified compression algorithm */
	void *private2;			/* extra payload buffer */
};

/* compress context for write IO path */
struct compress_io_ctx {
	u32 magic;			/* magic number to indicate page is compressed */
	struct inode *inode;		/* inode the context belong to */
	struct page **rpages;		/* pages store raw data in cluster */
	unsigned int nr_rpages;		/* total page number in rpages */
	refcount_t ref;			/* referrence count of raw page */
};

/* decompress io context for read IO path */
struct decompress_io_ctx {
	u32 magic;			/* magic number to indicate page is compressed */
	struct inode *inode;		/* inode the context belong to */
	pgoff_t cluster_idx;		/* cluster index number */
	unsigned int cluster_size;	/* page count in cluster */
	unsigned int log_cluster_size;	/* log of cluster size */
	struct page **rpages;		/* pages store raw data in cluster */
	unsigned int nr_rpages;		/* total page number in rpages */
	struct page **cpages;		/* pages store compressed data in cluster */
	unsigned int nr_cpages;		/* total page number in cpages */
	struct page **tpages;		/* temp pages to pad holes in cluster */
	void *rbuf;			/* virtual mapped address on rpages */
	struct compress_data *cbuf;	/* virtual mapped address on cpages */
	size_t rlen;			/* valid data length in rbuf */
	size_t clen;			/* valid data length in cbuf */
	refcount_t ref;			/* referrence count of compressed page */
	bool failed;			/* indicate IO error during decompression */
	void *private;			/* payload buffer for specified decompression algorithm */
	void *private2;			/* extra payload buffer */
};

#define NULL_CLUSTER			((unsigned int)(~0))
#define MIN_COMPRESS_LOG_SIZE		2
#define MAX_COMPRESS_LOG_SIZE		8
#define MAX_COMPRESS_WINDOW_SIZE	((PAGE_SIZE) << MAX_COMPRESS_LOG_SIZE)

struct f2fs_sb_info {
	struct super_block *sb;			/* pointer to VFS super block */
	struct proc_dir_entry *s_proc;		/* proc entry */
	struct f2fs_super_block *raw_super;	/* raw super block pointer */
	struct rw_semaphore sb_lock;		/* lock for raw super block */
	int valid_super_block;			/* valid super block no */
	unsigned long s_flag;				/* flags for sbi */
	struct mutex writepages;		/* mutex for writepages() */
#ifdef CONFIG_UNICODE
	struct unicode_map *s_encoding;
	__u16 s_encoding_flags;
#endif

#ifdef CONFIG_BLK_DEV_ZONED
	unsigned int blocks_per_blkz;		/* F2FS blocks per zone */
	unsigned int log_blocks_per_blkz;	/* log2 F2FS blocks per zone */
#endif

	/* for node-related operations */
	struct f2fs_nm_info *nm_info;		/* node manager */
	struct inode *node_inode;		/* cache node blocks */

	/* for segment-related operations */
	struct f2fs_sm_info *sm_info;		/* segment manager */

	/* for bio operations */
	struct f2fs_bio_info *write_io[NR_PAGE_TYPE];	/* for write bios */
	/* keep migration IO order for LFS mode */
	struct rw_semaphore io_order_lock;
	mempool_t *write_io_dummy;		/* Dummy pages */

	/* for checkpoint */
	struct f2fs_checkpoint *ckpt;		/* raw checkpoint pointer */
	int cur_cp_pack;			/* remain current cp pack */
	spinlock_t cp_lock;			/* for flag in ckpt */
	struct inode *meta_inode;		/* cache meta blocks */
	struct mutex cp_mutex;			/* checkpoint procedure lock */
	struct rw_semaphore cp_rwsem;		/* blocking FS operations */
	struct rw_semaphore node_write;		/* locking node writes */
	struct rw_semaphore node_change;	/* locking node change */
	wait_queue_head_t cp_wait;
	unsigned long last_time[MAX_TIME];	/* to store time in jiffies */
	long interval_time[MAX_TIME];		/* to store thresholds */

	struct inode_management im[MAX_INO_ENTRY];      /* manage inode cache */

	spinlock_t fsync_node_lock;		/* for node entry lock */
	struct list_head fsync_node_list;	/* node list head */
	unsigned int fsync_seg_id;		/* sequence id */
	unsigned int fsync_node_num;		/* number of node entries */

	/* for orphan inode, use 0'th array */
	unsigned int max_orphans;		/* max orphan inodes */

	/* for inode management */
	struct list_head inode_list[NR_INODE_TYPE];	/* dirty inode list */
	spinlock_t inode_lock[NR_INODE_TYPE];	/* for dirty inode list lock */
	struct mutex flush_lock;		/* for flush exclusion */

	/* for extent tree cache */
	struct radix_tree_root extent_tree_root;/* cache extent cache entries */
	struct mutex extent_tree_lock;	/* locking extent radix tree */
	struct list_head extent_list;		/* lru list for shrinker */
	spinlock_t extent_lock;			/* locking extent lru list */
	atomic_t total_ext_tree;		/* extent tree count */
	struct list_head zombie_list;		/* extent zombie tree list */
	atomic_t total_zombie_tree;		/* extent zombie tree count */
	atomic_t total_ext_node;		/* extent info count */

	/* basic filesystem units */
	unsigned int log_sectors_per_block;	/* log2 sectors per block */
	unsigned int log_blocksize;		/* log2 block size */
	unsigned int blocksize;			/* block size */
	unsigned int root_ino_num;		/* root inode number*/
	unsigned int node_ino_num;		/* node inode number*/
	unsigned int meta_ino_num;		/* meta inode number*/
	unsigned int log_blocks_per_seg;	/* log2 blocks per segment */
	unsigned int blocks_per_seg;		/* blocks per segment */
	unsigned int segs_per_sec;		/* segments per section */
	unsigned int secs_per_zone;		/* sections per zone */
	unsigned int total_sections;		/* total section count */
	unsigned int total_node_count;		/* total node block count */
	unsigned int total_valid_node_count;	/* valid node block count */
	loff_t max_file_blocks;			/* max block index of file */
	int dir_level;				/* directory level */
	int readdir_ra;				/* readahead inode in readdir */

	block_t user_block_count;		/* # of user blocks */
	block_t total_valid_block_count;	/* # of valid blocks */
	block_t discard_blks;			/* discard command candidats */
	block_t last_valid_block_count;		/* for recovery */
	block_t reserved_blocks;		/* configurable reserved blocks */
	block_t current_reserved_blocks;	/* current reserved blocks */

	/* Additional tracking for no checkpoint mode */
	block_t unusable_block_count;		/* # of blocks saved by last cp */

	unsigned int nquota_files;		/* # of quota sysfile */
	struct rw_semaphore quota_sem;		/* blocking cp for flags */

	/* # of pages, see count_type */
	atomic_t nr_pages[NR_COUNT_TYPE];
	/* # of allocated blocks */
	struct percpu_counter alloc_valid_block_count;

	/* writeback control */
	atomic_t wb_sync_req[META];	/* count # of WB_SYNC threads */

	/* valid inode count */
	struct percpu_counter total_valid_inode_count;

	struct f2fs_mount_info mount_opt;	/* mount options */

	/* for cleaning operations */
	struct rw_semaphore gc_lock;		/*
						 * semaphore for GC, avoid
						 * race between GC and GC or CP
						 */
	struct f2fs_gc_kthread	*gc_thread;	/* GC thread */
	unsigned int cur_victim_sec;		/* current victim section num */
	unsigned int gc_mode;			/* current GC state */
	unsigned int next_victim_seg[2];	/* next segment in victim section */
	/* for skip statistic */
	unsigned int atomic_files;              /* # of opened atomic file */
	unsigned long long skipped_atomic_files[2];	/* FG_GC and BG_GC */
	unsigned long long skipped_gc_rwsem;		/* FG_GC only */

	/* threshold for gc trials on pinned files */
	u64 gc_pin_file_threshold;
	struct rw_semaphore pin_sem;

	/* maximum # of trials to find a victim segment for SSR and GC */
	unsigned int max_victim_search;
	/* migration granularity of garbage collection, unit: segment */
	unsigned int migration_granularity;

	/*
	 * for stat information.
	 * one is for the LFS mode, and the other is for the SSR mode.
	 */
#ifdef CONFIG_F2FS_STAT_FS
	struct f2fs_stat_info *stat_info;	/* FS status information */
	atomic_t meta_count[META_MAX];		/* # of meta blocks */
	unsigned int segment_count[2];		/* # of allocated segments */
	unsigned int block_count[2];		/* # of allocated blocks */
	atomic_t inplace_count;		/* # of inplace update */
	atomic64_t total_hit_ext;		/* # of lookup extent cache */
	atomic64_t read_hit_rbtree;		/* # of hit rbtree extent node */
	atomic64_t read_hit_largest;		/* # of hit largest extent node */
	atomic64_t read_hit_cached;		/* # of hit cached extent node */
	atomic_t inline_xattr;			/* # of inline_xattr inodes */
	atomic_t inline_inode;			/* # of inline_data inodes */
	atomic_t inline_dir;			/* # of inline_dentry inodes */
	atomic_t compr_inode;			/* # of compressed inodes */
	atomic_t compr_blocks;			/* # of compressed blocks */
	atomic_t vw_cnt;			/* # of volatile writes */
	atomic_t max_aw_cnt;			/* max # of atomic writes */
	atomic_t max_vw_cnt;			/* max # of volatile writes */
	unsigned int io_skip_bggc;		/* skip background gc for in-flight IO */
	unsigned int other_skip_bggc;		/* skip background gc for other reasons */
	unsigned int ndirty_inode[NR_INODE_TYPE];	/* # of dirty inodes */
#endif
	spinlock_t stat_lock;			/* lock for stat operations */

	/* For app/fs IO statistics */
	spinlock_t iostat_lock;
	unsigned long long rw_iostat[NR_IO_TYPE];
	unsigned long long prev_rw_iostat[NR_IO_TYPE];
	bool iostat_enable;
	unsigned long iostat_next_period;
	unsigned int iostat_period_ms;

	/* to attach REQ_META|REQ_FUA flags */
	unsigned int data_io_flag;
	unsigned int node_io_flag;

	/* For sysfs suppport */
	struct kobject s_kobj;
	struct completion s_kobj_unregister;

	/* For shrinker support */
	struct list_head s_list;
	int s_ndevs;				/* number of devices */
	struct f2fs_dev_info *devs;		/* for device list */
	unsigned int dirty_device;		/* for checkpoint data flush */
	spinlock_t dev_lock;			/* protect dirty_device */
	struct mutex umount_mutex;
	unsigned int shrinker_run_no;

	/* For write statistics */
	u64 sectors_written_start;
	u64 kbytes_written;

	/* Reference to checksum algorithm driver via cryptoapi */
	struct crypto_shash *s_chksum_driver;

	/* Precomputed FS UUID checksum for seeding other checksums */
	__u32 s_chksum_seed;

	struct workqueue_struct *post_read_wq;	/* post read workqueue */

	struct kmem_cache *inline_xattr_slab;	/* inline xattr entry */
	unsigned int inline_xattr_slab_size;	/* default inline xattr slab size */
};

struct f2fs_private_dio {
	struct inode *inode;
	void *orig_private;
	bio_end_io_t *orig_end_io;
	bool write;
};

#ifdef CONFIG_F2FS_FAULT_INJECTION
#define f2fs_show_injection_info(sbi, type)					\
	printk_ratelimited("%sF2FS-fs (%s) : inject %s in %s of %pS\n",	\
		KERN_INFO, sbi->sb->s_id,				\
		f2fs_fault_name[type],					\
		__func__, __builtin_return_address(0))
static inline bool time_to_inject(struct f2fs_sb_info *sbi, int type)
{
	struct f2fs_fault_info *ffi = &F2FS_OPTION(sbi).fault_info;

	if (!ffi->inject_rate)
		return false;

	if (!IS_FAULT_SET(ffi, type))
		return false;

	atomic_inc(&ffi->inject_ops);
	if (atomic_read(&ffi->inject_ops) >= ffi->inject_rate) {
		atomic_set(&ffi->inject_ops, 0);
		return true;
	}
	return false;
}
#else
#define f2fs_show_injection_info(sbi, type) do { } while (0)
static inline bool time_to_inject(struct f2fs_sb_info *sbi, int type)
{
	return false;
}
#endif

/*
 * Test if the mounted volume is a multi-device volume.
 *   - For a single regular disk volume, sbi->s_ndevs is 0.
 *   - For a single zoned disk volume, sbi->s_ndevs is 1.
 *   - For a multi-device volume, sbi->s_ndevs is always 2 or more.
 */
static inline bool f2fs_is_multi_device(struct f2fs_sb_info *sbi)
{
	return sbi->s_ndevs > 1;
}

/* For write statistics. Suppose sector size is 512 bytes,
 * and the return value is in kbytes. s is of struct f2fs_sb_info.
 */
#define BD_PART_WRITTEN(s)						 \
(((u64)part_stat_read((s)->sb->s_bdev->bd_part, sectors[STAT_WRITE]) -   \
		(s)->sectors_written_start) >> 1)

static inline void f2fs_update_time(struct f2fs_sb_info *sbi, int type)
{
	unsigned long now = jiffies;

	sbi->last_time[type] = now;

	/* DISCARD_TIME and GC_TIME are based on REQ_TIME */
	if (type == REQ_TIME) {
		sbi->last_time[DISCARD_TIME] = now;
		sbi->last_time[GC_TIME] = now;
	}
}

static inline bool f2fs_time_over(struct f2fs_sb_info *sbi, int type)
{
	unsigned long interval = sbi->interval_time[type] * HZ;

	return time_after(jiffies, sbi->last_time[type] + interval);
}

static inline unsigned int f2fs_time_to_wait(struct f2fs_sb_info *sbi,
						int type)
{
	unsigned long interval = sbi->interval_time[type] * HZ;
	unsigned int wait_ms = 0;
	long delta;

	delta = (sbi->last_time[type] + interval) - jiffies;
	if (delta > 0)
		wait_ms = jiffies_to_msecs(delta);

	return wait_ms;
}

/*
 * Inline functions
 */
static inline u32 __f2fs_crc32(struct f2fs_sb_info *sbi, u32 crc,
			      const void *address, unsigned int length)
{
	struct {
		struct shash_desc shash;
		char ctx[4];
	} desc;
	int err;

	BUG_ON(crypto_shash_descsize(sbi->s_chksum_driver) != sizeof(desc.ctx));

	desc.shash.tfm = sbi->s_chksum_driver;
	*(u32 *)desc.ctx = crc;

	err = crypto_shash_update(&desc.shash, address, length);
	BUG_ON(err);

	return *(u32 *)desc.ctx;
}

static inline u32 f2fs_crc32(struct f2fs_sb_info *sbi, const void *address,
			   unsigned int length)
{
	return __f2fs_crc32(sbi, F2FS_SUPER_MAGIC, address, length);
}

static inline bool f2fs_crc_valid(struct f2fs_sb_info *sbi, __u32 blk_crc,
				  void *buf, size_t buf_size)
{
	return f2fs_crc32(sbi, buf, buf_size) == blk_crc;
}

static inline u32 f2fs_chksum(struct f2fs_sb_info *sbi, u32 crc,
			      const void *address, unsigned int length)
{
	return __f2fs_crc32(sbi, crc, address, length);
}

static inline struct f2fs_inode_info *F2FS_I(struct inode *inode)
{
	return container_of(inode, struct f2fs_inode_info, vfs_inode);
}

static inline struct f2fs_sb_info *F2FS_SB(struct super_block *sb)
{
	return sb->s_fs_info;
}

static inline struct f2fs_sb_info *F2FS_I_SB(struct inode *inode)
{
	return F2FS_SB(inode->i_sb);
}

static inline struct f2fs_sb_info *F2FS_M_SB(struct address_space *mapping)
{
	return F2FS_I_SB(mapping->host);
}

static inline struct f2fs_sb_info *F2FS_P_SB(struct page *page)
{
	return F2FS_M_SB(page_file_mapping(page));
}

static inline struct f2fs_super_block *F2FS_RAW_SUPER(struct f2fs_sb_info *sbi)
{
	return (struct f2fs_super_block *)(sbi->raw_super);
}

static inline struct f2fs_checkpoint *F2FS_CKPT(struct f2fs_sb_info *sbi)
{
	return (struct f2fs_checkpoint *)(sbi->ckpt);
}

static inline struct f2fs_node *F2FS_NODE(struct page *page)
{
	return (struct f2fs_node *)page_address(page);
}

static inline struct f2fs_inode *F2FS_INODE(struct page *page)
{
	return &((struct f2fs_node *)page_address(page))->i;
}

static inline struct f2fs_nm_info *NM_I(struct f2fs_sb_info *sbi)
{
	return (struct f2fs_nm_info *)(sbi->nm_info);
}

static inline struct f2fs_sm_info *SM_I(struct f2fs_sb_info *sbi)
{
	return (struct f2fs_sm_info *)(sbi->sm_info);
}

static inline struct sit_info *SIT_I(struct f2fs_sb_info *sbi)
{
	return (struct sit_info *)(SM_I(sbi)->sit_info);
}

static inline struct free_segmap_info *FREE_I(struct f2fs_sb_info *sbi)
{
	return (struct free_segmap_info *)(SM_I(sbi)->free_info);
}

static inline struct dirty_seglist_info *DIRTY_I(struct f2fs_sb_info *sbi)
{
	return (struct dirty_seglist_info *)(SM_I(sbi)->dirty_info);
}

static inline struct address_space *META_MAPPING(struct f2fs_sb_info *sbi)
{
	return sbi->meta_inode->i_mapping;
}

static inline struct address_space *NODE_MAPPING(struct f2fs_sb_info *sbi)
{
	return sbi->node_inode->i_mapping;
}

static inline bool is_sbi_flag_set(struct f2fs_sb_info *sbi, unsigned int type)
{
	return test_bit(type, &sbi->s_flag);
}

static inline void set_sbi_flag(struct f2fs_sb_info *sbi, unsigned int type)
{
	set_bit(type, &sbi->s_flag);
}

static inline void clear_sbi_flag(struct f2fs_sb_info *sbi, unsigned int type)
{
	clear_bit(type, &sbi->s_flag);
}

static inline unsigned long long cur_cp_version(struct f2fs_checkpoint *cp)
{
	return le64_to_cpu(cp->checkpoint_ver);
}

static inline unsigned long f2fs_qf_ino(struct super_block *sb, int type)
{
	if (type < F2FS_MAX_QUOTAS)
		return le32_to_cpu(F2FS_SB(sb)->raw_super->qf_ino[type]);
	return 0;
}

static inline __u64 cur_cp_crc(struct f2fs_checkpoint *cp)
{
	size_t crc_offset = le32_to_cpu(cp->checksum_offset);
	return le32_to_cpu(*((__le32 *)((unsigned char *)cp + crc_offset)));
}

static inline bool __is_set_ckpt_flags(struct f2fs_checkpoint *cp, unsigned int f)
{
	unsigned int ckpt_flags = le32_to_cpu(cp->ckpt_flags);

	return ckpt_flags & f;
}

static inline bool is_set_ckpt_flags(struct f2fs_sb_info *sbi, unsigned int f)
{
	return __is_set_ckpt_flags(F2FS_CKPT(sbi), f);
}

static inline void __set_ckpt_flags(struct f2fs_checkpoint *cp, unsigned int f)
{
	unsigned int ckpt_flags;

	ckpt_flags = le32_to_cpu(cp->ckpt_flags);
	ckpt_flags |= f;
	cp->ckpt_flags = cpu_to_le32(ckpt_flags);
}

static inline void set_ckpt_flags(struct f2fs_sb_info *sbi, unsigned int f)
{
	unsigned long flags;

	spin_lock_irqsave(&sbi->cp_lock, flags);
	__set_ckpt_flags(F2FS_CKPT(sbi), f);
	spin_unlock_irqrestore(&sbi->cp_lock, flags);
}

static inline void __clear_ckpt_flags(struct f2fs_checkpoint *cp, unsigned int f)
{
	unsigned int ckpt_flags;

	ckpt_flags = le32_to_cpu(cp->ckpt_flags);
	ckpt_flags &= (~f);
	cp->ckpt_flags = cpu_to_le32(ckpt_flags);
}

static inline void clear_ckpt_flags(struct f2fs_sb_info *sbi, unsigned int f)
{
	unsigned long flags;

	spin_lock_irqsave(&sbi->cp_lock, flags);
	__clear_ckpt_flags(F2FS_CKPT(sbi), f);
	spin_unlock_irqrestore(&sbi->cp_lock, flags);
}

static inline void disable_nat_bits(struct f2fs_sb_info *sbi, bool lock)
{
	unsigned long flags;
	unsigned char *nat_bits;

	/*
	 * In order to re-enable nat_bits we need to call fsck.f2fs by
	 * set_sbi_flag(sbi, SBI_NEED_FSCK). But it may give huge cost,
	 * so let's rely on regular fsck or unclean shutdown.
	 */

	if (lock)
		spin_lock_irqsave(&sbi->cp_lock, flags);
	__clear_ckpt_flags(F2FS_CKPT(sbi), CP_NAT_BITS_FLAG);
	nat_bits = NM_I(sbi)->nat_bits;
	NM_I(sbi)->nat_bits = NULL;
	if (lock)
		spin_unlock_irqrestore(&sbi->cp_lock, flags);

	kvfree(nat_bits);
}

static inline bool enabled_nat_bits(struct f2fs_sb_info *sbi,
					struct cp_control *cpc)
{
	bool set = is_set_ckpt_flags(sbi, CP_NAT_BITS_FLAG);

	return (cpc) ? (cpc->reason & CP_UMOUNT) && set : set;
}

static inline void f2fs_lock_op(struct f2fs_sb_info *sbi)
{
	down_read(&sbi->cp_rwsem);
}

static inline int f2fs_trylock_op(struct f2fs_sb_info *sbi)
{
	return down_read_trylock(&sbi->cp_rwsem);
}

static inline void f2fs_unlock_op(struct f2fs_sb_info *sbi)
{
	up_read(&sbi->cp_rwsem);
}

static inline void f2fs_lock_all(struct f2fs_sb_info *sbi)
{
	down_write(&sbi->cp_rwsem);
}

static inline void f2fs_unlock_all(struct f2fs_sb_info *sbi)
{
	up_write(&sbi->cp_rwsem);
}

static inline int __get_cp_reason(struct f2fs_sb_info *sbi)
{
	int reason = CP_SYNC;

	if (test_opt(sbi, FASTBOOT))
		reason = CP_FASTBOOT;
	if (is_sbi_flag_set(sbi, SBI_IS_CLOSE))
		reason = CP_UMOUNT;
	return reason;
}

static inline bool __remain_node_summaries(int reason)
{
	return (reason & (CP_UMOUNT | CP_FASTBOOT));
}

static inline bool __exist_node_summaries(struct f2fs_sb_info *sbi)
{
	return (is_set_ckpt_flags(sbi, CP_UMOUNT_FLAG) ||
			is_set_ckpt_flags(sbi, CP_FASTBOOT_FLAG));
}

/*
 * Check whether the inode has blocks or not
 */
static inline int F2FS_HAS_BLOCKS(struct inode *inode)
{
	block_t xattr_block = F2FS_I(inode)->i_xattr_nid ? 1 : 0;

	return (inode->i_blocks >> F2FS_LOG_SECTORS_PER_BLOCK) > xattr_block;
}

static inline bool f2fs_has_xattr_block(unsigned int ofs)
{
	return ofs == XATTR_NODE_OFFSET;
}

static inline bool __allow_reserved_blocks(struct f2fs_sb_info *sbi,
					struct inode *inode, bool cap)
{
	if (!inode)
		return true;
	if (!test_opt(sbi, RESERVE_ROOT))
		return false;
	if (IS_NOQUOTA(inode))
		return true;
	if (uid_eq(F2FS_OPTION(sbi).s_resuid, current_fsuid()))
		return true;
	if (!gid_eq(F2FS_OPTION(sbi).s_resgid, GLOBAL_ROOT_GID) &&
					in_group_p(F2FS_OPTION(sbi).s_resgid))
		return true;
	if (cap && capable(CAP_SYS_RESOURCE))
		return true;
	return false;
}

static inline void f2fs_i_blocks_write(struct inode *, block_t, bool, bool);
static inline int inc_valid_block_count(struct f2fs_sb_info *sbi,
				 struct inode *inode, blkcnt_t *count)
{
	blkcnt_t diff = 0, release = 0;
	block_t avail_user_block_count;
	int ret;

	ret = dquot_reserve_block(inode, *count);
	if (ret)
		return ret;

	if (time_to_inject(sbi, FAULT_BLOCK)) {
		f2fs_show_injection_info(sbi, FAULT_BLOCK);
		release = *count;
		goto release_quota;
	}

	/*
	 * let's increase this in prior to actual block count change in order
	 * for f2fs_sync_file to avoid data races when deciding checkpoint.
	 */
	percpu_counter_add(&sbi->alloc_valid_block_count, (*count));

	spin_lock(&sbi->stat_lock);
	sbi->total_valid_block_count += (block_t)(*count);
	avail_user_block_count = sbi->user_block_count -
					sbi->current_reserved_blocks;

	if (!__allow_reserved_blocks(sbi, inode, true))
		avail_user_block_count -= F2FS_OPTION(sbi).root_reserved_blocks;
	if (unlikely(is_sbi_flag_set(sbi, SBI_CP_DISABLED))) {
		if (avail_user_block_count > sbi->unusable_block_count)
			avail_user_block_count -= sbi->unusable_block_count;
		else
			avail_user_block_count = 0;
	}
	if (unlikely(sbi->total_valid_block_count > avail_user_block_count)) {
		diff = sbi->total_valid_block_count - avail_user_block_count;
		if (diff > *count)
			diff = *count;
		*count -= diff;
		release = diff;
		sbi->total_valid_block_count -= diff;
		if (!*count) {
			spin_unlock(&sbi->stat_lock);
			goto enospc;
		}
	}
	spin_unlock(&sbi->stat_lock);

	if (unlikely(release)) {
		percpu_counter_sub(&sbi->alloc_valid_block_count, release);
		dquot_release_reservation_block(inode, release);
	}
	f2fs_i_blocks_write(inode, *count, true, true);
	return 0;

enospc:
	percpu_counter_sub(&sbi->alloc_valid_block_count, release);
release_quota:
	dquot_release_reservation_block(inode, release);
	return -ENOSPC;
}

__printf(2, 3)
void f2fs_printk(struct f2fs_sb_info *sbi, const char *fmt, ...);

#define f2fs_err(sbi, fmt, ...)						\
	f2fs_printk(sbi, KERN_ERR fmt, ##__VA_ARGS__)
#define f2fs_warn(sbi, fmt, ...)					\
	f2fs_printk(sbi, KERN_WARNING fmt, ##__VA_ARGS__)
#define f2fs_notice(sbi, fmt, ...)					\
	f2fs_printk(sbi, KERN_NOTICE fmt, ##__VA_ARGS__)
#define f2fs_info(sbi, fmt, ...)					\
	f2fs_printk(sbi, KERN_INFO fmt, ##__VA_ARGS__)
#define f2fs_debug(sbi, fmt, ...)					\
	f2fs_printk(sbi, KERN_DEBUG fmt, ##__VA_ARGS__)

static inline void dec_valid_block_count(struct f2fs_sb_info *sbi,
						struct inode *inode,
						block_t count)
{
	blkcnt_t sectors = count << F2FS_LOG_SECTORS_PER_BLOCK;

	spin_lock(&sbi->stat_lock);
	f2fs_bug_on(sbi, sbi->total_valid_block_count < (block_t) count);
	sbi->total_valid_block_count -= (block_t)count;
	if (sbi->reserved_blocks &&
		sbi->current_reserved_blocks < sbi->reserved_blocks)
		sbi->current_reserved_blocks = min(sbi->reserved_blocks,
					sbi->current_reserved_blocks + count);
	spin_unlock(&sbi->stat_lock);
	if (unlikely(inode->i_blocks < sectors)) {
		f2fs_warn(sbi, "Inconsistent i_blocks, ino:%lu, iblocks:%llu, sectors:%llu",
			  inode->i_ino,
			  (unsigned long long)inode->i_blocks,
			  (unsigned long long)sectors);
		set_sbi_flag(sbi, SBI_NEED_FSCK);
		return;
	}
	f2fs_i_blocks_write(inode, count, false, true);
}

static inline void inc_page_count(struct f2fs_sb_info *sbi, int count_type)
{
	atomic_inc(&sbi->nr_pages[count_type]);

	if (count_type == F2FS_DIRTY_DENTS ||
			count_type == F2FS_DIRTY_NODES ||
			count_type == F2FS_DIRTY_META ||
			count_type == F2FS_DIRTY_QDATA ||
			count_type == F2FS_DIRTY_IMETA)
		set_sbi_flag(sbi, SBI_IS_DIRTY);
}

static inline void inode_inc_dirty_pages(struct inode *inode)
{
	atomic_inc(&F2FS_I(inode)->dirty_pages);
	inc_page_count(F2FS_I_SB(inode), S_ISDIR(inode->i_mode) ?
				F2FS_DIRTY_DENTS : F2FS_DIRTY_DATA);
	if (IS_NOQUOTA(inode))
		inc_page_count(F2FS_I_SB(inode), F2FS_DIRTY_QDATA);
}

static inline void dec_page_count(struct f2fs_sb_info *sbi, int count_type)
{
	atomic_dec(&sbi->nr_pages[count_type]);
}

static inline void inode_dec_dirty_pages(struct inode *inode)
{
	if (!S_ISDIR(inode->i_mode) && !S_ISREG(inode->i_mode) &&
			!S_ISLNK(inode->i_mode))
		return;

	atomic_dec(&F2FS_I(inode)->dirty_pages);
	dec_page_count(F2FS_I_SB(inode), S_ISDIR(inode->i_mode) ?
				F2FS_DIRTY_DENTS : F2FS_DIRTY_DATA);
	if (IS_NOQUOTA(inode))
		dec_page_count(F2FS_I_SB(inode), F2FS_DIRTY_QDATA);
}

static inline s64 get_pages(struct f2fs_sb_info *sbi, int count_type)
{
	return atomic_read(&sbi->nr_pages[count_type]);
}

static inline int get_dirty_pages(struct inode *inode)
{
	return atomic_read(&F2FS_I(inode)->dirty_pages);
}

static inline int get_blocktype_secs(struct f2fs_sb_info *sbi, int block_type)
{
	unsigned int pages_per_sec = sbi->segs_per_sec * sbi->blocks_per_seg;
	unsigned int segs = (get_pages(sbi, block_type) + pages_per_sec - 1) >>
						sbi->log_blocks_per_seg;

	return segs / sbi->segs_per_sec;
}

static inline block_t valid_user_blocks(struct f2fs_sb_info *sbi)
{
	return sbi->total_valid_block_count;
}

static inline block_t discard_blocks(struct f2fs_sb_info *sbi)
{
	return sbi->discard_blks;
}

static inline unsigned long __bitmap_size(struct f2fs_sb_info *sbi, int flag)
{
	struct f2fs_checkpoint *ckpt = F2FS_CKPT(sbi);

	/* return NAT or SIT bitmap */
	if (flag == NAT_BITMAP)
		return le32_to_cpu(ckpt->nat_ver_bitmap_bytesize);
	else if (flag == SIT_BITMAP)
		return le32_to_cpu(ckpt->sit_ver_bitmap_bytesize);

	return 0;
}

static inline block_t __cp_payload(struct f2fs_sb_info *sbi)
{
	return le32_to_cpu(F2FS_RAW_SUPER(sbi)->cp_payload);
}

static inline void *__bitmap_ptr(struct f2fs_sb_info *sbi, int flag)
{
	struct f2fs_checkpoint *ckpt = F2FS_CKPT(sbi);
	int offset;

	if (is_set_ckpt_flags(sbi, CP_LARGE_NAT_BITMAP_FLAG)) {
		offset = (flag == SIT_BITMAP) ?
			le32_to_cpu(ckpt->nat_ver_bitmap_bytesize) : 0;
		/*
		 * if large_nat_bitmap feature is enabled, leave checksum
		 * protection for all nat/sit bitmaps.
		 */
		return &ckpt->sit_nat_version_bitmap + offset + sizeof(__le32);
	}

	if (__cp_payload(sbi) > 0) {
		if (flag == NAT_BITMAP)
			return &ckpt->sit_nat_version_bitmap;
		else
			return (unsigned char *)ckpt + F2FS_BLKSIZE;
	} else {
		offset = (flag == NAT_BITMAP) ?
			le32_to_cpu(ckpt->sit_ver_bitmap_bytesize) : 0;
		return &ckpt->sit_nat_version_bitmap + offset;
	}
}

static inline block_t __start_cp_addr(struct f2fs_sb_info *sbi)
{
	block_t start_addr = le32_to_cpu(F2FS_RAW_SUPER(sbi)->cp_blkaddr);

	if (sbi->cur_cp_pack == 2)
		start_addr += sbi->blocks_per_seg;
	return start_addr;
}

static inline block_t __start_cp_next_addr(struct f2fs_sb_info *sbi)
{
	block_t start_addr = le32_to_cpu(F2FS_RAW_SUPER(sbi)->cp_blkaddr);

	if (sbi->cur_cp_pack == 1)
		start_addr += sbi->blocks_per_seg;
	return start_addr;
}

static inline void __set_cp_next_pack(struct f2fs_sb_info *sbi)
{
	sbi->cur_cp_pack = (sbi->cur_cp_pack == 1) ? 2 : 1;
}

static inline block_t __start_sum_addr(struct f2fs_sb_info *sbi)
{
	return le32_to_cpu(F2FS_CKPT(sbi)->cp_pack_start_sum);
}

static inline int inc_valid_node_count(struct f2fs_sb_info *sbi,
					struct inode *inode, bool is_inode)
{
	block_t	valid_block_count;
	unsigned int valid_node_count, user_block_count;
	int err;

	if (is_inode) {
		if (inode) {
			err = dquot_alloc_inode(inode);
			if (err)
				return err;
		}
	} else {
		err = dquot_reserve_block(inode, 1);
		if (err)
			return err;
	}

	if (time_to_inject(sbi, FAULT_BLOCK)) {
		f2fs_show_injection_info(sbi, FAULT_BLOCK);
		goto enospc;
	}

	spin_lock(&sbi->stat_lock);

	valid_block_count = sbi->total_valid_block_count +
					sbi->current_reserved_blocks + 1;

	if (!__allow_reserved_blocks(sbi, inode, false))
		valid_block_count += F2FS_OPTION(sbi).root_reserved_blocks;
	user_block_count = sbi->user_block_count;
	if (unlikely(is_sbi_flag_set(sbi, SBI_CP_DISABLED)))
		user_block_count -= sbi->unusable_block_count;

	if (unlikely(valid_block_count > user_block_count)) {
		spin_unlock(&sbi->stat_lock);
		goto enospc;
	}

	valid_node_count = sbi->total_valid_node_count + 1;
	if (unlikely(valid_node_count > sbi->total_node_count)) {
		spin_unlock(&sbi->stat_lock);
		goto enospc;
	}

	sbi->total_valid_node_count++;
	sbi->total_valid_block_count++;
	spin_unlock(&sbi->stat_lock);

	if (inode) {
		if (is_inode)
			f2fs_mark_inode_dirty_sync(inode, true);
		else
			f2fs_i_blocks_write(inode, 1, true, true);
	}

	percpu_counter_inc(&sbi->alloc_valid_block_count);
	return 0;

enospc:
	if (is_inode) {
		if (inode)
			dquot_free_inode(inode);
	} else {
		dquot_release_reservation_block(inode, 1);
	}
	return -ENOSPC;
}

static inline void dec_valid_node_count(struct f2fs_sb_info *sbi,
					struct inode *inode, bool is_inode)
{
	spin_lock(&sbi->stat_lock);

	f2fs_bug_on(sbi, !sbi->total_valid_block_count);
	f2fs_bug_on(sbi, !sbi->total_valid_node_count);

	sbi->total_valid_node_count--;
	sbi->total_valid_block_count--;
	if (sbi->reserved_blocks &&
		sbi->current_reserved_blocks < sbi->reserved_blocks)
		sbi->current_reserved_blocks++;

	spin_unlock(&sbi->stat_lock);

	if (is_inode) {
		dquot_free_inode(inode);
	} else {
		if (unlikely(inode->i_blocks == 0)) {
			f2fs_warn(sbi, "dec_valid_node_count: inconsistent i_blocks, ino:%lu, iblocks:%llu",
				  inode->i_ino,
				  (unsigned long long)inode->i_blocks);
			set_sbi_flag(sbi, SBI_NEED_FSCK);
			return;
		}
		f2fs_i_blocks_write(inode, 1, false, true);
	}
}

static inline unsigned int valid_node_count(struct f2fs_sb_info *sbi)
{
	return sbi->total_valid_node_count;
}

static inline void inc_valid_inode_count(struct f2fs_sb_info *sbi)
{
	percpu_counter_inc(&sbi->total_valid_inode_count);
}

static inline void dec_valid_inode_count(struct f2fs_sb_info *sbi)
{
	percpu_counter_dec(&sbi->total_valid_inode_count);
}

static inline s64 valid_inode_count(struct f2fs_sb_info *sbi)
{
	return percpu_counter_sum_positive(&sbi->total_valid_inode_count);
}

static inline struct page *f2fs_grab_cache_page(struct address_space *mapping,
						pgoff_t index, bool for_write)
{
	struct page *page;

	if (IS_ENABLED(CONFIG_F2FS_FAULT_INJECTION)) {
		if (!for_write)
			page = find_get_page_flags(mapping, index,
							FGP_LOCK | FGP_ACCESSED);
		else
			page = find_lock_page(mapping, index);
		if (page)
			return page;

		if (time_to_inject(F2FS_M_SB(mapping), FAULT_PAGE_ALLOC)) {
			f2fs_show_injection_info(F2FS_M_SB(mapping),
							FAULT_PAGE_ALLOC);
			return NULL;
		}
	}

	if (!for_write)
		return grab_cache_page(mapping, index);
	return grab_cache_page_write_begin(mapping, index, AOP_FLAG_NOFS);
}

static inline struct page *f2fs_pagecache_get_page(
				struct address_space *mapping, pgoff_t index,
				int fgp_flags, gfp_t gfp_mask)
{
	if (time_to_inject(F2FS_M_SB(mapping), FAULT_PAGE_GET)) {
		f2fs_show_injection_info(F2FS_M_SB(mapping), FAULT_PAGE_GET);
		return NULL;
	}

	return pagecache_get_page(mapping, index, fgp_flags, gfp_mask);
}

static inline void f2fs_copy_page(struct page *src, struct page *dst)
{
	char *src_kaddr = kmap(src);
	char *dst_kaddr = kmap(dst);

	memcpy(dst_kaddr, src_kaddr, PAGE_SIZE);
	kunmap(dst);
	kunmap(src);
}

static inline void f2fs_put_page(struct page *page, int unlock)
{
	if (!page)
		return;

	if (unlock) {
		f2fs_bug_on(F2FS_P_SB(page), !PageLocked(page));
		unlock_page(page);
	}
	put_page(page);
}

static inline void f2fs_put_dnode(struct dnode_of_data *dn)
{
	if (dn->node_page)
		f2fs_put_page(dn->node_page, 1);
	if (dn->inode_page && dn->node_page != dn->inode_page)
		f2fs_put_page(dn->inode_page, 0);
	dn->node_page = NULL;
	dn->inode_page = NULL;
}

static inline struct kmem_cache *f2fs_kmem_cache_create(const char *name,
					size_t size)
{
	return kmem_cache_create(name, size, 0, SLAB_RECLAIM_ACCOUNT, NULL);
}

static inline void *f2fs_kmem_cache_alloc(struct kmem_cache *cachep,
						gfp_t flags)
{
	void *entry;

	entry = kmem_cache_alloc(cachep, flags);
	if (!entry)
		entry = kmem_cache_alloc(cachep, flags | __GFP_NOFAIL);
	return entry;
}

static inline bool is_idle(struct f2fs_sb_info *sbi, int type)
{
	if (sbi->gc_mode == GC_URGENT)
		return true;

	if (get_pages(sbi, F2FS_RD_DATA) || get_pages(sbi, F2FS_RD_NODE) ||
		get_pages(sbi, F2FS_RD_META) || get_pages(sbi, F2FS_WB_DATA) ||
		get_pages(sbi, F2FS_WB_CP_DATA) ||
		get_pages(sbi, F2FS_DIO_READ) ||
		get_pages(sbi, F2FS_DIO_WRITE))
		return false;

	if (type != DISCARD_TIME && SM_I(sbi) && SM_I(sbi)->dcc_info &&
			atomic_read(&SM_I(sbi)->dcc_info->queued_discard))
		return false;

	if (SM_I(sbi) && SM_I(sbi)->fcc_info &&
			atomic_read(&SM_I(sbi)->fcc_info->queued_flush))
		return false;

	return f2fs_time_over(sbi, type);
}

static inline void f2fs_radix_tree_insert(struct radix_tree_root *root,
				unsigned long index, void *item)
{
	while (radix_tree_insert(root, index, item))
		cond_resched();
}

#define RAW_IS_INODE(p)	((p)->footer.nid == (p)->footer.ino)

static inline bool IS_INODE(struct page *page)
{
	struct f2fs_node *p = F2FS_NODE(page);

	return RAW_IS_INODE(p);
}

static inline int offset_in_addr(struct f2fs_inode *i)
{
	return (i->i_inline & F2FS_EXTRA_ATTR) ?
			(le16_to_cpu(i->i_extra_isize) / sizeof(__le32)) : 0;
}

static inline __le32 *blkaddr_in_node(struct f2fs_node *node)
{
	return RAW_IS_INODE(node) ? node->i.i_addr : node->dn.addr;
}

static inline int f2fs_has_extra_attr(struct inode *inode);
static inline block_t data_blkaddr(struct inode *inode,
			struct page *node_page, unsigned int offset)
{
	struct f2fs_node *raw_node;
	__le32 *addr_array;
	int base = 0;
	bool is_inode = IS_INODE(node_page);

	raw_node = F2FS_NODE(node_page);

	if (is_inode) {
		if (!inode)
			/* from GC path only */
			base = offset_in_addr(&raw_node->i);
		else if (f2fs_has_extra_attr(inode))
			base = get_extra_isize(inode);
	}

	addr_array = blkaddr_in_node(raw_node);
	return le32_to_cpu(addr_array[base + offset]);
}

static inline block_t f2fs_data_blkaddr(struct dnode_of_data *dn)
{
	return data_blkaddr(dn->inode, dn->node_page, dn->ofs_in_node);
}

static inline int f2fs_test_bit(unsigned int nr, char *addr)
{
	int mask;

	addr += (nr >> 3);
	mask = 1 << (7 - (nr & 0x07));
	return mask & *addr;
}

static inline void f2fs_set_bit(unsigned int nr, char *addr)
{
	int mask;

	addr += (nr >> 3);
	mask = 1 << (7 - (nr & 0x07));
	*addr |= mask;
}

static inline void f2fs_clear_bit(unsigned int nr, char *addr)
{
	int mask;

	addr += (nr >> 3);
	mask = 1 << (7 - (nr & 0x07));
	*addr &= ~mask;
}

static inline int f2fs_test_and_set_bit(unsigned int nr, char *addr)
{
	int mask;
	int ret;

	addr += (nr >> 3);
	mask = 1 << (7 - (nr & 0x07));
	ret = mask & *addr;
	*addr |= mask;
	return ret;
}

static inline int f2fs_test_and_clear_bit(unsigned int nr, char *addr)
{
	int mask;
	int ret;

	addr += (nr >> 3);
	mask = 1 << (7 - (nr & 0x07));
	ret = mask & *addr;
	*addr &= ~mask;
	return ret;
}

static inline void f2fs_change_bit(unsigned int nr, char *addr)
{
	int mask;

	addr += (nr >> 3);
	mask = 1 << (7 - (nr & 0x07));
	*addr ^= mask;
}

/*
 * On-disk inode flags (f2fs_inode::i_flags)
 */
#define F2FS_COMPR_FL			0x00000004 /* Compress file */
#define F2FS_SYNC_FL			0x00000008 /* Synchronous updates */
#define F2FS_IMMUTABLE_FL		0x00000010 /* Immutable file */
#define F2FS_APPEND_FL			0x00000020 /* writes to file may only append */
#define F2FS_NODUMP_FL			0x00000040 /* do not dump file */
#define F2FS_NOATIME_FL			0x00000080 /* do not update atime */
#define F2FS_NOCOMP_FL			0x00000400 /* Don't compress */
#define F2FS_INDEX_FL			0x00001000 /* hash-indexed directory */
#define F2FS_DIRSYNC_FL			0x00010000 /* dirsync behaviour (directories only) */
#define F2FS_PROJINHERIT_FL		0x20000000 /* Create with parents projid */
#define F2FS_CASEFOLD_FL		0x40000000 /* Casefolded file */

/* Flags that should be inherited by new inodes from their parent. */
#define F2FS_FL_INHERITED (F2FS_SYNC_FL | F2FS_NODUMP_FL | F2FS_NOATIME_FL | \
			   F2FS_DIRSYNC_FL | F2FS_PROJINHERIT_FL | \
			   F2FS_CASEFOLD_FL | F2FS_COMPR_FL | F2FS_NOCOMP_FL)

/* Flags that are appropriate for regular files (all but dir-specific ones). */
#define F2FS_REG_FLMASK		(~(F2FS_DIRSYNC_FL | F2FS_PROJINHERIT_FL | \
				F2FS_CASEFOLD_FL))

/* Flags that are appropriate for non-directories/regular files. */
#define F2FS_OTHER_FLMASK	(F2FS_NODUMP_FL | F2FS_NOATIME_FL)

static inline __u32 f2fs_mask_flags(umode_t mode, __u32 flags)
{
	if (S_ISDIR(mode))
		return flags;
	else if (S_ISREG(mode))
		return flags & F2FS_REG_FLMASK;
	else
		return flags & F2FS_OTHER_FLMASK;
}

static inline void __mark_inode_dirty_flag(struct inode *inode,
						int flag, bool set)
{
	switch (flag) {
	case FI_INLINE_XATTR:
	case FI_INLINE_DATA:
	case FI_INLINE_DENTRY:
	case FI_NEW_INODE:
		if (set)
			return;
		/* fall through */
	case FI_DATA_EXIST:
	case FI_INLINE_DOTS:
	case FI_PIN_FILE:
		f2fs_mark_inode_dirty_sync(inode, true);
	}
}

static inline void set_inode_flag(struct inode *inode, int flag)
{
	test_and_set_bit(flag, F2FS_I(inode)->flags);
	__mark_inode_dirty_flag(inode, flag, true);
}

static inline int is_inode_flag_set(struct inode *inode, int flag)
{
	return test_bit(flag, F2FS_I(inode)->flags);
}

static inline void clear_inode_flag(struct inode *inode, int flag)
{
	test_and_clear_bit(flag, F2FS_I(inode)->flags);
	__mark_inode_dirty_flag(inode, flag, false);
}

static inline bool f2fs_verity_in_progress(struct inode *inode)
{
	return IS_ENABLED(CONFIG_FS_VERITY) &&
	       is_inode_flag_set(inode, FI_VERITY_IN_PROGRESS);
}

static inline void set_acl_inode(struct inode *inode, umode_t mode)
{
	F2FS_I(inode)->i_acl_mode = mode;
	set_inode_flag(inode, FI_ACL_MODE);
	f2fs_mark_inode_dirty_sync(inode, false);
}

static inline void f2fs_i_links_write(struct inode *inode, bool inc)
{
	if (inc)
		inc_nlink(inode);
	else
		drop_nlink(inode);
	f2fs_mark_inode_dirty_sync(inode, true);
}

static inline void f2fs_i_blocks_write(struct inode *inode,
					block_t diff, bool add, bool claim)
{
	bool clean = !is_inode_flag_set(inode, FI_DIRTY_INODE);
	bool recover = is_inode_flag_set(inode, FI_AUTO_RECOVER);

	/* add = 1, claim = 1 should be dquot_reserve_block in pair */
	if (add) {
		if (claim)
			dquot_claim_block(inode, diff);
		else
			dquot_alloc_block_nofail(inode, diff);
	} else {
		dquot_free_block(inode, diff);
	}

	f2fs_mark_inode_dirty_sync(inode, true);
	if (clean || recover)
		set_inode_flag(inode, FI_AUTO_RECOVER);
}

static inline void f2fs_i_size_write(struct inode *inode, loff_t i_size)
{
	bool clean = !is_inode_flag_set(inode, FI_DIRTY_INODE);
	bool recover = is_inode_flag_set(inode, FI_AUTO_RECOVER);

	if (i_size_read(inode) == i_size)
		return;

	i_size_write(inode, i_size);
	f2fs_mark_inode_dirty_sync(inode, true);
	if (clean || recover)
		set_inode_flag(inode, FI_AUTO_RECOVER);
}

static inline void f2fs_i_depth_write(struct inode *inode, unsigned int depth)
{
	F2FS_I(inode)->i_current_depth = depth;
	f2fs_mark_inode_dirty_sync(inode, true);
}

static inline void f2fs_i_gc_failures_write(struct inode *inode,
					unsigned int count)
{
	F2FS_I(inode)->i_gc_failures[GC_FAILURE_PIN] = count;
	f2fs_mark_inode_dirty_sync(inode, true);
}

static inline void f2fs_i_xnid_write(struct inode *inode, nid_t xnid)
{
	F2FS_I(inode)->i_xattr_nid = xnid;
	f2fs_mark_inode_dirty_sync(inode, true);
}

static inline void f2fs_i_pino_write(struct inode *inode, nid_t pino)
{
	F2FS_I(inode)->i_pino = pino;
	f2fs_mark_inode_dirty_sync(inode, true);
}

static inline void get_inline_info(struct inode *inode, struct f2fs_inode *ri)
{
	struct f2fs_inode_info *fi = F2FS_I(inode);

	if (ri->i_inline & F2FS_INLINE_XATTR)
		set_bit(FI_INLINE_XATTR, fi->flags);
	if (ri->i_inline & F2FS_INLINE_DATA)
		set_bit(FI_INLINE_DATA, fi->flags);
	if (ri->i_inline & F2FS_INLINE_DENTRY)
		set_bit(FI_INLINE_DENTRY, fi->flags);
	if (ri->i_inline & F2FS_DATA_EXIST)
		set_bit(FI_DATA_EXIST, fi->flags);
	if (ri->i_inline & F2FS_INLINE_DOTS)
		set_bit(FI_INLINE_DOTS, fi->flags);
	if (ri->i_inline & F2FS_EXTRA_ATTR)
		set_bit(FI_EXTRA_ATTR, fi->flags);
	if (ri->i_inline & F2FS_PIN_FILE)
		set_bit(FI_PIN_FILE, fi->flags);
}

static inline void set_raw_inline(struct inode *inode, struct f2fs_inode *ri)
{
	ri->i_inline = 0;

	if (is_inode_flag_set(inode, FI_INLINE_XATTR))
		ri->i_inline |= F2FS_INLINE_XATTR;
	if (is_inode_flag_set(inode, FI_INLINE_DATA))
		ri->i_inline |= F2FS_INLINE_DATA;
	if (is_inode_flag_set(inode, FI_INLINE_DENTRY))
		ri->i_inline |= F2FS_INLINE_DENTRY;
	if (is_inode_flag_set(inode, FI_DATA_EXIST))
		ri->i_inline |= F2FS_DATA_EXIST;
	if (is_inode_flag_set(inode, FI_INLINE_DOTS))
		ri->i_inline |= F2FS_INLINE_DOTS;
	if (is_inode_flag_set(inode, FI_EXTRA_ATTR))
		ri->i_inline |= F2FS_EXTRA_ATTR;
	if (is_inode_flag_set(inode, FI_PIN_FILE))
		ri->i_inline |= F2FS_PIN_FILE;
}

static inline int f2fs_has_extra_attr(struct inode *inode)
{
	return is_inode_flag_set(inode, FI_EXTRA_ATTR);
}

static inline int f2fs_has_inline_xattr(struct inode *inode)
{
	return is_inode_flag_set(inode, FI_INLINE_XATTR);
}

static inline int f2fs_compressed_file(struct inode *inode)
{
	return S_ISREG(inode->i_mode) &&
		is_inode_flag_set(inode, FI_COMPRESSED_FILE);
}

static inline unsigned int addrs_per_inode(struct inode *inode)
{
	unsigned int addrs = CUR_ADDRS_PER_INODE(inode) -
				get_inline_xattr_addrs(inode);

	if (!f2fs_compressed_file(inode))
		return addrs;
	return ALIGN_DOWN(addrs, F2FS_I(inode)->i_cluster_size);
}

static inline unsigned int addrs_per_block(struct inode *inode)
{
	if (!f2fs_compressed_file(inode))
		return DEF_ADDRS_PER_BLOCK;
	return ALIGN_DOWN(DEF_ADDRS_PER_BLOCK, F2FS_I(inode)->i_cluster_size);
}

static inline void *inline_xattr_addr(struct inode *inode, struct page *page)
{
	struct f2fs_inode *ri = F2FS_INODE(page);

	return (void *)&(ri->i_addr[DEF_ADDRS_PER_INODE -
					get_inline_xattr_addrs(inode)]);
}

static inline int inline_xattr_size(struct inode *inode)
{
	if (f2fs_has_inline_xattr(inode))
		return get_inline_xattr_addrs(inode) * sizeof(__le32);
	return 0;
}

static inline int f2fs_has_inline_data(struct inode *inode)
{
	return is_inode_flag_set(inode, FI_INLINE_DATA);
}

static inline int f2fs_exist_data(struct inode *inode)
{
	return is_inode_flag_set(inode, FI_DATA_EXIST);
}

static inline int f2fs_has_inline_dots(struct inode *inode)
{
	return is_inode_flag_set(inode, FI_INLINE_DOTS);
}

static inline int f2fs_is_mmap_file(struct inode *inode)
{
	return is_inode_flag_set(inode, FI_MMAP_FILE);
}

static inline bool f2fs_is_pinned_file(struct inode *inode)
{
	return is_inode_flag_set(inode, FI_PIN_FILE);
}

static inline bool f2fs_is_atomic_file(struct inode *inode)
{
	return is_inode_flag_set(inode, FI_ATOMIC_FILE);
}

static inline bool f2fs_is_commit_atomic_write(struct inode *inode)
{
	return is_inode_flag_set(inode, FI_ATOMIC_COMMIT);
}

static inline bool f2fs_is_volatile_file(struct inode *inode)
{
	return is_inode_flag_set(inode, FI_VOLATILE_FILE);
}

static inline bool f2fs_is_first_block_written(struct inode *inode)
{
	return is_inode_flag_set(inode, FI_FIRST_BLOCK_WRITTEN);
}

static inline bool f2fs_is_drop_cache(struct inode *inode)
{
	return is_inode_flag_set(inode, FI_DROP_CACHE);
}

static inline void *inline_data_addr(struct inode *inode, struct page *page)
{
	struct f2fs_inode *ri = F2FS_INODE(page);
	int extra_size = get_extra_isize(inode);

	return (void *)&(ri->i_addr[extra_size + DEF_INLINE_RESERVED_SIZE]);
}

static inline int f2fs_has_inline_dentry(struct inode *inode)
{
	return is_inode_flag_set(inode, FI_INLINE_DENTRY);
}

static inline int is_file(struct inode *inode, int type)
{
	return F2FS_I(inode)->i_advise & type;
}

static inline void set_file(struct inode *inode, int type)
{
	F2FS_I(inode)->i_advise |= type;
	f2fs_mark_inode_dirty_sync(inode, true);
}

static inline void clear_file(struct inode *inode, int type)
{
	F2FS_I(inode)->i_advise &= ~type;
	f2fs_mark_inode_dirty_sync(inode, true);
}

static inline bool f2fs_is_time_consistent(struct inode *inode)
{
	if (!timespec64_equal(F2FS_I(inode)->i_disk_time, &inode->i_atime))
		return false;
	if (!timespec64_equal(F2FS_I(inode)->i_disk_time + 1, &inode->i_ctime))
		return false;
	if (!timespec64_equal(F2FS_I(inode)->i_disk_time + 2, &inode->i_mtime))
		return false;
	if (!timespec64_equal(F2FS_I(inode)->i_disk_time + 3,
						&F2FS_I(inode)->i_crtime))
		return false;
	return true;
}

static inline bool f2fs_skip_inode_update(struct inode *inode, int dsync)
{
	bool ret;

	if (dsync) {
		struct f2fs_sb_info *sbi = F2FS_I_SB(inode);

		spin_lock(&sbi->inode_lock[DIRTY_META]);
		ret = list_empty(&F2FS_I(inode)->gdirty_list);
		spin_unlock(&sbi->inode_lock[DIRTY_META]);
		return ret;
	}
	if (!is_inode_flag_set(inode, FI_AUTO_RECOVER) ||
			file_keep_isize(inode) ||
			i_size_read(inode) & ~PAGE_MASK)
		return false;

	if (!f2fs_is_time_consistent(inode))
		return false;

	spin_lock(&F2FS_I(inode)->i_size_lock);
	ret = F2FS_I(inode)->last_disk_size == i_size_read(inode);
	spin_unlock(&F2FS_I(inode)->i_size_lock);

	return ret;
}

static inline bool f2fs_readonly(struct super_block *sb)
{
	return sb_rdonly(sb);
}

static inline bool f2fs_cp_error(struct f2fs_sb_info *sbi)
{
	return is_set_ckpt_flags(sbi, CP_ERROR_FLAG);
}

static inline bool is_dot_dotdot(const u8 *name, size_t len)
{
	if (len == 1 && name[0] == '.')
		return true;

	if (len == 2 && name[0] == '.' && name[1] == '.')
		return true;

	return false;
}

static inline bool f2fs_may_extent_tree(struct inode *inode)
{
	struct f2fs_sb_info *sbi = F2FS_I_SB(inode);

	if (!test_opt(sbi, EXTENT_CACHE) ||
			is_inode_flag_set(inode, FI_NO_EXTENT) ||
			is_inode_flag_set(inode, FI_COMPRESSED_FILE))
		return false;

	/*
	 * for recovered files during mount do not create extents
	 * if shrinker is not registered.
	 */
	if (list_empty(&sbi->s_list))
		return false;

	return S_ISREG(inode->i_mode);
}

static inline void *f2fs_kmalloc(struct f2fs_sb_info *sbi,
					size_t size, gfp_t flags)
{
	if (time_to_inject(sbi, FAULT_KMALLOC)) {
		f2fs_show_injection_info(sbi, FAULT_KMALLOC);
		return NULL;
	}

	return kmalloc(size, flags);
}

static inline void *f2fs_kzalloc(struct f2fs_sb_info *sbi,
					size_t size, gfp_t flags)
{
	return f2fs_kmalloc(sbi, size, flags | __GFP_ZERO);
}

static inline void *f2fs_kvmalloc(struct f2fs_sb_info *sbi,
					size_t size, gfp_t flags)
{
	if (time_to_inject(sbi, FAULT_KVMALLOC)) {
		f2fs_show_injection_info(sbi, FAULT_KVMALLOC);
		return NULL;
	}

	return kvmalloc(size, flags);
}

static inline void *f2fs_kvzalloc(struct f2fs_sb_info *sbi,
					size_t size, gfp_t flags)
{
	return f2fs_kvmalloc(sbi, size, flags | __GFP_ZERO);
}

static inline int get_extra_isize(struct inode *inode)
{
	return F2FS_I(inode)->i_extra_isize / sizeof(__le32);
}

static inline int get_inline_xattr_addrs(struct inode *inode)
{
	return F2FS_I(inode)->i_inline_xattr_size;
}

#define f2fs_get_inode_mode(i) \
	((is_inode_flag_set(i, FI_ACL_MODE)) ? \
	 (F2FS_I(i)->i_acl_mode) : ((i)->i_mode))

#define F2FS_TOTAL_EXTRA_ATTR_SIZE			\
	(offsetof(struct f2fs_inode, i_extra_end) -	\
	offsetof(struct f2fs_inode, i_extra_isize))	\

#define F2FS_OLD_ATTRIBUTE_SIZE	(offsetof(struct f2fs_inode, i_addr))
#define F2FS_FITS_IN_INODE(f2fs_inode, extra_isize, field)		\
		((offsetof(typeof(*(f2fs_inode)), field) +	\
		sizeof((f2fs_inode)->field))			\
		<= (F2FS_OLD_ATTRIBUTE_SIZE + (extra_isize)))	\

#define DEFAULT_IOSTAT_PERIOD_MS	3000
#define MIN_IOSTAT_PERIOD_MS		100
/* maximum period of iostat tracing is 1 day */
#define MAX_IOSTAT_PERIOD_MS		8640000

static inline void f2fs_reset_iostat(struct f2fs_sb_info *sbi)
{
	int i;

	spin_lock(&sbi->iostat_lock);
	for (i = 0; i < NR_IO_TYPE; i++) {
		sbi->rw_iostat[i] = 0;
		sbi->prev_rw_iostat[i] = 0;
	}
	spin_unlock(&sbi->iostat_lock);
}

extern void f2fs_record_iostat(struct f2fs_sb_info *sbi);

static inline void f2fs_update_iostat(struct f2fs_sb_info *sbi,
			enum iostat_type type, unsigned long long io_bytes)
{
	if (!sbi->iostat_enable)
		return;
	spin_lock(&sbi->iostat_lock);
	sbi->rw_iostat[type] += io_bytes;

	if (type == APP_WRITE_IO || type == APP_DIRECT_IO)
		sbi->rw_iostat[APP_BUFFERED_IO] =
			sbi->rw_iostat[APP_WRITE_IO] -
			sbi->rw_iostat[APP_DIRECT_IO];

	if (type == APP_READ_IO || type == APP_DIRECT_READ_IO)
		sbi->rw_iostat[APP_BUFFERED_READ_IO] =
			sbi->rw_iostat[APP_READ_IO] -
			sbi->rw_iostat[APP_DIRECT_READ_IO];
	spin_unlock(&sbi->iostat_lock);

	f2fs_record_iostat(sbi);
}

#define __is_large_section(sbi)		((sbi)->segs_per_sec > 1)

#define __is_meta_io(fio) (PAGE_TYPE_OF_BIO((fio)->type) == META)

bool f2fs_is_valid_blkaddr(struct f2fs_sb_info *sbi,
					block_t blkaddr, int type);
static inline void verify_blkaddr(struct f2fs_sb_info *sbi,
					block_t blkaddr, int type)
{
	if (!f2fs_is_valid_blkaddr(sbi, blkaddr, type)) {
		f2fs_err(sbi, "invalid blkaddr: %u, type: %d, run fsck to fix.",
			 blkaddr, type);
		f2fs_bug_on(sbi, 1);
	}
}

static inline bool __is_valid_data_blkaddr(block_t blkaddr)
{
	if (blkaddr == NEW_ADDR || blkaddr == NULL_ADDR ||
			blkaddr == COMPRESS_ADDR)
		return false;
	return true;
}

static inline void f2fs_set_page_private(struct page *page,
						unsigned long data)
{
	if (PagePrivate(page))
		return;

	attach_page_private(page, (void *)data);
}

static inline void f2fs_clear_page_private(struct page *page)
{
	detach_page_private(page);
}

/*
 * file.c
 */
int f2fs_sync_file(struct file *file, loff_t start, loff_t end, int datasync);
void f2fs_truncate_data_blocks(struct dnode_of_data *dn);
int f2fs_do_truncate_blocks(struct inode *inode, u64 from, bool lock);
int f2fs_truncate_blocks(struct inode *inode, u64 from, bool lock);
int f2fs_truncate(struct inode *inode);
int f2fs_getattr(const struct path *path, struct kstat *stat,
			u32 request_mask, unsigned int flags);
int f2fs_setattr(struct dentry *dentry, struct iattr *attr);
int f2fs_truncate_hole(struct inode *inode, pgoff_t pg_start, pgoff_t pg_end);
void f2fs_truncate_data_blocks_range(struct dnode_of_data *dn, int count);
int f2fs_precache_extents(struct inode *inode);
long f2fs_ioctl(struct file *filp, unsigned int cmd, unsigned long arg);
long f2fs_compat_ioctl(struct file *file, unsigned int cmd, unsigned long arg);
int f2fs_transfer_project_quota(struct inode *inode, kprojid_t kprojid);
int f2fs_pin_file_control(struct inode *inode, bool inc);

/*
 * inode.c
 */
void f2fs_set_inode_flags(struct inode *inode);
bool f2fs_inode_chksum_verify(struct f2fs_sb_info *sbi, struct page *page);
void f2fs_inode_chksum_set(struct f2fs_sb_info *sbi, struct page *page);
struct inode *f2fs_iget(struct super_block *sb, unsigned long ino);
struct inode *f2fs_iget_retry(struct super_block *sb, unsigned long ino);
int f2fs_try_to_free_nats(struct f2fs_sb_info *sbi, int nr_shrink);
void f2fs_update_inode(struct inode *inode, struct page *node_page);
void f2fs_update_inode_page(struct inode *inode);
int f2fs_write_inode(struct inode *inode, struct writeback_control *wbc);
void f2fs_evict_inode(struct inode *inode);
void f2fs_handle_failed_inode(struct inode *inode);

/*
 * namei.c
 */
int f2fs_update_extension_list(struct f2fs_sb_info *sbi, const char *name,
							bool hot, bool set);
struct dentry *f2fs_get_parent(struct dentry *child);

/*
 * dir.c
 */
unsigned char f2fs_get_de_type(struct f2fs_dir_entry *de);
int f2fs_init_casefolded_name(const struct inode *dir,
			      struct f2fs_filename *fname);
int f2fs_setup_filename(struct inode *dir, const struct qstr *iname,
			int lookup, struct f2fs_filename *fname);
int f2fs_prepare_lookup(struct inode *dir, struct dentry *dentry,
			struct f2fs_filename *fname);
void f2fs_free_filename(struct f2fs_filename *fname);
struct f2fs_dir_entry *f2fs_find_target_dentry(const struct f2fs_dentry_ptr *d,
			const struct f2fs_filename *fname, int *max_slots);
int f2fs_fill_dentries(struct dir_context *ctx, struct f2fs_dentry_ptr *d,
			unsigned int start_pos, struct fscrypt_str *fstr);
void f2fs_do_make_empty_dir(struct inode *inode, struct inode *parent,
			struct f2fs_dentry_ptr *d);
struct page *f2fs_init_inode_metadata(struct inode *inode, struct inode *dir,
			const struct f2fs_filename *fname, struct page *dpage);
void f2fs_update_parent_metadata(struct inode *dir, struct inode *inode,
			unsigned int current_depth);
int f2fs_room_for_filename(const void *bitmap, int slots, int max_slots);
void f2fs_drop_nlink(struct inode *dir, struct inode *inode);
struct f2fs_dir_entry *__f2fs_find_entry(struct inode *dir,
					 const struct f2fs_filename *fname,
					 struct page **res_page);
struct f2fs_dir_entry *f2fs_find_entry(struct inode *dir,
			const struct qstr *child, struct page **res_page);
struct f2fs_dir_entry *f2fs_parent_dir(struct inode *dir, struct page **p);
ino_t f2fs_inode_by_name(struct inode *dir, const struct qstr *qstr,
			struct page **page);
void f2fs_set_link(struct inode *dir, struct f2fs_dir_entry *de,
			struct page *page, struct inode *inode);
bool f2fs_has_enough_room(struct inode *dir, struct page *ipage,
			  const struct f2fs_filename *fname);
void f2fs_update_dentry(nid_t ino, umode_t mode, struct f2fs_dentry_ptr *d,
			const struct fscrypt_str *name, f2fs_hash_t name_hash,
			unsigned int bit_pos);
int f2fs_add_regular_entry(struct inode *dir, const struct f2fs_filename *fname,
			struct inode *inode, nid_t ino, umode_t mode);
int f2fs_add_dentry(struct inode *dir, const struct f2fs_filename *fname,
			struct inode *inode, nid_t ino, umode_t mode);
int f2fs_do_add_link(struct inode *dir, const struct qstr *name,
			struct inode *inode, nid_t ino, umode_t mode);
void f2fs_delete_entry(struct f2fs_dir_entry *dentry, struct page *page,
			struct inode *dir, struct inode *inode);
int f2fs_do_tmpfile(struct inode *inode, struct inode *dir);
bool f2fs_empty_dir(struct inode *dir);

static inline int f2fs_add_link(struct dentry *dentry, struct inode *inode)
{
	return f2fs_do_add_link(d_inode(dentry->d_parent), &dentry->d_name,
				inode, inode->i_ino, inode->i_mode);
}

/*
 * super.c
 */
int f2fs_inode_dirtied(struct inode *inode, bool sync);
void f2fs_inode_synced(struct inode *inode);
int f2fs_enable_quota_files(struct f2fs_sb_info *sbi, bool rdonly);
int f2fs_quota_sync(struct super_block *sb, int type);
void f2fs_quota_off_umount(struct super_block *sb);
int f2fs_commit_super(struct f2fs_sb_info *sbi, bool recover);
int f2fs_sync_fs(struct super_block *sb, int sync);
int f2fs_sanity_check_ckpt(struct f2fs_sb_info *sbi);

/*
 * hash.c
 */
void f2fs_hash_filename(const struct inode *dir, struct f2fs_filename *fname);

/*
 * node.c
 */
struct dnode_of_data;
struct node_info;

int f2fs_check_nid_range(struct f2fs_sb_info *sbi, nid_t nid);
bool f2fs_available_free_memory(struct f2fs_sb_info *sbi, int type);
bool f2fs_in_warm_node_list(struct f2fs_sb_info *sbi, struct page *page);
void f2fs_init_fsync_node_info(struct f2fs_sb_info *sbi);
void f2fs_del_fsync_node_entry(struct f2fs_sb_info *sbi, struct page *page);
void f2fs_reset_fsync_node_info(struct f2fs_sb_info *sbi);
int f2fs_need_dentry_mark(struct f2fs_sb_info *sbi, nid_t nid);
bool f2fs_is_checkpointed_node(struct f2fs_sb_info *sbi, nid_t nid);
bool f2fs_need_inode_block_update(struct f2fs_sb_info *sbi, nid_t ino);
int f2fs_get_node_info(struct f2fs_sb_info *sbi, nid_t nid,
						struct node_info *ni);
pgoff_t f2fs_get_next_page_offset(struct dnode_of_data *dn, pgoff_t pgofs);
int f2fs_get_dnode_of_data(struct dnode_of_data *dn, pgoff_t index, int mode);
int f2fs_truncate_inode_blocks(struct inode *inode, pgoff_t from);
int f2fs_truncate_xattr_node(struct inode *inode);
int f2fs_wait_on_node_pages_writeback(struct f2fs_sb_info *sbi,
					unsigned int seq_id);
int f2fs_remove_inode_page(struct inode *inode);
struct page *f2fs_new_inode_page(struct inode *inode);
struct page *f2fs_new_node_page(struct dnode_of_data *dn, unsigned int ofs);
void f2fs_ra_node_page(struct f2fs_sb_info *sbi, nid_t nid);
struct page *f2fs_get_node_page(struct f2fs_sb_info *sbi, pgoff_t nid);
struct page *f2fs_get_node_page_ra(struct page *parent, int start);
int f2fs_move_node_page(struct page *node_page, int gc_type);
int f2fs_flush_inline_data(struct f2fs_sb_info *sbi);
int f2fs_fsync_node_pages(struct f2fs_sb_info *sbi, struct inode *inode,
			struct writeback_control *wbc, bool atomic,
			unsigned int *seq_id);
int f2fs_sync_node_pages(struct f2fs_sb_info *sbi,
			struct writeback_control *wbc,
			bool do_balance, enum iostat_type io_type);
int f2fs_build_free_nids(struct f2fs_sb_info *sbi, bool sync, bool mount);
bool f2fs_alloc_nid(struct f2fs_sb_info *sbi, nid_t *nid);
void f2fs_alloc_nid_done(struct f2fs_sb_info *sbi, nid_t nid);
void f2fs_alloc_nid_failed(struct f2fs_sb_info *sbi, nid_t nid);
int f2fs_try_to_free_nids(struct f2fs_sb_info *sbi, int nr_shrink);
void f2fs_recover_inline_xattr(struct inode *inode, struct page *page);
int f2fs_recover_xattr_data(struct inode *inode, struct page *page);
int f2fs_recover_inode_page(struct f2fs_sb_info *sbi, struct page *page);
int f2fs_restore_node_summary(struct f2fs_sb_info *sbi,
			unsigned int segno, struct f2fs_summary_block *sum);
int f2fs_flush_nat_entries(struct f2fs_sb_info *sbi, struct cp_control *cpc);
int f2fs_build_node_manager(struct f2fs_sb_info *sbi);
void f2fs_destroy_node_manager(struct f2fs_sb_info *sbi);
int __init f2fs_create_node_manager_caches(void);
void f2fs_destroy_node_manager_caches(void);

/*
 * segment.c
 */
bool f2fs_need_SSR(struct f2fs_sb_info *sbi);
void f2fs_register_inmem_page(struct inode *inode, struct page *page);
void f2fs_drop_inmem_pages_all(struct f2fs_sb_info *sbi, bool gc_failure);
void f2fs_drop_inmem_pages(struct inode *inode);
void f2fs_drop_inmem_page(struct inode *inode, struct page *page);
int f2fs_commit_inmem_pages(struct inode *inode);
void f2fs_balance_fs(struct f2fs_sb_info *sbi, bool need);
void f2fs_balance_fs_bg(struct f2fs_sb_info *sbi, bool from_bg);
int f2fs_issue_flush(struct f2fs_sb_info *sbi, nid_t ino);
int f2fs_create_flush_cmd_control(struct f2fs_sb_info *sbi);
int f2fs_flush_device_cache(struct f2fs_sb_info *sbi);
void f2fs_destroy_flush_cmd_control(struct f2fs_sb_info *sbi, bool free);
void f2fs_invalidate_blocks(struct f2fs_sb_info *sbi, block_t addr);
bool f2fs_is_checkpointed_data(struct f2fs_sb_info *sbi, block_t blkaddr);
void f2fs_drop_discard_cmd(struct f2fs_sb_info *sbi);
void f2fs_stop_discard_thread(struct f2fs_sb_info *sbi);
bool f2fs_issue_discard_timeout(struct f2fs_sb_info *sbi);
void f2fs_clear_prefree_segments(struct f2fs_sb_info *sbi,
					struct cp_control *cpc);
void f2fs_dirty_to_prefree(struct f2fs_sb_info *sbi);
block_t f2fs_get_unusable_blocks(struct f2fs_sb_info *sbi);
int f2fs_disable_cp_again(struct f2fs_sb_info *sbi, block_t unusable);
void f2fs_release_discard_addrs(struct f2fs_sb_info *sbi);
int f2fs_npages_for_summary_flush(struct f2fs_sb_info *sbi, bool for_ra);
void allocate_segment_for_resize(struct f2fs_sb_info *sbi, int type,
					unsigned int start, unsigned int end);
void f2fs_allocate_new_segments(struct f2fs_sb_info *sbi, int type);
int f2fs_trim_fs(struct f2fs_sb_info *sbi, struct fstrim_range *range);
bool f2fs_exist_trim_candidates(struct f2fs_sb_info *sbi,
					struct cp_control *cpc);
struct page *f2fs_get_sum_page(struct f2fs_sb_info *sbi, unsigned int segno);
void f2fs_update_meta_page(struct f2fs_sb_info *sbi, void *src,
					block_t blk_addr);
void f2fs_do_write_meta_page(struct f2fs_sb_info *sbi, struct page *page,
						enum iostat_type io_type);
void f2fs_do_write_node_page(unsigned int nid, struct f2fs_io_info *fio);
void f2fs_outplace_write_data(struct dnode_of_data *dn,
			struct f2fs_io_info *fio);
int f2fs_inplace_write_data(struct f2fs_io_info *fio);
void f2fs_do_replace_block(struct f2fs_sb_info *sbi, struct f2fs_summary *sum,
			block_t old_blkaddr, block_t new_blkaddr,
			bool recover_curseg, bool recover_newaddr);
void f2fs_replace_block(struct f2fs_sb_info *sbi, struct dnode_of_data *dn,
			block_t old_addr, block_t new_addr,
			unsigned char version, bool recover_curseg,
			bool recover_newaddr);
void f2fs_allocate_data_block(struct f2fs_sb_info *sbi, struct page *page,
			block_t old_blkaddr, block_t *new_blkaddr,
			struct f2fs_summary *sum, int type,
			struct f2fs_io_info *fio, bool add_list);
void f2fs_wait_on_page_writeback(struct page *page,
			enum page_type type, bool ordered, bool locked);
void f2fs_wait_on_block_writeback(struct inode *inode, block_t blkaddr);
void f2fs_wait_on_block_writeback_range(struct inode *inode, block_t blkaddr,
								block_t len);
void f2fs_write_data_summaries(struct f2fs_sb_info *sbi, block_t start_blk);
void f2fs_write_node_summaries(struct f2fs_sb_info *sbi, block_t start_blk);
int f2fs_lookup_journal_in_cursum(struct f2fs_journal *journal, int type,
			unsigned int val, int alloc);
void f2fs_flush_sit_entries(struct f2fs_sb_info *sbi, struct cp_control *cpc);
int f2fs_fix_curseg_write_pointer(struct f2fs_sb_info *sbi);
int f2fs_check_write_pointer(struct f2fs_sb_info *sbi);
int f2fs_build_segment_manager(struct f2fs_sb_info *sbi);
void f2fs_destroy_segment_manager(struct f2fs_sb_info *sbi);
int __init f2fs_create_segment_manager_caches(void);
void f2fs_destroy_segment_manager_caches(void);
int f2fs_rw_hint_to_seg_type(enum rw_hint hint);
enum rw_hint f2fs_io_type_to_rw_hint(struct f2fs_sb_info *sbi,
			enum page_type type, enum temp_type temp);

/*
 * checkpoint.c
 */
void f2fs_stop_checkpoint(struct f2fs_sb_info *sbi, bool end_io);
struct page *f2fs_grab_meta_page(struct f2fs_sb_info *sbi, pgoff_t index);
struct page *f2fs_get_meta_page(struct f2fs_sb_info *sbi, pgoff_t index);
struct page *f2fs_get_meta_page_nofail(struct f2fs_sb_info *sbi, pgoff_t index);
struct page *f2fs_get_tmp_page(struct f2fs_sb_info *sbi, pgoff_t index);
bool f2fs_is_valid_blkaddr(struct f2fs_sb_info *sbi,
					block_t blkaddr, int type);
int f2fs_ra_meta_pages(struct f2fs_sb_info *sbi, block_t start, int nrpages,
			int type, bool sync);
void f2fs_ra_meta_pages_cond(struct f2fs_sb_info *sbi, pgoff_t index);
long f2fs_sync_meta_pages(struct f2fs_sb_info *sbi, enum page_type type,
			long nr_to_write, enum iostat_type io_type);
void f2fs_add_ino_entry(struct f2fs_sb_info *sbi, nid_t ino, int type);
void f2fs_remove_ino_entry(struct f2fs_sb_info *sbi, nid_t ino, int type);
void f2fs_release_ino_entry(struct f2fs_sb_info *sbi, bool all);
bool f2fs_exist_written_data(struct f2fs_sb_info *sbi, nid_t ino, int mode);
void f2fs_set_dirty_device(struct f2fs_sb_info *sbi, nid_t ino,
					unsigned int devidx, int type);
bool f2fs_is_dirty_device(struct f2fs_sb_info *sbi, nid_t ino,
					unsigned int devidx, int type);
int f2fs_sync_inode_meta(struct f2fs_sb_info *sbi);
int f2fs_acquire_orphan_inode(struct f2fs_sb_info *sbi);
void f2fs_release_orphan_inode(struct f2fs_sb_info *sbi);
void f2fs_add_orphan_inode(struct inode *inode);
void f2fs_remove_orphan_inode(struct f2fs_sb_info *sbi, nid_t ino);
int f2fs_recover_orphan_inodes(struct f2fs_sb_info *sbi);
int f2fs_get_valid_checkpoint(struct f2fs_sb_info *sbi);
void f2fs_update_dirty_page(struct inode *inode, struct page *page);
void f2fs_remove_dirty_inode(struct inode *inode);
int f2fs_sync_dirty_inodes(struct f2fs_sb_info *sbi, enum inode_type type);
void f2fs_wait_on_all_pages(struct f2fs_sb_info *sbi, int type);
int f2fs_write_checkpoint(struct f2fs_sb_info *sbi, struct cp_control *cpc);
void f2fs_init_ino_entry_info(struct f2fs_sb_info *sbi);
int __init f2fs_create_checkpoint_caches(void);
void f2fs_destroy_checkpoint_caches(void);

/*
 * data.c
 */
int __init f2fs_init_bioset(void);
void f2fs_destroy_bioset(void);
struct bio *f2fs_bio_alloc(struct f2fs_sb_info *sbi, int npages, bool noio);
int f2fs_init_bio_entry_cache(void);
void f2fs_destroy_bio_entry_cache(void);
void f2fs_submit_bio(struct f2fs_sb_info *sbi,
				struct bio *bio, enum page_type type);
void f2fs_submit_merged_write(struct f2fs_sb_info *sbi, enum page_type type);
void f2fs_submit_merged_write_cond(struct f2fs_sb_info *sbi,
				struct inode *inode, struct page *page,
				nid_t ino, enum page_type type);
void f2fs_submit_merged_ipu_write(struct f2fs_sb_info *sbi,
					struct bio **bio, struct page *page);
void f2fs_flush_merged_writes(struct f2fs_sb_info *sbi);
int f2fs_submit_page_bio(struct f2fs_io_info *fio);
int f2fs_merge_page_bio(struct f2fs_io_info *fio);
void f2fs_submit_page_write(struct f2fs_io_info *fio);
struct block_device *f2fs_target_device(struct f2fs_sb_info *sbi,
			block_t blk_addr, struct bio *bio);
int f2fs_target_device_index(struct f2fs_sb_info *sbi, block_t blkaddr);
void f2fs_set_data_blkaddr(struct dnode_of_data *dn);
void f2fs_update_data_blkaddr(struct dnode_of_data *dn, block_t blkaddr);
int f2fs_reserve_new_blocks(struct dnode_of_data *dn, blkcnt_t count);
int f2fs_reserve_new_block(struct dnode_of_data *dn);
int f2fs_get_block(struct dnode_of_data *dn, pgoff_t index);
int f2fs_preallocate_blocks(struct kiocb *iocb, struct iov_iter *from);
int f2fs_reserve_block(struct dnode_of_data *dn, pgoff_t index);
struct page *f2fs_get_read_data_page(struct inode *inode, pgoff_t index,
			int op_flags, bool for_write);
struct page *f2fs_find_data_page(struct inode *inode, pgoff_t index);
struct page *f2fs_get_lock_data_page(struct inode *inode, pgoff_t index,
			bool for_write);
struct page *f2fs_get_new_data_page(struct inode *inode,
			struct page *ipage, pgoff_t index, bool new_i_size);
int f2fs_do_write_data_page(struct f2fs_io_info *fio);
void __do_map_lock(struct f2fs_sb_info *sbi, int flag, bool lock);
int f2fs_map_blocks(struct inode *inode, struct f2fs_map_blocks *map,
			int create, int flag);
int f2fs_fiemap(struct inode *inode, struct fiemap_extent_info *fieinfo,
			u64 start, u64 len);
int f2fs_encrypt_one_page(struct f2fs_io_info *fio);
bool f2fs_should_update_inplace(struct inode *inode, struct f2fs_io_info *fio);
bool f2fs_should_update_outplace(struct inode *inode, struct f2fs_io_info *fio);
int f2fs_write_single_data_page(struct page *page, int *submitted,
				struct bio **bio, sector_t *last_block,
				struct writeback_control *wbc,
				enum iostat_type io_type,
				int compr_blocks);
void f2fs_invalidate_page(struct page *page, unsigned int offset,
			unsigned int length);
int f2fs_release_page(struct page *page, gfp_t wait);
#ifdef CONFIG_MIGRATION
int f2fs_migrate_page(struct address_space *mapping, struct page *newpage,
			struct page *page, enum migrate_mode mode);
#endif
bool f2fs_overwrite_io(struct inode *inode, loff_t pos, size_t len);
void f2fs_clear_page_cache_dirty_tag(struct page *page);
int f2fs_init_post_read_processing(void);
void f2fs_destroy_post_read_processing(void);
int f2fs_init_post_read_wq(struct f2fs_sb_info *sbi);
void f2fs_destroy_post_read_wq(struct f2fs_sb_info *sbi);

/*
 * gc.c
 */
int f2fs_start_gc_thread(struct f2fs_sb_info *sbi);
void f2fs_stop_gc_thread(struct f2fs_sb_info *sbi);
block_t f2fs_start_bidx_of_node(unsigned int node_ofs, struct inode *inode);
int f2fs_gc(struct f2fs_sb_info *sbi, bool sync, bool background,
			unsigned int segno);
void f2fs_build_gc_manager(struct f2fs_sb_info *sbi);
int f2fs_resize_fs(struct f2fs_sb_info *sbi, __u64 block_count);

/*
 * recovery.c
 */
int f2fs_recover_fsync_data(struct f2fs_sb_info *sbi, bool check_only);
bool f2fs_space_for_roll_forward(struct f2fs_sb_info *sbi);

/*
 * debug.c
 */
#ifdef CONFIG_F2FS_STAT_FS
struct f2fs_stat_info {
	struct list_head stat_list;
	struct f2fs_sb_info *sbi;
	int all_area_segs, sit_area_segs, nat_area_segs, ssa_area_segs;
	int main_area_segs, main_area_sections, main_area_zones;
	unsigned long long hit_largest, hit_cached, hit_rbtree;
	unsigned long long hit_total, total_ext;
	int ext_tree, zombie_tree, ext_node;
	int ndirty_node, ndirty_dent, ndirty_meta, ndirty_imeta;
	int ndirty_data, ndirty_qdata;
	int inmem_pages;
	unsigned int ndirty_dirs, ndirty_files, nquota_files, ndirty_all;
	int nats, dirty_nats, sits, dirty_sits;
	int free_nids, avail_nids, alloc_nids;
	int total_count, utilization;
	int bg_gc, nr_wb_cp_data, nr_wb_data;
	int nr_rd_data, nr_rd_node, nr_rd_meta;
	int nr_dio_read, nr_dio_write;
	unsigned int io_skip_bggc, other_skip_bggc;
	int nr_flushing, nr_flushed, flush_list_empty;
	int nr_discarding, nr_discarded;
	int nr_discard_cmd;
	unsigned int undiscard_blks;
	int inline_xattr, inline_inode, inline_dir, append, update, orphans;
	int compr_inode, compr_blocks;
	int aw_cnt, max_aw_cnt, vw_cnt, max_vw_cnt;
	unsigned int valid_count, valid_node_count, valid_inode_count, discard_blks;
	unsigned int bimodal, avg_vblocks;
	int util_free, util_valid, util_invalid;
	int rsvd_segs, overp_segs;
	int dirty_count, node_pages, meta_pages;
	int prefree_count, call_count, cp_count, bg_cp_count;
	int tot_segs, node_segs, data_segs, free_segs, free_secs;
	int bg_node_segs, bg_data_segs;
	int tot_blks, data_blks, node_blks;
	int bg_data_blks, bg_node_blks;
	unsigned long long skipped_atomic_files[2];
	int curseg[NR_CURSEG_TYPE];
	int cursec[NR_CURSEG_TYPE];
	int curzone[NR_CURSEG_TYPE];

	unsigned int meta_count[META_MAX];
	unsigned int segment_count[2];
	unsigned int block_count[2];
	unsigned int inplace_count;
	unsigned long long base_mem, cache_mem, page_mem;
};

static inline struct f2fs_stat_info *F2FS_STAT(struct f2fs_sb_info *sbi)
{
	return (struct f2fs_stat_info *)sbi->stat_info;
}

#define stat_inc_cp_count(si)		((si)->cp_count++)
#define stat_inc_bg_cp_count(si)	((si)->bg_cp_count++)
#define stat_inc_call_count(si)		((si)->call_count++)
#define stat_inc_bggc_count(si)		((si)->bg_gc++)
#define stat_io_skip_bggc_count(sbi)	((sbi)->io_skip_bggc++)
#define stat_other_skip_bggc_count(sbi)	((sbi)->other_skip_bggc++)
#define stat_inc_dirty_inode(sbi, type)	((sbi)->ndirty_inode[type]++)
#define stat_dec_dirty_inode(sbi, type)	((sbi)->ndirty_inode[type]--)
#define stat_inc_total_hit(sbi)		(atomic64_inc(&(sbi)->total_hit_ext))
#define stat_inc_rbtree_node_hit(sbi)	(atomic64_inc(&(sbi)->read_hit_rbtree))
#define stat_inc_largest_node_hit(sbi)	(atomic64_inc(&(sbi)->read_hit_largest))
#define stat_inc_cached_node_hit(sbi)	(atomic64_inc(&(sbi)->read_hit_cached))
#define stat_inc_inline_xattr(inode)					\
	do {								\
		if (f2fs_has_inline_xattr(inode))			\
			(atomic_inc(&F2FS_I_SB(inode)->inline_xattr));	\
	} while (0)
#define stat_dec_inline_xattr(inode)					\
	do {								\
		if (f2fs_has_inline_xattr(inode))			\
			(atomic_dec(&F2FS_I_SB(inode)->inline_xattr));	\
	} while (0)
#define stat_inc_inline_inode(inode)					\
	do {								\
		if (f2fs_has_inline_data(inode))			\
			(atomic_inc(&F2FS_I_SB(inode)->inline_inode));	\
	} while (0)
#define stat_dec_inline_inode(inode)					\
	do {								\
		if (f2fs_has_inline_data(inode))			\
			(atomic_dec(&F2FS_I_SB(inode)->inline_inode));	\
	} while (0)
#define stat_inc_inline_dir(inode)					\
	do {								\
		if (f2fs_has_inline_dentry(inode))			\
			(atomic_inc(&F2FS_I_SB(inode)->inline_dir));	\
	} while (0)
#define stat_dec_inline_dir(inode)					\
	do {								\
		if (f2fs_has_inline_dentry(inode))			\
			(atomic_dec(&F2FS_I_SB(inode)->inline_dir));	\
	} while (0)
#define stat_inc_compr_inode(inode)					\
	do {								\
		if (f2fs_compressed_file(inode))			\
			(atomic_inc(&F2FS_I_SB(inode)->compr_inode));	\
	} while (0)
#define stat_dec_compr_inode(inode)					\
	do {								\
		if (f2fs_compressed_file(inode))			\
			(atomic_dec(&F2FS_I_SB(inode)->compr_inode));	\
	} while (0)
#define stat_add_compr_blocks(inode, blocks)				\
		(atomic_add(blocks, &F2FS_I_SB(inode)->compr_blocks))
#define stat_sub_compr_blocks(inode, blocks)				\
		(atomic_sub(blocks, &F2FS_I_SB(inode)->compr_blocks))
#define stat_inc_meta_count(sbi, blkaddr)				\
	do {								\
		if (blkaddr < SIT_I(sbi)->sit_base_addr)		\
			atomic_inc(&(sbi)->meta_count[META_CP]);	\
		else if (blkaddr < NM_I(sbi)->nat_blkaddr)		\
			atomic_inc(&(sbi)->meta_count[META_SIT]);	\
		else if (blkaddr < SM_I(sbi)->ssa_blkaddr)		\
			atomic_inc(&(sbi)->meta_count[META_NAT]);	\
		else if (blkaddr < SM_I(sbi)->main_blkaddr)		\
			atomic_inc(&(sbi)->meta_count[META_SSA]);	\
	} while (0)
#define stat_inc_seg_type(sbi, curseg)					\
		((sbi)->segment_count[(curseg)->alloc_type]++)
#define stat_inc_block_count(sbi, curseg)				\
		((sbi)->block_count[(curseg)->alloc_type]++)
#define stat_inc_inplace_blocks(sbi)					\
		(atomic_inc(&(sbi)->inplace_count))
#define stat_update_max_atomic_write(inode)				\
	do {								\
		int cur = F2FS_I_SB(inode)->atomic_files;	\
		int max = atomic_read(&F2FS_I_SB(inode)->max_aw_cnt);	\
		if (cur > max)						\
			atomic_set(&F2FS_I_SB(inode)->max_aw_cnt, cur);	\
	} while (0)
#define stat_inc_volatile_write(inode)					\
		(atomic_inc(&F2FS_I_SB(inode)->vw_cnt))
#define stat_dec_volatile_write(inode)					\
		(atomic_dec(&F2FS_I_SB(inode)->vw_cnt))
#define stat_update_max_volatile_write(inode)				\
	do {								\
		int cur = atomic_read(&F2FS_I_SB(inode)->vw_cnt);	\
		int max = atomic_read(&F2FS_I_SB(inode)->max_vw_cnt);	\
		if (cur > max)						\
			atomic_set(&F2FS_I_SB(inode)->max_vw_cnt, cur);	\
	} while (0)
#define stat_inc_seg_count(sbi, type, gc_type)				\
	do {								\
		struct f2fs_stat_info *si = F2FS_STAT(sbi);		\
		si->tot_segs++;						\
		if ((type) == SUM_TYPE_DATA) {				\
			si->data_segs++;				\
			si->bg_data_segs += (gc_type == BG_GC) ? 1 : 0;	\
		} else {						\
			si->node_segs++;				\
			si->bg_node_segs += (gc_type == BG_GC) ? 1 : 0;	\
		}							\
	} while (0)

#define stat_inc_tot_blk_count(si, blks)				\
	((si)->tot_blks += (blks))

#define stat_inc_data_blk_count(sbi, blks, gc_type)			\
	do {								\
		struct f2fs_stat_info *si = F2FS_STAT(sbi);		\
		stat_inc_tot_blk_count(si, blks);			\
		si->data_blks += (blks);				\
		si->bg_data_blks += ((gc_type) == BG_GC) ? (blks) : 0;	\
	} while (0)

#define stat_inc_node_blk_count(sbi, blks, gc_type)			\
	do {								\
		struct f2fs_stat_info *si = F2FS_STAT(sbi);		\
		stat_inc_tot_blk_count(si, blks);			\
		si->node_blks += (blks);				\
		si->bg_node_blks += ((gc_type) == BG_GC) ? (blks) : 0;	\
	} while (0)

int f2fs_build_stats(struct f2fs_sb_info *sbi);
void f2fs_destroy_stats(struct f2fs_sb_info *sbi);
void __init f2fs_create_root_stats(void);
void f2fs_destroy_root_stats(void);
void f2fs_update_sit_info(struct f2fs_sb_info *sbi);
#else
#define stat_inc_cp_count(si)				do { } while (0)
#define stat_inc_bg_cp_count(si)			do { } while (0)
#define stat_inc_call_count(si)				do { } while (0)
#define stat_inc_bggc_count(si)				do { } while (0)
#define stat_io_skip_bggc_count(sbi)			do { } while (0)
#define stat_other_skip_bggc_count(sbi)			do { } while (0)
#define stat_inc_dirty_inode(sbi, type)			do { } while (0)
#define stat_dec_dirty_inode(sbi, type)			do { } while (0)
#define stat_inc_total_hit(sbi)				do { } while (0)
#define stat_inc_rbtree_node_hit(sbi)			do { } while (0)
#define stat_inc_largest_node_hit(sbi)			do { } while (0)
#define stat_inc_cached_node_hit(sbi)			do { } while (0)
#define stat_inc_inline_xattr(inode)			do { } while (0)
#define stat_dec_inline_xattr(inode)			do { } while (0)
#define stat_inc_inline_inode(inode)			do { } while (0)
#define stat_dec_inline_inode(inode)			do { } while (0)
#define stat_inc_inline_dir(inode)			do { } while (0)
#define stat_dec_inline_dir(inode)			do { } while (0)
#define stat_inc_compr_inode(inode)			do { } while (0)
#define stat_dec_compr_inode(inode)			do { } while (0)
#define stat_add_compr_blocks(inode, blocks)		do { } while (0)
#define stat_sub_compr_blocks(inode, blocks)		do { } while (0)
#define stat_inc_atomic_write(inode)			do { } while (0)
#define stat_dec_atomic_write(inode)			do { } while (0)
#define stat_update_max_atomic_write(inode)		do { } while (0)
#define stat_inc_volatile_write(inode)			do { } while (0)
#define stat_dec_volatile_write(inode)			do { } while (0)
#define stat_update_max_volatile_write(inode)		do { } while (0)
#define stat_inc_meta_count(sbi, blkaddr)		do { } while (0)
#define stat_inc_seg_type(sbi, curseg)			do { } while (0)
#define stat_inc_block_count(sbi, curseg)		do { } while (0)
#define stat_inc_inplace_blocks(sbi)			do { } while (0)
#define stat_inc_seg_count(sbi, type, gc_type)		do { } while (0)
#define stat_inc_tot_blk_count(si, blks)		do { } while (0)
#define stat_inc_data_blk_count(sbi, blks, gc_type)	do { } while (0)
#define stat_inc_node_blk_count(sbi, blks, gc_type)	do { } while (0)

static inline int f2fs_build_stats(struct f2fs_sb_info *sbi) { return 0; }
static inline void f2fs_destroy_stats(struct f2fs_sb_info *sbi) { }
static inline void __init f2fs_create_root_stats(void) { }
static inline void f2fs_destroy_root_stats(void) { }
static inline void f2fs_update_sit_info(struct f2fs_sb_info *sbi) {}
#endif

extern const struct file_operations f2fs_dir_operations;
#ifdef CONFIG_UNICODE
extern const struct dentry_operations f2fs_dentry_ops;
#endif
extern const struct file_operations f2fs_file_operations;
extern const struct inode_operations f2fs_file_inode_operations;
extern const struct address_space_operations f2fs_dblock_aops;
extern const struct address_space_operations f2fs_node_aops;
extern const struct address_space_operations f2fs_meta_aops;
extern const struct inode_operations f2fs_dir_inode_operations;
extern const struct inode_operations f2fs_symlink_inode_operations;
extern const struct inode_operations f2fs_encrypted_symlink_inode_operations;
extern const struct inode_operations f2fs_special_inode_operations;
extern struct kmem_cache *f2fs_inode_entry_slab;

/*
 * inline.c
 */
bool f2fs_may_inline_data(struct inode *inode);
bool f2fs_may_inline_dentry(struct inode *inode);
void f2fs_do_read_inline_data(struct page *page, struct page *ipage);
void f2fs_truncate_inline_inode(struct inode *inode,
						struct page *ipage, u64 from);
int f2fs_read_inline_data(struct inode *inode, struct page *page);
int f2fs_convert_inline_page(struct dnode_of_data *dn, struct page *page);
int f2fs_convert_inline_inode(struct inode *inode);
int f2fs_try_convert_inline_dir(struct inode *dir, struct dentry *dentry);
int f2fs_write_inline_data(struct inode *inode, struct page *page);
bool f2fs_recover_inline_data(struct inode *inode, struct page *npage);
struct f2fs_dir_entry *f2fs_find_in_inline_dir(struct inode *dir,
					const struct f2fs_filename *fname,
					struct page **res_page);
int f2fs_make_empty_inline_dir(struct inode *inode, struct inode *parent,
			struct page *ipage);
int f2fs_add_inline_entry(struct inode *dir, const struct f2fs_filename *fname,
			struct inode *inode, nid_t ino, umode_t mode);
void f2fs_delete_inline_entry(struct f2fs_dir_entry *dentry,
				struct page *page, struct inode *dir,
				struct inode *inode);
bool f2fs_empty_inline_dir(struct inode *dir);
int f2fs_read_inline_dir(struct file *file, struct dir_context *ctx,
			struct fscrypt_str *fstr);
int f2fs_inline_data_fiemap(struct inode *inode,
			struct fiemap_extent_info *fieinfo,
			__u64 start, __u64 len);

/*
 * shrinker.c
 */
unsigned long f2fs_shrink_count(struct shrinker *shrink,
			struct shrink_control *sc);
unsigned long f2fs_shrink_scan(struct shrinker *shrink,
			struct shrink_control *sc);
void f2fs_join_shrinker(struct f2fs_sb_info *sbi);
void f2fs_leave_shrinker(struct f2fs_sb_info *sbi);

/*
 * extent_cache.c
 */
struct rb_entry *f2fs_lookup_rb_tree(struct rb_root_cached *root,
				struct rb_entry *cached_re, unsigned int ofs);
struct rb_node **f2fs_lookup_rb_tree_for_insert(struct f2fs_sb_info *sbi,
				struct rb_root_cached *root,
				struct rb_node **parent,
				unsigned int ofs, bool *leftmost);
struct rb_entry *f2fs_lookup_rb_tree_ret(struct rb_root_cached *root,
		struct rb_entry *cached_re, unsigned int ofs,
		struct rb_entry **prev_entry, struct rb_entry **next_entry,
		struct rb_node ***insert_p, struct rb_node **insert_parent,
		bool force, bool *leftmost);
bool f2fs_check_rb_tree_consistence(struct f2fs_sb_info *sbi,
						struct rb_root_cached *root);
unsigned int f2fs_shrink_extent_tree(struct f2fs_sb_info *sbi, int nr_shrink);
bool f2fs_init_extent_tree(struct inode *inode, struct f2fs_extent *i_ext);
void f2fs_drop_extent_tree(struct inode *inode);
unsigned int f2fs_destroy_extent_node(struct inode *inode);
void f2fs_destroy_extent_tree(struct inode *inode);
bool f2fs_lookup_extent_cache(struct inode *inode, pgoff_t pgofs,
			struct extent_info *ei);
void f2fs_update_extent_cache(struct dnode_of_data *dn);
void f2fs_update_extent_cache_range(struct dnode_of_data *dn,
			pgoff_t fofs, block_t blkaddr, unsigned int len);
void f2fs_init_extent_cache_info(struct f2fs_sb_info *sbi);
int __init f2fs_create_extent_cache(void);
void f2fs_destroy_extent_cache(void);

/*
 * sysfs.c
 */
int __init f2fs_init_sysfs(void);
void f2fs_exit_sysfs(void);
int f2fs_register_sysfs(struct f2fs_sb_info *sbi);
void f2fs_unregister_sysfs(struct f2fs_sb_info *sbi);

/* verity.c */
extern const struct fsverity_operations f2fs_verityops;

/*
 * crypto support
 */
static inline bool f2fs_encrypted_file(struct inode *inode)
{
	return IS_ENCRYPTED(inode) && S_ISREG(inode->i_mode);
}

static inline void f2fs_set_encrypted_inode(struct inode *inode)
{
#ifdef CONFIG_FS_ENCRYPTION
	file_set_encrypt(inode);
	f2fs_set_inode_flags(inode);
#endif
}

/*
 * Returns true if the reads of the inode's data need to undergo some
 * postprocessing step, like decryption or authenticity verification.
 */
static inline bool f2fs_post_read_required(struct inode *inode)
{
	return f2fs_encrypted_file(inode) || fsverity_active(inode) ||
		f2fs_compressed_file(inode);
}

/*
 * compress.c
 */
#ifdef CONFIG_F2FS_FS_COMPRESSION
bool f2fs_is_compressed_page(struct page *page);
struct page *f2fs_compress_control_page(struct page *page);
int f2fs_prepare_compress_overwrite(struct inode *inode,
			struct page **pagep, pgoff_t index, void **fsdata);
bool f2fs_compress_write_end(struct inode *inode, void *fsdata,
					pgoff_t index, unsigned copied);
int f2fs_truncate_partial_cluster(struct inode *inode, u64 from, bool lock);
void f2fs_compress_write_end_io(struct bio *bio, struct page *page);
bool f2fs_is_compress_backend_ready(struct inode *inode);
int f2fs_init_compress_mempool(void);
void f2fs_destroy_compress_mempool(void);
void f2fs_decompress_pages(struct bio *bio, struct page *page, bool verity);
bool f2fs_cluster_is_empty(struct compress_ctx *cc);
bool f2fs_cluster_can_merge_page(struct compress_ctx *cc, pgoff_t index);
void f2fs_compress_ctx_add_page(struct compress_ctx *cc, struct page *page);
int f2fs_write_multi_pages(struct compress_ctx *cc,
						int *submitted,
						struct writeback_control *wbc,
						enum iostat_type io_type);
int f2fs_is_compressed_cluster(struct inode *inode, pgoff_t index);
int f2fs_read_multi_pages(struct compress_ctx *cc, struct bio **bio_ret,
				unsigned nr_pages, sector_t *last_block_in_bio,
				bool is_readahead, bool for_write);
struct decompress_io_ctx *f2fs_alloc_dic(struct compress_ctx *cc);
void f2fs_free_dic(struct decompress_io_ctx *dic);
void f2fs_decompress_end_io(struct page **rpages,
			unsigned int cluster_size, bool err, bool verity);
int f2fs_init_compress_ctx(struct compress_ctx *cc);
void f2fs_destroy_compress_ctx(struct compress_ctx *cc);
void f2fs_init_compress_info(struct f2fs_sb_info *sbi);
#else
static inline bool f2fs_is_compressed_page(struct page *page) { return false; }
static inline bool f2fs_is_compress_backend_ready(struct inode *inode)
{
	if (!f2fs_compressed_file(inode))
		return true;
	/* not support compression */
	return false;
}
static inline struct page *f2fs_compress_control_page(struct page *page)
{
	WARN_ON_ONCE(1);
	return ERR_PTR(-EINVAL);
}
static inline int f2fs_init_compress_mempool(void) { return 0; }
static inline void f2fs_destroy_compress_mempool(void) { }
#endif

static inline void set_compress_context(struct inode *inode)
{
	struct f2fs_sb_info *sbi = F2FS_I_SB(inode);

	F2FS_I(inode)->i_compress_algorithm =
			F2FS_OPTION(sbi).compress_algorithm;
	F2FS_I(inode)->i_log_cluster_size =
			F2FS_OPTION(sbi).compress_log_size;
	F2FS_I(inode)->i_cluster_size =
			1 << F2FS_I(inode)->i_log_cluster_size;
	F2FS_I(inode)->i_flags |= F2FS_COMPR_FL;
	set_inode_flag(inode, FI_COMPRESSED_FILE);
	stat_inc_compr_inode(inode);
	f2fs_mark_inode_dirty_sync(inode, true);
}

static inline u64 f2fs_disable_compressed_file(struct inode *inode)
{
	struct f2fs_inode_info *fi = F2FS_I(inode);

	if (!f2fs_compressed_file(inode))
		return 0;
	if (S_ISREG(inode->i_mode)) {
		if (get_dirty_pages(inode))
			return 1;
		if (fi->i_compr_blocks)
			return fi->i_compr_blocks;
	}

	fi->i_flags &= ~F2FS_COMPR_FL;
	stat_dec_compr_inode(inode);
	clear_inode_flag(inode, FI_COMPRESSED_FILE);
	f2fs_mark_inode_dirty_sync(inode, true);
	return 0;
}

#define F2FS_FEATURE_FUNCS(name, flagname) \
static inline int f2fs_sb_has_##name(struct f2fs_sb_info *sbi) \
{ \
	return F2FS_HAS_FEATURE(sbi, F2FS_FEATURE_##flagname); \
}

F2FS_FEATURE_FUNCS(encrypt, ENCRYPT);
F2FS_FEATURE_FUNCS(blkzoned, BLKZONED);
F2FS_FEATURE_FUNCS(extra_attr, EXTRA_ATTR);
F2FS_FEATURE_FUNCS(project_quota, PRJQUOTA);
F2FS_FEATURE_FUNCS(inode_chksum, INODE_CHKSUM);
F2FS_FEATURE_FUNCS(flexible_inline_xattr, FLEXIBLE_INLINE_XATTR);
F2FS_FEATURE_FUNCS(quota_ino, QUOTA_INO);
F2FS_FEATURE_FUNCS(inode_crtime, INODE_CRTIME);
F2FS_FEATURE_FUNCS(lost_found, LOST_FOUND);
F2FS_FEATURE_FUNCS(verity, VERITY);
F2FS_FEATURE_FUNCS(sb_chksum, SB_CHKSUM);
F2FS_FEATURE_FUNCS(casefold, CASEFOLD);
F2FS_FEATURE_FUNCS(compression, COMPRESSION);

#ifdef CONFIG_BLK_DEV_ZONED
static inline bool f2fs_blkz_is_seq(struct f2fs_sb_info *sbi, int devi,
				    block_t blkaddr)
{
	unsigned int zno = blkaddr >> sbi->log_blocks_per_blkz;

	return test_bit(zno, FDEV(devi).blkz_seq);
}
#endif

static inline bool f2fs_hw_should_discard(struct f2fs_sb_info *sbi)
{
	return f2fs_sb_has_blkzoned(sbi);
}

static inline bool f2fs_bdev_support_discard(struct block_device *bdev)
{
	return blk_queue_discard(bdev_get_queue(bdev)) ||
	       bdev_is_zoned(bdev);
}

static inline bool f2fs_hw_support_discard(struct f2fs_sb_info *sbi)
{
	int i;

	if (!f2fs_is_multi_device(sbi))
		return f2fs_bdev_support_discard(sbi->sb->s_bdev);

	for (i = 0; i < sbi->s_ndevs; i++)
		if (f2fs_bdev_support_discard(FDEV(i).bdev))
			return true;
	return false;
}

static inline bool f2fs_realtime_discard_enable(struct f2fs_sb_info *sbi)
{
	return (test_opt(sbi, DISCARD) && f2fs_hw_support_discard(sbi)) ||
					f2fs_hw_should_discard(sbi);
}

static inline bool f2fs_hw_is_readonly(struct f2fs_sb_info *sbi)
{
	int i;

	if (!f2fs_is_multi_device(sbi))
		return bdev_read_only(sbi->sb->s_bdev);

	for (i = 0; i < sbi->s_ndevs; i++)
		if (bdev_read_only(FDEV(i).bdev))
			return true;
	return false;
}

static inline bool f2fs_lfs_mode(struct f2fs_sb_info *sbi)
{
	return F2FS_OPTION(sbi).fs_mode == FS_MODE_LFS;
}

static inline bool f2fs_may_encrypt(struct inode *dir, struct inode *inode)
{
#ifdef CONFIG_FS_ENCRYPTION
	struct f2fs_sb_info *sbi = F2FS_I_SB(dir);
	umode_t mode = inode->i_mode;

	/*
	 * If the directory encrypted or dummy encryption enabled,
	 * then we should encrypt the inode.
	 */
	if (IS_ENCRYPTED(dir) || DUMMY_ENCRYPTION_ENABLED(sbi))
		return (S_ISREG(mode) || S_ISDIR(mode) || S_ISLNK(mode));
#endif
	return false;
}

static inline bool f2fs_may_compress(struct inode *inode)
{
	if (IS_SWAPFILE(inode) || f2fs_is_pinned_file(inode) ||
				f2fs_is_atomic_file(inode) ||
				f2fs_is_volatile_file(inode))
		return false;
	return S_ISREG(inode->i_mode) || S_ISDIR(inode->i_mode);
}

static inline void f2fs_i_compr_blocks_update(struct inode *inode,
						u64 blocks, bool add)
{
	int diff = F2FS_I(inode)->i_cluster_size - blocks;

	/* don't update i_compr_blocks if saved blocks were released */
	if (!add && !F2FS_I(inode)->i_compr_blocks)
		return;

	if (add) {
		F2FS_I(inode)->i_compr_blocks += diff;
		stat_add_compr_blocks(inode, diff);
	} else {
		F2FS_I(inode)->i_compr_blocks -= diff;
		stat_sub_compr_blocks(inode, diff);
	}
	f2fs_mark_inode_dirty_sync(inode, true);
}

static inline int block_unaligned_IO(struct inode *inode,
				struct kiocb *iocb, struct iov_iter *iter)
{
	unsigned int i_blkbits = READ_ONCE(inode->i_blkbits);
	unsigned int blocksize_mask = (1 << i_blkbits) - 1;
	loff_t offset = iocb->ki_pos;
	unsigned long align = offset | iov_iter_alignment(iter);

	return align & blocksize_mask;
}

static inline int allow_outplace_dio(struct inode *inode,
				struct kiocb *iocb, struct iov_iter *iter)
{
	struct f2fs_sb_info *sbi = F2FS_I_SB(inode);
	int rw = iov_iter_rw(iter);

	return (f2fs_lfs_mode(sbi) && (rw == WRITE) &&
				!block_unaligned_IO(inode, iocb, iter));
}

static inline bool f2fs_force_buffered_io(struct inode *inode,
				struct kiocb *iocb, struct iov_iter *iter)
{
	struct f2fs_sb_info *sbi = F2FS_I_SB(inode);
	int rw = iov_iter_rw(iter);

	if (f2fs_post_read_required(inode))
		return true;
	if (f2fs_is_multi_device(sbi))
		return true;
	/*
	 * for blkzoned device, fallback direct IO to buffered IO, so
	 * all IOs can be serialized by log-structured write.
	 */
	if (f2fs_sb_has_blkzoned(sbi))
		return true;
	if (f2fs_lfs_mode(sbi) && (rw == WRITE)) {
		if (block_unaligned_IO(inode, iocb, iter))
			return true;
		if (F2FS_IO_ALIGNED(sbi))
			return true;
	}
	if (is_sbi_flag_set(F2FS_I_SB(inode), SBI_CP_DISABLED) &&
					!IS_SWAPFILE(inode))
		return true;

	return false;
}

#ifdef CONFIG_F2FS_FAULT_INJECTION
extern void f2fs_build_fault_attr(struct f2fs_sb_info *sbi, unsigned int rate,
							unsigned int type);
#else
#define f2fs_build_fault_attr(sbi, rate, type)		do { } while (0)
#endif

static inline bool is_journalled_quota(struct f2fs_sb_info *sbi)
{
#ifdef CONFIG_QUOTA
	if (f2fs_sb_has_quota_ino(sbi))
		return true;
	if (F2FS_OPTION(sbi).s_qf_names[USRQUOTA] ||
		F2FS_OPTION(sbi).s_qf_names[GRPQUOTA] ||
		F2FS_OPTION(sbi).s_qf_names[PRJQUOTA])
		return true;
#endif
	return false;
}

#define EFSBADCRC	EBADMSG		/* Bad CRC detected */
#define EFSCORRUPTED	EUCLEAN		/* Filesystem is corrupted */

#endif /* _LINUX_F2FS_H */<|MERGE_RESOLUTION|>--- conflicted
+++ resolved
@@ -138,12 +138,8 @@
 	int fsync_mode;			/* fsync policy */
 	int fs_mode;			/* fs mode: LFS or ADAPTIVE */
 	int bggc_mode;			/* bggc mode: off, on or sync */
-<<<<<<< HEAD
 	struct fscrypt_dummy_context dummy_enc_ctx; /* test dummy encryption */
-=======
-	bool test_dummy_encryption;	/* test dummy encryption */
 	block_t unusable_cap_perc;	/* percentage for cap */
->>>>>>> b7b911d5
 	block_t unusable_cap;		/* Amount of space allowed to be
 					 * unusable when disabling checkpoint
 					 */

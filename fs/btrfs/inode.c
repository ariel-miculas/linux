--- conflicted
+++ resolved
@@ -2650,11 +2650,7 @@
 	btrfs_set_inode_transid(leaf, item, trans->transid);
 	btrfs_set_inode_rdev(leaf, item, inode->i_rdev);
 	btrfs_set_inode_flags(leaf, item, BTRFS_I(inode)->flags);
-<<<<<<< HEAD
-	btrfs_set_inode_block_group(leaf, item, BTRFS_I(inode)->block_group);
-=======
 	btrfs_set_inode_block_group(leaf, item, 0);
->>>>>>> 56299378
 
 	if (leaf->map_token) {
 		unmap_extent_buffer(leaf, leaf->map_token, KM_USER1);
@@ -4173,13 +4169,10 @@
 			break;
 		if (found_key.offset < filp->f_pos)
 			goto next;
-<<<<<<< HEAD
-=======
 		if (key_type == BTRFS_DIR_INDEX_KEY &&
 		    btrfs_should_delete_dir_index(&del_list,
 						  found_key.offset))
 			goto next;
->>>>>>> 56299378
 
 		filp->f_pos = found_key.offset;
 		is_curr = 1;
@@ -4235,8 +4228,6 @@
 		}
 next:
 		path->slots[0]++;
-<<<<<<< HEAD
-=======
 	}
 
 	if (key_type == BTRFS_DIR_INDEX_KEY) {
@@ -4246,7 +4237,6 @@
 						      &ins_list);
 		if (ret)
 			goto nopos;
->>>>>>> 56299378
 	}
 
 	/* Reached end of directory/root. Bump pos past the last item. */
@@ -4445,15 +4435,12 @@
 		btrfs_free_path(path);
 		return ERR_PTR(-ENOMEM);
 	}
-<<<<<<< HEAD
-=======
 
 	/*
 	 * we have to initialize this early, so we can reclaim the inode
 	 * number if we fail afterwards in this function.
 	 */
 	inode->i_ino = objectid;
->>>>>>> 56299378
 
 	if (dir) {
 		trace_btrfs_inode_request(dir);
@@ -4640,13 +4627,8 @@
 		goto out_unlock;
 
 	inode = btrfs_new_inode(trans, root, dir, dentry->d_name.name,
-<<<<<<< HEAD
-				dentry->d_name.len, dir->i_ino, objectid,
-				BTRFS_I(dir)->block_group, mode, &index);
-=======
 				dentry->d_name.len, btrfs_ino(dir), objectid,
 				mode, &index);
->>>>>>> 56299378
 	if (IS_ERR(inode)) {
 		err = PTR_ERR(inode);
 		goto out_unlock;
@@ -4703,13 +4685,8 @@
 		goto out_unlock;
 
 	inode = btrfs_new_inode(trans, root, dir, dentry->d_name.name,
-<<<<<<< HEAD
-				dentry->d_name.len, dir->i_ino, objectid,
-				BTRFS_I(dir)->block_group, mode, &index);
-=======
 				dentry->d_name.len, btrfs_ino(dir), objectid,
 				mode, &index);
->>>>>>> 56299378
 	if (IS_ERR(inode)) {
 		err = PTR_ERR(inode);
 		goto out_unlock;
@@ -4777,11 +4754,6 @@
 
 	btrfs_inc_nlink(inode);
 	inode->i_ctime = CURRENT_TIME;
-<<<<<<< HEAD
-
-	btrfs_set_trans_block_group(trans, dir);
-=======
->>>>>>> 56299378
 	ihold(inode);
 
 	err = btrfs_add_nondir(trans, dir, dentry, inode, 1, index);
@@ -5406,11 +5378,7 @@
 	}
 
 	if (!em) {
-<<<<<<< HEAD
-		em = alloc_extent_map(GFP_NOFS);
-=======
 		em = alloc_extent_map();
->>>>>>> 56299378
 		if (!em) {
 			em = ERR_PTR(-ENOMEM);
 			goto out;
@@ -7188,14 +7156,8 @@
 		goto out_unlock;
 
 	inode = btrfs_new_inode(trans, root, dir, dentry->d_name.name,
-<<<<<<< HEAD
-				dentry->d_name.len, dir->i_ino, objectid,
-				BTRFS_I(dir)->block_group, S_IFLNK|S_IRWXUGO,
-				&index);
-=======
 				dentry->d_name.len, btrfs_ino(dir), objectid,
 				S_IFLNK|S_IRWXUGO, &index);
->>>>>>> 56299378
 	if (IS_ERR(inode)) {
 		err = PTR_ERR(inode);
 		goto out_unlock;

/*
 *   fs/cifs/cifsfs.c
 *
 *   Copyright (C) International Business Machines  Corp., 2002,2008
 *   Author(s): Steve French (sfrench@us.ibm.com)
 *
 *   Common Internet FileSystem (CIFS) client
 *
 *   This library is free software; you can redistribute it and/or modify
 *   it under the terms of the GNU Lesser General Public License as published
 *   by the Free Software Foundation; either version 2.1 of the License, or
 *   (at your option) any later version.
 *
 *   This library is distributed in the hope that it will be useful,
 *   but WITHOUT ANY WARRANTY; without even the implied warranty of
 *   MERCHANTABILITY or FITNESS FOR A PARTICULAR PURPOSE.  See
 *   the GNU Lesser General Public License for more details.
 *
 *   You should have received a copy of the GNU Lesser General Public License
 *   along with this library; if not, write to the Free Software
 *   Foundation, Inc., 59 Temple Place, Suite 330, Boston, MA 02111-1307 USA
 */

/* Note that BB means BUGBUG (ie something to fix eventually) */

#include <linux/module.h>
#include <linux/fs.h>
#include <linux/mount.h>
#include <linux/slab.h>
#include <linux/init.h>
#include <linux/list.h>
#include <linux/seq_file.h>
#include <linux/vfs.h>
#include <linux/mempool.h>
#include <linux/delay.h>
#include <linux/kthread.h>
#include <linux/freezer.h>
#include <linux/smp_lock.h>
#include "cifsfs.h"
#include "cifspdu.h"
#define DECLARE_GLOBALS_HERE
#include "cifsglob.h"
#include "cifsproto.h"
#include "cifs_debug.h"
#include "cifs_fs_sb.h"
#include <linux/mm.h>
#include <linux/key-type.h>
#include "dns_resolve.h"
#include "cifs_spnego.h"
#define CIFS_MAGIC_NUMBER 0xFF534D42	/* the first four bytes of SMB PDUs */

#ifdef CONFIG_CIFS_QUOTA
static const struct quotactl_ops cifs_quotactl_ops;
#endif /* QUOTA */

int cifsFYI = 0;
int cifsERROR = 1;
int traceSMB = 0;
unsigned int oplockEnabled = 1;
unsigned int experimEnabled = 0;
unsigned int linuxExtEnabled = 1;
unsigned int lookupCacheEnabled = 1;
unsigned int multiuser_mount = 0;
unsigned int extended_security = CIFSSEC_DEF;
/* unsigned int ntlmv2_support = 0; */
unsigned int sign_CIFS_PDUs = 1;
static const struct super_operations cifs_super_ops;
unsigned int CIFSMaxBufSize = CIFS_MAX_MSGSIZE;
module_param(CIFSMaxBufSize, int, 0);
MODULE_PARM_DESC(CIFSMaxBufSize, "Network buffer size (not including header). "
				 "Default: 16384 Range: 8192 to 130048");
unsigned int cifs_min_rcv = CIFS_MIN_RCV_POOL;
module_param(cifs_min_rcv, int, 0);
MODULE_PARM_DESC(cifs_min_rcv, "Network buffers in pool. Default: 4 Range: "
				"1 to 64");
unsigned int cifs_min_small = 30;
module_param(cifs_min_small, int, 0);
MODULE_PARM_DESC(cifs_min_small, "Small network buffers in pool. Default: 30 "
				 "Range: 2 to 256");
unsigned int cifs_max_pending = CIFS_MAX_REQ;
module_param(cifs_max_pending, int, 0);
MODULE_PARM_DESC(cifs_max_pending, "Simultaneous requests to server. "
				   "Default: 50 Range: 2 to 256");

extern mempool_t *cifs_sm_req_poolp;
extern mempool_t *cifs_req_poolp;
extern mempool_t *cifs_mid_poolp;

extern struct kmem_cache *cifs_oplock_cachep;

static int
cifs_read_super(struct super_block *sb, void *data,
		const char *devname, int silent)
{
	struct inode *inode;
	struct cifs_sb_info *cifs_sb;
	int rc = 0;

	/* BB should we make this contingent on mount parm? */
	sb->s_flags |= MS_NODIRATIME | MS_NOATIME;
	sb->s_fs_info = kzalloc(sizeof(struct cifs_sb_info), GFP_KERNEL);
	cifs_sb = CIFS_SB(sb);
	if (cifs_sb == NULL)
		return -ENOMEM;

#ifdef CONFIG_CIFS_DFS_UPCALL
	/* copy mount params to sb for use in submounts */
	/* BB: should we move this after the mount so we
	 * do not have to do the copy on failed mounts?
	 * BB: May be it is better to do simple copy before
	 * complex operation (mount), and in case of fail
	 * just exit instead of doing mount and attempting
	 * undo it if this copy fails?*/
	if (data) {
		int len = strlen(data);
		cifs_sb->mountdata = kzalloc(len + 1, GFP_KERNEL);
		if (cifs_sb->mountdata == NULL) {
			kfree(sb->s_fs_info);
			sb->s_fs_info = NULL;
			return -ENOMEM;
		}
		strncpy(cifs_sb->mountdata, data, len + 1);
		cifs_sb->mountdata[len] = '\0';
	}
#endif

	rc = cifs_mount(sb, cifs_sb, data, devname);

	if (rc) {
		if (!silent)
			cERROR(1,
			       ("cifs_mount failed w/return code = %d", rc));
		goto out_mount_failed;
	}

	sb->s_magic = CIFS_MAGIC_NUMBER;
	sb->s_op = &cifs_super_ops;
/*	if (cifs_sb->tcon->ses->server->maxBuf > MAX_CIFS_HDR_SIZE + 512)
	    sb->s_blocksize =
		cifs_sb->tcon->ses->server->maxBuf - MAX_CIFS_HDR_SIZE; */
#ifdef CONFIG_CIFS_QUOTA
	sb->s_qcop = &cifs_quotactl_ops;
#endif
	sb->s_blocksize = CIFS_MAX_MSGSIZE;
	sb->s_blocksize_bits = 14;	/* default 2**14 = CIFS_MAX_MSGSIZE */
	inode = cifs_root_iget(sb, ROOT_I);

	if (IS_ERR(inode)) {
		rc = PTR_ERR(inode);
		inode = NULL;
		goto out_no_root;
	}

	sb->s_root = d_alloc_root(inode);

	if (!sb->s_root) {
		rc = -ENOMEM;
		goto out_no_root;
	}

#ifdef CONFIG_CIFS_EXPERIMENTAL
	if (cifs_sb->mnt_cifs_flags & CIFS_MOUNT_SERVER_INUM) {
		cFYI(1, ("export ops supported"));
		sb->s_export_op = &cifs_export_ops;
	}
#endif /* EXPERIMENTAL */

	return 0;

out_no_root:
	cERROR(1, ("cifs_read_super: get root inode failed"));
	if (inode)
		iput(inode);

	cifs_umount(sb, cifs_sb);

out_mount_failed:
	if (cifs_sb) {
#ifdef CONFIG_CIFS_DFS_UPCALL
		if (cifs_sb->mountdata) {
			kfree(cifs_sb->mountdata);
			cifs_sb->mountdata = NULL;
		}
#endif
		unload_nls(cifs_sb->local_nls);
		kfree(cifs_sb);
	}
	return rc;
}

static void
cifs_put_super(struct super_block *sb)
{
	int rc = 0;
	struct cifs_sb_info *cifs_sb;

	cFYI(1, ("In cifs_put_super"));
	cifs_sb = CIFS_SB(sb);
	if (cifs_sb == NULL) {
		cFYI(1, ("Empty cifs superblock info passed to unmount"));
		return;
	}

	lock_kernel();

	rc = cifs_umount(sb, cifs_sb);
	if (rc)
		cERROR(1, ("cifs_umount failed with return code %d", rc));
#ifdef CONFIG_CIFS_DFS_UPCALL
	if (cifs_sb->mountdata) {
		kfree(cifs_sb->mountdata);
		cifs_sb->mountdata = NULL;
	}
#endif

	unload_nls(cifs_sb->local_nls);
	kfree(cifs_sb);

	unlock_kernel();
}

static int
cifs_statfs(struct dentry *dentry, struct kstatfs *buf)
{
	struct super_block *sb = dentry->d_sb;
	struct cifs_sb_info *cifs_sb = CIFS_SB(sb);
	struct cifsTconInfo *tcon = cifs_sb->tcon;
	int rc = -EOPNOTSUPP;
	int xid;

	xid = GetXid();

	buf->f_type = CIFS_MAGIC_NUMBER;

	/*
	 * PATH_MAX may be too long - it would presumably be total path,
	 * but note that some servers (includinng Samba 3) have a shorter
	 * maximum path.
	 *
	 * Instead could get the real value via SMB_QUERY_FS_ATTRIBUTE_INFO.
	 */
	buf->f_namelen = PATH_MAX;
	buf->f_files = 0;	/* undefined */
	buf->f_ffree = 0;	/* unlimited */

	/*
	 * We could add a second check for a QFS Unix capability bit
	 */
	if ((tcon->ses->capabilities & CAP_UNIX) &&
	    (CIFS_POSIX_EXTENSIONS & le64_to_cpu(tcon->fsUnixInfo.Capability)))
		rc = CIFSSMBQFSPosixInfo(xid, tcon, buf);

	/*
	 * Only need to call the old QFSInfo if failed on newer one,
	 * e.g. by OS/2.
	 **/
	if (rc && (tcon->ses->capabilities & CAP_NT_SMBS))
		rc = CIFSSMBQFSInfo(xid, tcon, buf);

	/*
	 * Some old Windows servers also do not support level 103, retry with
	 * older level one if old server failed the previous call or we
	 * bypassed it because we detected that this was an older LANMAN sess
	 */
	if (rc)
		rc = SMBOldQFSInfo(xid, tcon, buf);

	FreeXid(xid);
	return 0;
}

static int cifs_permission(struct inode *inode, int mask)
{
	struct cifs_sb_info *cifs_sb;

	cifs_sb = CIFS_SB(inode->i_sb);

	if (cifs_sb->mnt_cifs_flags & CIFS_MOUNT_NO_PERM) {
		if ((mask & MAY_EXEC) && !execute_ok(inode))
			return -EACCES;
		else
			return 0;
	} else /* file mode might have been restricted at mount time
		on the client (above and beyond ACL on servers) for
		servers which do not support setting and viewing mode bits,
		so allowing client to check permissions is useful */
		return generic_permission(inode, mask, NULL);
}

static struct kmem_cache *cifs_inode_cachep;
static struct kmem_cache *cifs_req_cachep;
static struct kmem_cache *cifs_mid_cachep;
struct kmem_cache *cifs_oplock_cachep;
static struct kmem_cache *cifs_sm_req_cachep;
mempool_t *cifs_sm_req_poolp;
mempool_t *cifs_req_poolp;
mempool_t *cifs_mid_poolp;

static struct inode *
cifs_alloc_inode(struct super_block *sb)
{
	struct cifsInodeInfo *cifs_inode;
	cifs_inode = kmem_cache_alloc(cifs_inode_cachep, GFP_KERNEL);
	if (!cifs_inode)
		return NULL;
	cifs_inode->cifsAttrs = 0x20;	/* default */
	cifs_inode->time = 0;
	cifs_inode->write_behind_rc = 0;
	/* Until the file is open and we have gotten oplock
	info back from the server, can not assume caching of
	file data or metadata */
	cifs_inode->clientCanCacheRead = false;
	cifs_inode->clientCanCacheAll = false;
	cifs_inode->delete_pending = false;
	cifs_inode->vfs_inode.i_blkbits = 14;  /* 2**14 = CIFS_MAX_MSGSIZE */
	cifs_inode->server_eof = 0;

	/* Can not set i_flags here - they get immediately overwritten
	   to zero by the VFS */
/*	cifs_inode->vfs_inode.i_flags = S_NOATIME | S_NOCMTIME;*/
	INIT_LIST_HEAD(&cifs_inode->openFileList);
	return &cifs_inode->vfs_inode;
}

static void
cifs_destroy_inode(struct inode *inode)
{
	kmem_cache_free(cifs_inode_cachep, CIFS_I(inode));
}

static void
cifs_show_address(struct seq_file *s, struct TCP_Server_Info *server)
{
	seq_printf(s, ",addr=");

	switch (server->addr.sockAddr.sin_family) {
	case AF_INET:
		seq_printf(s, "%pI4", &server->addr.sockAddr.sin_addr.s_addr);
		break;
	case AF_INET6:
		seq_printf(s, "%pI6",
			   &server->addr.sockAddr6.sin6_addr.s6_addr);
		if (server->addr.sockAddr6.sin6_scope_id)
			seq_printf(s, "%%%u",
				   server->addr.sockAddr6.sin6_scope_id);
		break;
	default:
		seq_printf(s, "(unknown)");
	}
}

/*
 * cifs_show_options() is for displaying mount options in /proc/mounts.
 * Not all settable options are displayed but most of the important
 * ones are.
 */
static int
cifs_show_options(struct seq_file *s, struct vfsmount *m)
{
	struct cifs_sb_info *cifs_sb = CIFS_SB(m->mnt_sb);
	struct cifsTconInfo *tcon = cifs_sb->tcon;

	seq_printf(s, ",unc=%s", tcon->treeName);
	if (tcon->ses->userName)
		seq_printf(s, ",username=%s", tcon->ses->userName);
	if (tcon->ses->domainName)
		seq_printf(s, ",domain=%s", tcon->ses->domainName);

	seq_printf(s, ",uid=%d", cifs_sb->mnt_uid);
	if (cifs_sb->mnt_cifs_flags & CIFS_MOUNT_OVERR_UID)
		seq_printf(s, ",forceuid");
	else
		seq_printf(s, ",noforceuid");

	seq_printf(s, ",gid=%d", cifs_sb->mnt_gid);
	if (cifs_sb->mnt_cifs_flags & CIFS_MOUNT_OVERR_GID)
		seq_printf(s, ",forcegid");
	else
		seq_printf(s, ",noforcegid");

	cifs_show_address(s, tcon->ses->server);

	if (!tcon->unix_ext)
		seq_printf(s, ",file_mode=0%o,dir_mode=0%o",
					   cifs_sb->mnt_file_mode,
					   cifs_sb->mnt_dir_mode);
	if (tcon->seal)
		seq_printf(s, ",seal");
	if (tcon->nocase)
		seq_printf(s, ",nocase");
	if (tcon->retry)
		seq_printf(s, ",hard");
	if (cifs_sb->prepath)
		seq_printf(s, ",prepath=%s", cifs_sb->prepath);
	if (cifs_sb->mnt_cifs_flags & CIFS_MOUNT_POSIX_PATHS)
		seq_printf(s, ",posixpaths");
	if (cifs_sb->mnt_cifs_flags & CIFS_MOUNT_SET_UID)
		seq_printf(s, ",setuids");
	if (cifs_sb->mnt_cifs_flags & CIFS_MOUNT_SERVER_INUM)
		seq_printf(s, ",serverino");
	if (cifs_sb->mnt_cifs_flags & CIFS_MOUNT_DIRECT_IO)
		seq_printf(s, ",directio");
	if (cifs_sb->mnt_cifs_flags & CIFS_MOUNT_NO_XATTR)
		seq_printf(s, ",nouser_xattr");
	if (cifs_sb->mnt_cifs_flags & CIFS_MOUNT_MAP_SPECIAL_CHR)
		seq_printf(s, ",mapchars");
	if (cifs_sb->mnt_cifs_flags & CIFS_MOUNT_UNX_EMUL)
		seq_printf(s, ",sfu");
	if (cifs_sb->mnt_cifs_flags & CIFS_MOUNT_NO_BRL)
		seq_printf(s, ",nobrl");
	if (cifs_sb->mnt_cifs_flags & CIFS_MOUNT_CIFS_ACL)
		seq_printf(s, ",cifsacl");
	if (cifs_sb->mnt_cifs_flags & CIFS_MOUNT_DYNPERM)
		seq_printf(s, ",dynperm");
	if (m->mnt_sb->s_flags & MS_POSIXACL)
		seq_printf(s, ",acl");

	seq_printf(s, ",rsize=%d", cifs_sb->rsize);
	seq_printf(s, ",wsize=%d", cifs_sb->wsize);

	return 0;
}

#ifdef CONFIG_CIFS_QUOTA
int cifs_xquota_set(struct super_block *sb, int quota_type, qid_t qid,
		struct fs_disk_quota *pdquota)
{
	int xid;
	int rc = 0;
	struct cifs_sb_info *cifs_sb = CIFS_SB(sb);
	struct cifsTconInfo *pTcon;

	if (cifs_sb)
		pTcon = cifs_sb->tcon;
	else
		return -EIO;


	xid = GetXid();
	if (pTcon) {
		cFYI(1, ("set type: 0x%x id: %d", quota_type, qid));
	} else
		rc = -EIO;

	FreeXid(xid);
	return rc;
}

int cifs_xquota_get(struct super_block *sb, int quota_type, qid_t qid,
		    struct fs_disk_quota *pdquota)
{
	int xid;
	int rc = 0;
	struct cifs_sb_info *cifs_sb = CIFS_SB(sb);
	struct cifsTconInfo *pTcon;

	if (cifs_sb)
		pTcon = cifs_sb->tcon;
	else
		return -EIO;

	xid = GetXid();
	if (pTcon) {
		cFYI(1, ("set type: 0x%x id: %d", quota_type, qid));
	} else
		rc = -EIO;

	FreeXid(xid);
	return rc;
}

int cifs_xstate_set(struct super_block *sb, unsigned int flags, int operation)
{
	int xid;
	int rc = 0;
	struct cifs_sb_info *cifs_sb = CIFS_SB(sb);
	struct cifsTconInfo *pTcon;

	if (cifs_sb)
		pTcon = cifs_sb->tcon;
	else
		return -EIO;

	xid = GetXid();
	if (pTcon) {
		cFYI(1, ("flags: 0x%x operation: 0x%x", flags, operation));
	} else
		rc = -EIO;

	FreeXid(xid);
	return rc;
}

int cifs_xstate_get(struct super_block *sb, struct fs_quota_stat *qstats)
{
	int xid;
	int rc = 0;
	struct cifs_sb_info *cifs_sb = CIFS_SB(sb);
	struct cifsTconInfo *pTcon;

	if (cifs_sb)
		pTcon = cifs_sb->tcon;
	else
		return -EIO;

	xid = GetXid();
	if (pTcon) {
		cFYI(1, ("pqstats %p", qstats));
	} else
		rc = -EIO;

	FreeXid(xid);
	return rc;
}

static const struct quotactl_ops cifs_quotactl_ops = {
	.set_xquota	= cifs_xquota_set,
	.get_xquota	= cifs_xquota_get,
	.set_xstate	= cifs_xstate_set,
	.get_xstate	= cifs_xstate_get,
};
#endif

static void cifs_umount_begin(struct super_block *sb)
{
	struct cifs_sb_info *cifs_sb = CIFS_SB(sb);
	struct cifsTconInfo *tcon;

	if (cifs_sb == NULL)
		return;

	tcon = cifs_sb->tcon;
	if (tcon == NULL)
		return;

	read_lock(&cifs_tcp_ses_lock);
	if ((tcon->tc_count > 1) || (tcon->tidStatus == CifsExiting)) {
		/* we have other mounts to same share or we have
		   already tried to force umount this and woken up
		   all waiting network requests, nothing to do */
		read_unlock(&cifs_tcp_ses_lock);
		return;
	} else if (tcon->tc_count == 1)
		tcon->tidStatus = CifsExiting;
	read_unlock(&cifs_tcp_ses_lock);

	/* cancel_brl_requests(tcon); */ /* BB mark all brl mids as exiting */
	/* cancel_notify_requests(tcon); */
	if (tcon->ses && tcon->ses->server) {
		cFYI(1, ("wake up tasks now - umount begin not complete"));
		wake_up_all(&tcon->ses->server->request_q);
		wake_up_all(&tcon->ses->server->response_q);
		msleep(1); /* yield */
		/* we have to kick the requests once more */
		wake_up_all(&tcon->ses->server->response_q);
		msleep(1);
	}

	return;
}

#ifdef CONFIG_CIFS_STATS2
static int cifs_show_stats(struct seq_file *s, struct vfsmount *mnt)
{
	/* BB FIXME */
	return 0;
}
#endif

static int cifs_remount(struct super_block *sb, int *flags, char *data)
{
	*flags |= MS_NODIRATIME;
	return 0;
}

static const struct super_operations cifs_super_ops = {
	.put_super = cifs_put_super,
	.statfs = cifs_statfs,
	.alloc_inode = cifs_alloc_inode,
	.destroy_inode = cifs_destroy_inode,
/*	.drop_inode	    = generic_delete_inode,
	.delete_inode	= cifs_delete_inode,  */  /* Do not need above two
	functions unless later we add lazy close of inodes or unless the
	kernel forgets to call us with the same number of releases (closes)
	as opens */
	.show_options = cifs_show_options,
	.umount_begin   = cifs_umount_begin,
	.remount_fs = cifs_remount,
#ifdef CONFIG_CIFS_STATS2
	.show_stats = cifs_show_stats,
#endif
};

static int
cifs_get_sb(struct file_system_type *fs_type,
	    int flags, const char *dev_name, void *data, struct vfsmount *mnt)
{
	int rc;
	struct super_block *sb = sget(fs_type, NULL, set_anon_super, NULL);

	cFYI(1, ("Devname: %s flags: %d ", dev_name, flags));

	if (IS_ERR(sb))
		return PTR_ERR(sb);

	sb->s_flags = flags;

	rc = cifs_read_super(sb, data, dev_name, flags & MS_SILENT ? 1 : 0);
	if (rc) {
		deactivate_locked_super(sb);
		return rc;
	}
	sb->s_flags |= MS_ACTIVE;
	simple_set_mnt(mnt, sb);
	return 0;
}

static ssize_t cifs_file_aio_write(struct kiocb *iocb, const struct iovec *iov,
				   unsigned long nr_segs, loff_t pos)
{
	struct inode *inode = iocb->ki_filp->f_path.dentry->d_inode;
	ssize_t written;

	written = generic_file_aio_write(iocb, iov, nr_segs, pos);
	if (!CIFS_I(inode)->clientCanCacheAll)
		filemap_fdatawrite(inode->i_mapping);
	return written;
}

static loff_t cifs_llseek(struct file *file, loff_t offset, int origin)
{
	/* origin == SEEK_END => we must revalidate the cached file length */
	if (origin == SEEK_END) {
		int retval;

		/* some applications poll for the file length in this strange
		   way so we must seek to end on non-oplocked files by
		   setting the revalidate time to zero */
		CIFS_I(file->f_path.dentry->d_inode)->time = 0;

		retval = cifs_revalidate(file->f_path.dentry);
		if (retval < 0)
			return (loff_t)retval;
	}
	return generic_file_llseek_unlocked(file, offset, origin);
}

#ifdef CONFIG_CIFS_EXPERIMENTAL
static int cifs_setlease(struct file *file, long arg, struct file_lock **lease)
{
	/* note that this is called by vfs setlease with the BKL held
	   although I doubt that BKL is needed here in cifs */
	struct inode *inode = file->f_path.dentry->d_inode;

	if (!(S_ISREG(inode->i_mode)))
		return -EINVAL;

	/* check if file is oplocked */
	if (((arg == F_RDLCK) &&
		(CIFS_I(inode)->clientCanCacheRead)) ||
	    ((arg == F_WRLCK) &&
		(CIFS_I(inode)->clientCanCacheAll)))
		return generic_setlease(file, arg, lease);
	else if (CIFS_SB(inode->i_sb)->tcon->local_lease &&
			!CIFS_I(inode)->clientCanCacheRead)
		/* If the server claims to support oplock on this
		   file, then we still need to check oplock even
		   if the local_lease mount option is set, but there
		   are servers which do not support oplock for which
		   this mount option may be useful if the user
		   knows that the file won't be changed on the server
		   by anyone else */
		return generic_setlease(file, arg, lease);
	else
		return -EAGAIN;
}
#endif

struct file_system_type cifs_fs_type = {
	.owner = THIS_MODULE,
	.name = "cifs",
	.get_sb = cifs_get_sb,
	.kill_sb = kill_anon_super,
	/*  .fs_flags */
};
const struct inode_operations cifs_dir_inode_ops = {
	.create = cifs_create,
	.lookup = cifs_lookup,
	.getattr = cifs_getattr,
	.unlink = cifs_unlink,
	.link = cifs_hardlink,
	.mkdir = cifs_mkdir,
	.rmdir = cifs_rmdir,
	.rename = cifs_rename,
	.permission = cifs_permission,
/*	revalidate:cifs_revalidate,   */
	.setattr = cifs_setattr,
	.symlink = cifs_symlink,
	.mknod   = cifs_mknod,
#ifdef CONFIG_CIFS_XATTR
	.setxattr = cifs_setxattr,
	.getxattr = cifs_getxattr,
	.listxattr = cifs_listxattr,
	.removexattr = cifs_removexattr,
#endif
};

const struct inode_operations cifs_file_inode_ops = {
/*	revalidate:cifs_revalidate, */
	.setattr = cifs_setattr,
	.getattr = cifs_getattr, /* do we need this anymore? */
	.rename = cifs_rename,
	.permission = cifs_permission,
#ifdef CONFIG_CIFS_XATTR
	.setxattr = cifs_setxattr,
	.getxattr = cifs_getxattr,
	.listxattr = cifs_listxattr,
	.removexattr = cifs_removexattr,
#endif
};

const struct inode_operations cifs_symlink_inode_ops = {
	.readlink = generic_readlink,
	.follow_link = cifs_follow_link,
	.put_link = cifs_put_link,
	.permission = cifs_permission,
	/* BB add the following two eventually */
	/* revalidate: cifs_revalidate,
	   setattr:    cifs_notify_change, *//* BB do we need notify change */
#ifdef CONFIG_CIFS_XATTR
	.setxattr = cifs_setxattr,
	.getxattr = cifs_getxattr,
	.listxattr = cifs_listxattr,
	.removexattr = cifs_removexattr,
#endif
};

const struct file_operations cifs_file_ops = {
	.read = do_sync_read,
	.write = do_sync_write,
	.aio_read = generic_file_aio_read,
	.aio_write = cifs_file_aio_write,
	.open = cifs_open,
	.release = cifs_close,
	.lock = cifs_lock,
	.fsync = cifs_fsync,
	.flush = cifs_flush,
	.mmap  = cifs_file_mmap,
	.splice_read = generic_file_splice_read,
	.llseek = cifs_llseek,
#ifdef CONFIG_CIFS_POSIX
	.unlocked_ioctl	= cifs_ioctl,
#endif /* CONFIG_CIFS_POSIX */

#ifdef CONFIG_CIFS_EXPERIMENTAL
	.setlease = cifs_setlease,
#endif /* CONFIG_CIFS_EXPERIMENTAL */
};

const struct file_operations cifs_file_direct_ops = {
	/* no mmap, no aio, no readv -
	   BB reevaluate whether they can be done with directio, no cache */
	.read = cifs_user_read,
	.write = cifs_user_write,
	.open = cifs_open,
	.release = cifs_close,
	.lock = cifs_lock,
	.fsync = cifs_fsync,
	.flush = cifs_flush,
	.splice_read = generic_file_splice_read,
#ifdef CONFIG_CIFS_POSIX
	.unlocked_ioctl  = cifs_ioctl,
#endif /* CONFIG_CIFS_POSIX */
	.llseek = cifs_llseek,
#ifdef CONFIG_CIFS_EXPERIMENTAL
	.setlease = cifs_setlease,
#endif /* CONFIG_CIFS_EXPERIMENTAL */
};
const struct file_operations cifs_file_nobrl_ops = {
	.read = do_sync_read,
	.write = do_sync_write,
	.aio_read = generic_file_aio_read,
	.aio_write = cifs_file_aio_write,
	.open = cifs_open,
	.release = cifs_close,
	.fsync = cifs_fsync,
	.flush = cifs_flush,
	.mmap  = cifs_file_mmap,
	.splice_read = generic_file_splice_read,
	.llseek = cifs_llseek,
#ifdef CONFIG_CIFS_POSIX
	.unlocked_ioctl	= cifs_ioctl,
#endif /* CONFIG_CIFS_POSIX */

#ifdef CONFIG_CIFS_EXPERIMENTAL
	.setlease = cifs_setlease,
#endif /* CONFIG_CIFS_EXPERIMENTAL */
};

const struct file_operations cifs_file_direct_nobrl_ops = {
	/* no mmap, no aio, no readv -
	   BB reevaluate whether they can be done with directio, no cache */
	.read = cifs_user_read,
	.write = cifs_user_write,
	.open = cifs_open,
	.release = cifs_close,
	.fsync = cifs_fsync,
	.flush = cifs_flush,
	.splice_read = generic_file_splice_read,
#ifdef CONFIG_CIFS_POSIX
	.unlocked_ioctl  = cifs_ioctl,
#endif /* CONFIG_CIFS_POSIX */
	.llseek = cifs_llseek,
#ifdef CONFIG_CIFS_EXPERIMENTAL
	.setlease = cifs_setlease,
#endif /* CONFIG_CIFS_EXPERIMENTAL */
};

const struct file_operations cifs_dir_ops = {
	.readdir = cifs_readdir,
	.release = cifs_closedir,
	.read    = generic_read_dir,
	.unlocked_ioctl  = cifs_ioctl,
	.llseek = generic_file_llseek,
};

static void
cifs_init_once(void *inode)
{
	struct cifsInodeInfo *cifsi = inode;

	inode_init_once(&cifsi->vfs_inode);
	INIT_LIST_HEAD(&cifsi->lockList);
}

static int
cifs_init_inodecache(void)
{
	cifs_inode_cachep = kmem_cache_create("cifs_inode_cache",
					      sizeof(struct cifsInodeInfo),
					      0, (SLAB_RECLAIM_ACCOUNT|
						SLAB_MEM_SPREAD),
					      cifs_init_once);
	if (cifs_inode_cachep == NULL)
		return -ENOMEM;

	return 0;
}

static void
cifs_destroy_inodecache(void)
{
	kmem_cache_destroy(cifs_inode_cachep);
}

static int
cifs_init_request_bufs(void)
{
	if (CIFSMaxBufSize < 8192) {
	/* Buffer size can not be smaller than 2 * PATH_MAX since maximum
	Unicode path name has to fit in any SMB/CIFS path based frames */
		CIFSMaxBufSize = 8192;
	} else if (CIFSMaxBufSize > 1024*127) {
		CIFSMaxBufSize = 1024 * 127;
	} else {
		CIFSMaxBufSize &= 0x1FE00; /* Round size to even 512 byte mult*/
	}
/*	cERROR(1,("CIFSMaxBufSize %d 0x%x",CIFSMaxBufSize,CIFSMaxBufSize)); */
	cifs_req_cachep = kmem_cache_create("cifs_request",
					    CIFSMaxBufSize +
					    MAX_CIFS_HDR_SIZE, 0,
					    SLAB_HWCACHE_ALIGN, NULL);
	if (cifs_req_cachep == NULL)
		return -ENOMEM;

	if (cifs_min_rcv < 1)
		cifs_min_rcv = 1;
	else if (cifs_min_rcv > 64) {
		cifs_min_rcv = 64;
		cERROR(1, ("cifs_min_rcv set to maximum (64)"));
	}

	cifs_req_poolp = mempool_create_slab_pool(cifs_min_rcv,
						  cifs_req_cachep);

	if (cifs_req_poolp == NULL) {
		kmem_cache_destroy(cifs_req_cachep);
		return -ENOMEM;
	}
	/* MAX_CIFS_SMALL_BUFFER_SIZE bytes is enough for most SMB responses and
	almost all handle based requests (but not write response, nor is it
	sufficient for path based requests).  A smaller size would have
	been more efficient (compacting multiple slab items on one 4k page)
	for the case in which debug was on, but this larger size allows
	more SMBs to use small buffer alloc and is still much more
	efficient to alloc 1 per page off the slab compared to 17K (5page)
	alloc of large cifs buffers even when page debugging is on */
	cifs_sm_req_cachep = kmem_cache_create("cifs_small_rq",
			MAX_CIFS_SMALL_BUFFER_SIZE, 0, SLAB_HWCACHE_ALIGN,
			NULL);
	if (cifs_sm_req_cachep == NULL) {
		mempool_destroy(cifs_req_poolp);
		kmem_cache_destroy(cifs_req_cachep);
		return -ENOMEM;
	}

	if (cifs_min_small < 2)
		cifs_min_small = 2;
	else if (cifs_min_small > 256) {
		cifs_min_small = 256;
		cFYI(1, ("cifs_min_small set to maximum (256)"));
	}

	cifs_sm_req_poolp = mempool_create_slab_pool(cifs_min_small,
						     cifs_sm_req_cachep);

	if (cifs_sm_req_poolp == NULL) {
		mempool_destroy(cifs_req_poolp);
		kmem_cache_destroy(cifs_req_cachep);
		kmem_cache_destroy(cifs_sm_req_cachep);
		return -ENOMEM;
	}

	return 0;
}

static void
cifs_destroy_request_bufs(void)
{
	mempool_destroy(cifs_req_poolp);
	kmem_cache_destroy(cifs_req_cachep);
	mempool_destroy(cifs_sm_req_poolp);
	kmem_cache_destroy(cifs_sm_req_cachep);
}

static int
cifs_init_mids(void)
{
	cifs_mid_cachep = kmem_cache_create("cifs_mpx_ids",
					    sizeof(struct mid_q_entry), 0,
					    SLAB_HWCACHE_ALIGN, NULL);
	if (cifs_mid_cachep == NULL)
		return -ENOMEM;

	/* 3 is a reasonable minimum number of simultaneous operations */
	cifs_mid_poolp = mempool_create_slab_pool(3, cifs_mid_cachep);
	if (cifs_mid_poolp == NULL) {
		kmem_cache_destroy(cifs_mid_cachep);
		return -ENOMEM;
	}

	cifs_oplock_cachep = kmem_cache_create("cifs_oplock_structs",
					sizeof(struct oplock_q_entry), 0,
					SLAB_HWCACHE_ALIGN, NULL);
	if (cifs_oplock_cachep == NULL) {
		mempool_destroy(cifs_mid_poolp);
		kmem_cache_destroy(cifs_mid_cachep);
		return -ENOMEM;
	}

	return 0;
}

static void
cifs_destroy_mids(void)
{
	mempool_destroy(cifs_mid_poolp);
	kmem_cache_destroy(cifs_mid_cachep);
	kmem_cache_destroy(cifs_oplock_cachep);
}

static int __init
init_cifs(void)
{
	int rc = 0;
	cifs_proc_init();
	INIT_LIST_HEAD(&cifs_tcp_ses_list);
#ifdef CONFIG_CIFS_EXPERIMENTAL
	INIT_LIST_HEAD(&GlobalDnotifyReqList);
	INIT_LIST_HEAD(&GlobalDnotifyRsp_Q);
#endif
/*
 *  Initialize Global counters
 */
	atomic_set(&sesInfoAllocCount, 0);
	atomic_set(&tconInfoAllocCount, 0);
	atomic_set(&tcpSesAllocCount, 0);
	atomic_set(&tcpSesReconnectCount, 0);
	atomic_set(&tconInfoReconnectCount, 0);

	atomic_set(&bufAllocCount, 0);
	atomic_set(&smBufAllocCount, 0);
#ifdef CONFIG_CIFS_STATS2
	atomic_set(&totBufAllocCount, 0);
	atomic_set(&totSmBufAllocCount, 0);
#endif /* CONFIG_CIFS_STATS2 */

	atomic_set(&midCount, 0);
	GlobalCurrentXid = 0;
	GlobalTotalActiveXid = 0;
	GlobalMaxActiveXid = 0;
	memset(Local_System_Name, 0, 15);
	rwlock_init(&GlobalSMBSeslock);
	rwlock_init(&cifs_tcp_ses_lock);
	spin_lock_init(&GlobalMid_Lock);

	if (cifs_max_pending < 2) {
		cifs_max_pending = 2;
		cFYI(1, ("cifs_max_pending set to min of 2"));
	} else if (cifs_max_pending > 256) {
		cifs_max_pending = 256;
		cFYI(1, ("cifs_max_pending set to max of 256"));
	}

	rc = cifs_init_inodecache();
	if (rc)
		goto out_clean_proc;

	rc = cifs_init_mids();
	if (rc)
		goto out_destroy_inodecache;

	rc = cifs_init_request_bufs();
	if (rc)
		goto out_destroy_mids;

	rc = register_filesystem(&cifs_fs_type);
	if (rc)
		goto out_destroy_request_bufs;
#ifdef CONFIG_CIFS_UPCALL
	rc = register_key_type(&cifs_spnego_key_type);
	if (rc)
		goto out_unregister_filesystem;
#endif
#ifdef CONFIG_CIFS_DFS_UPCALL
	rc = register_key_type(&key_type_dns_resolver);
	if (rc)
		goto out_unregister_key_type;
#endif
<<<<<<< HEAD
	rc = slow_work_register_user();
=======
	rc = slow_work_register_user(THIS_MODULE);
>>>>>>> 22763c5c
	if (rc)
		goto out_unregister_resolver_key;

	return 0;

 out_unregister_resolver_key:
#ifdef CONFIG_CIFS_DFS_UPCALL
	unregister_key_type(&key_type_dns_resolver);
 out_unregister_key_type:
#endif
#ifdef CONFIG_CIFS_UPCALL
	unregister_key_type(&cifs_spnego_key_type);
 out_unregister_filesystem:
#endif
	unregister_filesystem(&cifs_fs_type);
 out_destroy_request_bufs:
	cifs_destroy_request_bufs();
 out_destroy_mids:
	cifs_destroy_mids();
 out_destroy_inodecache:
	cifs_destroy_inodecache();
 out_clean_proc:
	cifs_proc_clean();
	return rc;
}

static void __exit
exit_cifs(void)
{
	cFYI(DBG2, ("exit_cifs"));
	cifs_proc_clean();
#ifdef CONFIG_CIFS_DFS_UPCALL
	cifs_dfs_release_automount_timer();
	unregister_key_type(&key_type_dns_resolver);
#endif
#ifdef CONFIG_CIFS_UPCALL
	unregister_key_type(&cifs_spnego_key_type);
#endif
	unregister_filesystem(&cifs_fs_type);
	cifs_destroy_inodecache();
	cifs_destroy_mids();
	cifs_destroy_request_bufs();
}

MODULE_AUTHOR("Steve French <sfrench@us.ibm.com>");
MODULE_LICENSE("GPL");	/* combination of LGPL + GPL source behaves as GPL */
MODULE_DESCRIPTION
    ("VFS to access servers complying with the SNIA CIFS Specification "
     "e.g. Samba and Windows");
MODULE_VERSION(CIFS_VERSION);
module_init(init_cifs)
module_exit(exit_cifs)<|MERGE_RESOLUTION|>--- conflicted
+++ resolved
@@ -1037,11 +1037,7 @@
 	if (rc)
 		goto out_unregister_key_type;
 #endif
-<<<<<<< HEAD
-	rc = slow_work_register_user();
-=======
 	rc = slow_work_register_user(THIS_MODULE);
->>>>>>> 22763c5c
 	if (rc)
 		goto out_unregister_resolver_key;
 

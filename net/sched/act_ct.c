--- conflicted
+++ resolved
@@ -1078,13 +1078,9 @@
 		/* This will take care of sending queued events
 		 * even if the connection is already confirmed.
 		 */
-<<<<<<< HEAD
 		err = nf_conntrack_confirm(skb);
 		if (err != NF_ACCEPT)
 			goto nf_error;
-=======
-		if (nf_conntrack_confirm(skb) != NF_ACCEPT)
-			goto drop;
 
 		/* The ct may be dropped if a clash has been resolved,
 		 * so it's necessary to retrieve it from skb again to
@@ -1093,7 +1089,6 @@
 		ct = nf_ct_get(skb, &ctinfo);
 		if (!ct)
 			skip_add = true;
->>>>>>> 51df8e0c
 	}
 
 	if (!skip_add)

/*
 * Renesas R-Car SRU/SCU/SSIU/SSI support
 *
 * Copyright (C) 2013 Renesas Solutions Corp.
 * Kuninori Morimoto <kuninori.morimoto.gx@renesas.com>
 *
 * Based on fsi.c
 * Kuninori Morimoto <morimoto.kuninori@renesas.com>
 *
 * This program is free software; you can redistribute it and/or modify
 * it under the terms of the GNU General Public License version 2 as
 * published by the Free Software Foundation.
 */

/*
 * Renesas R-Car sound device structure
 *
 * Gen1
 *
 * SRU		: Sound Routing Unit
 *  - SRC	: Sampling Rate Converter
 *  - CMD
 *    - CTU	: Channel Count Conversion Unit
 *    - MIX	: Mixer
 *    - DVC	: Digital Volume and Mute Function
 *  - SSI	: Serial Sound Interface
 *
 * Gen2
 *
 * SCU		: Sampling Rate Converter Unit
 *  - SRC	: Sampling Rate Converter
 *  - CMD
 *   - CTU	: Channel Count Conversion Unit
 *   - MIX	: Mixer
 *   - DVC	: Digital Volume and Mute Function
 * SSIU		: Serial Sound Interface Unit
 *  - SSI	: Serial Sound Interface
 */

/*
 *	driver data Image
 *
 * rsnd_priv
 *   |
 *   | ** this depends on Gen1/Gen2
 *   |
 *   +- gen
 *   |
 *   | ** these depend on data path
 *   | ** gen and platform data control it
 *   |
 *   +- rdai[0]
 *   |   |		 sru     ssiu      ssi
 *   |   +- playback -> [mod] -> [mod] -> [mod] -> ...
 *   |   |
 *   |   |		 sru     ssiu      ssi
 *   |   +- capture  -> [mod] -> [mod] -> [mod] -> ...
 *   |
 *   +- rdai[1]
 *   |   |		 sru     ssiu      ssi
 *   |   +- playback -> [mod] -> [mod] -> [mod] -> ...
 *   |   |
 *   |   |		 sru     ssiu      ssi
 *   |   +- capture  -> [mod] -> [mod] -> [mod] -> ...
 *   ...
 *   |
 *   | ** these control ssi
 *   |
 *   +- ssi
 *   |  |
 *   |  +- ssi[0]
 *   |  +- ssi[1]
 *   |  +- ssi[2]
 *   |  ...
 *   |
 *   | ** these control src
 *   |
 *   +- src
 *      |
 *      +- src[0]
 *      +- src[1]
 *      +- src[2]
 *      ...
 *
 *
 * for_each_rsnd_dai(xx, priv, xx)
 *  rdai[0] => rdai[1] => rdai[2] => ...
 *
 * for_each_rsnd_mod(xx, rdai, xx)
 *  [mod] => [mod] => [mod] => ...
 *
 * rsnd_dai_call(xxx, fn )
 *  [mod]->fn() -> [mod]->fn() -> [mod]->fn()...
 *
 */
#include <linux/pm_runtime.h>
#include "rsnd.h"

#define RSND_RATES SNDRV_PCM_RATE_8000_192000
#define RSND_FMTS (SNDRV_PCM_FMTBIT_S24_LE | SNDRV_PCM_FMTBIT_S16_LE)

static const struct of_device_id rsnd_of_match[] = {
	{ .compatible = "renesas,rcar_sound-gen1", .data = (void *)RSND_GEN1 },
	{ .compatible = "renesas,rcar_sound-gen2", .data = (void *)RSND_GEN2 },
	{ .compatible = "renesas,rcar_sound-gen3", .data = (void *)RSND_GEN2 }, /* gen2 compatible */
	{},
};
MODULE_DEVICE_TABLE(of, rsnd_of_match);

/*
 *	rsnd_mod functions
 */
void rsnd_mod_make_sure(struct rsnd_mod *mod, enum rsnd_mod_type type)
{
	if (mod->type != type) {
		struct rsnd_priv *priv = rsnd_mod_to_priv(mod);
		struct device *dev = rsnd_priv_to_dev(priv);

		dev_warn(dev, "%s[%d] is not your expected module\n",
			 rsnd_mod_name(mod), rsnd_mod_id(mod));
	}
}

char *rsnd_mod_name(struct rsnd_mod *mod)
{
	if (!mod || !mod->ops)
		return "unknown";

	return mod->ops->name;
}

struct dma_chan *rsnd_mod_dma_req(struct rsnd_dai_stream *io,
				  struct rsnd_mod *mod)
{
	if (!mod || !mod->ops || !mod->ops->dma_req)
		return NULL;

	return mod->ops->dma_req(io, mod);
}

u32 *rsnd_mod_get_status(struct rsnd_dai_stream *io,
			 struct rsnd_mod *mod,
			 enum rsnd_mod_type type)
{
	return &mod->status;
}

int rsnd_mod_init(struct rsnd_priv *priv,
		  struct rsnd_mod *mod,
		  struct rsnd_mod_ops *ops,
		  struct clk *clk,
		  u32* (*get_status)(struct rsnd_dai_stream *io,
				     struct rsnd_mod *mod,
				     enum rsnd_mod_type type),
		  enum rsnd_mod_type type,
		  int id)
{
	int ret = clk_prepare(clk);

	if (ret)
		return ret;

	mod->id		= id;
	mod->ops	= ops;
	mod->type	= type;
	mod->clk	= clk;
	mod->priv	= priv;
	mod->get_status	= get_status;

	return ret;
}

void rsnd_mod_quit(struct rsnd_mod *mod)
{
	if (mod->clk)
		clk_unprepare(mod->clk);
	mod->clk = NULL;
}

void rsnd_mod_interrupt(struct rsnd_mod *mod,
			void (*callback)(struct rsnd_mod *mod,
					 struct rsnd_dai_stream *io))
{
	struct rsnd_priv *priv = rsnd_mod_to_priv(mod);
	struct rsnd_dai_stream *io;
	struct rsnd_dai *rdai;
	int i;

	for_each_rsnd_dai(rdai, priv, i) {
		io = &rdai->playback;
		if (mod == io->mod[mod->type])
			callback(mod, io);

		io = &rdai->capture;
		if (mod == io->mod[mod->type])
			callback(mod, io);
	}
}

int rsnd_io_is_working(struct rsnd_dai_stream *io)
{
	/* see rsnd_dai_stream_init/quit() */
	return !!io->substream;
}

int rsnd_runtime_channel_original(struct rsnd_dai_stream *io)
{
	struct snd_pcm_runtime *runtime = rsnd_io_to_runtime(io);

	return runtime->channels;
}

int rsnd_runtime_channel_after_ctu(struct rsnd_dai_stream *io)
{
	int chan = rsnd_runtime_channel_original(io);
	struct rsnd_mod *ctu_mod = rsnd_io_to_mod_ctu(io);

	if (ctu_mod) {
		u32 converted_chan = rsnd_ctu_converted_channel(ctu_mod);

		if (converted_chan)
			return converted_chan;
	}

	return chan;
}

int rsnd_runtime_channel_for_ssi(struct rsnd_dai_stream *io)
{
	struct rsnd_dai *rdai = rsnd_io_to_rdai(io);
	int chan = rsnd_io_is_play(io) ?
		rsnd_runtime_channel_after_ctu(io) :
		rsnd_runtime_channel_original(io);

	/* Use Multi SSI */
	if (rsnd_runtime_is_ssi_multi(io))
		chan /= rsnd_rdai_ssi_lane_get(rdai);

	/* TDM Extend Mode needs 8ch */
	if (chan == 6)
		chan = 8;

	return chan;
}

int rsnd_runtime_is_ssi_multi(struct rsnd_dai_stream *io)
{
	struct rsnd_dai *rdai = rsnd_io_to_rdai(io);
	int lane = rsnd_rdai_ssi_lane_get(rdai);
	int chan = rsnd_io_is_play(io) ?
		rsnd_runtime_channel_after_ctu(io) :
		rsnd_runtime_channel_original(io);

	return (chan > 2) && (lane > 1);
}

int rsnd_runtime_is_ssi_tdm(struct rsnd_dai_stream *io)
{
	return rsnd_runtime_channel_for_ssi(io) >= 6;
}

/*
 *	ADINR function
 */
u32 rsnd_get_adinr_bit(struct rsnd_mod *mod, struct rsnd_dai_stream *io)
{
	struct rsnd_priv *priv = rsnd_mod_to_priv(mod);
	struct snd_pcm_runtime *runtime = rsnd_io_to_runtime(io);
	struct device *dev = rsnd_priv_to_dev(priv);

	switch (runtime->sample_bits) {
	case 16:
		return 8 << 16;
	case 32:
		return 0 << 16;
	}

	dev_warn(dev, "not supported sample bits\n");

	return 0;
}

/*
 *	DALIGN function
 */
u32 rsnd_get_dalign(struct rsnd_mod *mod, struct rsnd_dai_stream *io)
{
	struct rsnd_mod *ssiu = rsnd_io_to_mod_ssiu(io);
	struct rsnd_mod *target;
	struct snd_pcm_runtime *runtime = rsnd_io_to_runtime(io);
	u32 val = 0x76543210;
	u32 mask = ~0;

	/*
	 * *Hardware* L/R and *Software* L/R are inverted.
	 * We need to care about inversion timing to control
	 * Playback/Capture correctly.
	 * The point is [DVC] needs *Hardware* L/R, [MEM] needs *Software* L/R
	 *
	 * sL/R : software L/R
	 * hL/R : hardware L/R
	 * (*)  : conversion timing
	 *
	 * Playback
	 *	     sL/R (*) hL/R     hL/R     hL/R      hL/R     hL/R
	 *	[MEM] -> [SRC] -> [DVC] -> [CMD] -> [SSIU] -> [SSI] -> codec
	 *
	 * Capture
	 *	     hL/R     hL/R      hL/R     hL/R     hL/R (*) sL/R
	 *	codec -> [SSI] -> [SSIU] -> [SRC] -> [DVC] -> [CMD] -> [MEM]
	 */
	if (rsnd_io_is_play(io)) {
		struct rsnd_mod *src = rsnd_io_to_mod_src(io);

		target = src ? src : ssiu;
	} else {
		struct rsnd_mod *cmd = rsnd_io_to_mod_cmd(io);

		target = cmd ? cmd : ssiu;
	}

	mask <<= runtime->channels * 4;
	val = val & mask;

	switch (runtime->sample_bits) {
	case 16:
		val |= 0x67452301 & ~mask;
		break;
	case 32:
		val |= 0x76543210 & ~mask;
		break;
	}

	/*
	 * exchange channeles on SRC if possible,
	 * otherwise, R/L volume settings on DVC
	 * changes inverted channels
	 */
	if (mod == target)
		return val;
	else
		return 0x76543210;
}

u32 rsnd_get_busif_shift(struct rsnd_dai_stream *io, struct rsnd_mod *mod)
{
	enum rsnd_mod_type playback_mods[] = {
		RSND_MOD_SRC,
		RSND_MOD_CMD,
		RSND_MOD_SSIU,
	};
	enum rsnd_mod_type capture_mods[] = {
		RSND_MOD_CMD,
		RSND_MOD_SRC,
		RSND_MOD_SSIU,
	};
	struct snd_pcm_runtime *runtime = rsnd_io_to_runtime(io);
	struct rsnd_mod *tmod = NULL;
	enum rsnd_mod_type *mods =
		rsnd_io_is_play(io) ?
		playback_mods : capture_mods;
	int i;

	/*
	 * This is needed for 24bit data
	 * We need to shift 8bit
	 *
	 * Linux 24bit data is located as 0x00******
	 * HW    24bit data is located as 0x******00
	 *
	 */
	switch (runtime->sample_bits) {
	case 16:
		return 0;
	case 32:
		break;
	}

	for (i = 0; i < ARRAY_SIZE(playback_mods); i++) {
		tmod = rsnd_io_to_mod(io, mods[i]);
		if (tmod)
			break;
	}

	if (tmod != mod)
		return 0;

	if (rsnd_io_is_play(io))
		return  (0 << 20) | /* shift to Left */
			(8 << 16);  /* 8bit */
	else
		return  (1 << 20) | /* shift to Right */
			(8 << 16);  /* 8bit */
}

/*
 *	rsnd_dai functions
 */
struct rsnd_mod *rsnd_mod_next(int *iterator,
			       struct rsnd_dai_stream *io,
			       enum rsnd_mod_type *array,
			       int array_size)
{
	struct rsnd_mod *mod;
	enum rsnd_mod_type type;
	int max = array ? array_size : RSND_MOD_MAX;

	for (; *iterator < max; (*iterator)++) {
		type = (array) ? array[*iterator] : *iterator;
		mod = io->mod[type];
		if (!mod)
			continue;

		return mod;
	}

	return NULL;
}

static enum rsnd_mod_type rsnd_mod_sequence[][RSND_MOD_MAX] = {
	{
		/* CAPTURE */
		RSND_MOD_AUDMAPP,
		RSND_MOD_AUDMA,
		RSND_MOD_DVC,
		RSND_MOD_MIX,
		RSND_MOD_CTU,
		RSND_MOD_CMD,
		RSND_MOD_SRC,
		RSND_MOD_SSIU,
		RSND_MOD_SSIM3,
		RSND_MOD_SSIM2,
		RSND_MOD_SSIM1,
		RSND_MOD_SSIP,
		RSND_MOD_SSI,
	}, {
		/* PLAYBACK */
		RSND_MOD_AUDMAPP,
		RSND_MOD_AUDMA,
		RSND_MOD_SSIM3,
		RSND_MOD_SSIM2,
		RSND_MOD_SSIM1,
		RSND_MOD_SSIP,
		RSND_MOD_SSI,
		RSND_MOD_SSIU,
		RSND_MOD_DVC,
		RSND_MOD_MIX,
		RSND_MOD_CTU,
		RSND_MOD_CMD,
		RSND_MOD_SRC,
	},
};

static int rsnd_status_update(u32 *status,
			      int shift, int add, int timing)
{
	u32 mask	= 0xF << shift;
	u8 val		= (*status >> shift) & 0xF;
	u8 next_val	= (val + add) & 0xF;
	int func_call	= (val == timing);

	if (next_val == 0xF) /* underflow case */
		func_call = 0;
	else
		*status = (*status & ~mask) + (next_val << shift);

	return func_call;
}

#define rsnd_dai_call(fn, io, param...)					\
({									\
	struct device *dev = rsnd_priv_to_dev(rsnd_io_to_priv(io));	\
	struct rsnd_mod *mod;						\
	int is_play = rsnd_io_is_play(io);				\
	int ret = 0, i;							\
	enum rsnd_mod_type *types = rsnd_mod_sequence[is_play];		\
	for_each_rsnd_mod_arrays(i, mod, io, types, RSND_MOD_MAX) {	\
		int tmp = 0;						\
		u32 *status = mod->get_status(io, mod, types[i]);	\
		int func_call = rsnd_status_update(status,		\
						__rsnd_mod_shift_##fn,	\
						__rsnd_mod_add_##fn,	\
						__rsnd_mod_call_##fn);	\
		dev_dbg(dev, "%s[%d]\t0x%08x %s\n",			\
			rsnd_mod_name(mod), rsnd_mod_id(mod), *status,	\
			(func_call && (mod)->ops->fn) ? #fn : "");	\
		if (func_call && (mod)->ops->fn)			\
			tmp = (mod)->ops->fn(mod, io, param);		\
		if (tmp)						\
			dev_err(dev, "%s[%d] : %s error %d\n",		\
				rsnd_mod_name(mod), rsnd_mod_id(mod),	\
						     #fn, tmp);		\
		ret |= tmp;						\
	}								\
	ret;								\
})

int rsnd_dai_connect(struct rsnd_mod *mod,
		     struct rsnd_dai_stream *io,
		     enum rsnd_mod_type type)
{
	struct rsnd_priv *priv;
	struct device *dev;

	if (!mod)
		return -EIO;

	if (io->mod[type] == mod)
		return 0;

	if (io->mod[type])
		return -EINVAL;

	priv = rsnd_mod_to_priv(mod);
	dev = rsnd_priv_to_dev(priv);

	io->mod[type] = mod;

	dev_dbg(dev, "%s[%d] is connected to io (%s)\n",
		rsnd_mod_name(mod), rsnd_mod_id(mod),
		rsnd_io_is_play(io) ? "Playback" : "Capture");

	return 0;
}

static void rsnd_dai_disconnect(struct rsnd_mod *mod,
				struct rsnd_dai_stream *io,
				enum rsnd_mod_type type)
{
	io->mod[type] = NULL;
}

int rsnd_rdai_channels_ctrl(struct rsnd_dai *rdai,
			    int max_channels)
{
	if (max_channels > 0)
		rdai->max_channels = max_channels;

	return rdai->max_channels;
}

int rsnd_rdai_ssi_lane_ctrl(struct rsnd_dai *rdai,
			    int ssi_lane)
{
	if (ssi_lane > 0)
		rdai->ssi_lane = ssi_lane;

	return rdai->ssi_lane;
}

struct rsnd_dai *rsnd_rdai_get(struct rsnd_priv *priv, int id)
{
	if ((id < 0) || (id >= rsnd_rdai_nr(priv)))
		return NULL;

	return priv->rdai + id;
}

#define rsnd_dai_to_priv(dai) snd_soc_dai_get_drvdata(dai)
static struct rsnd_dai *rsnd_dai_to_rdai(struct snd_soc_dai *dai)
{
	struct rsnd_priv *priv = rsnd_dai_to_priv(dai);

	return rsnd_rdai_get(priv, dai->id);
}

/*
 *	rsnd_soc_dai functions
 */
void rsnd_dai_period_elapsed(struct rsnd_dai_stream *io)
{
	struct snd_pcm_substream *substream = io->substream;

	/*
	 * this function should be called...
	 *
	 * - if rsnd_dai_pointer_update() returns true
	 * - without spin lock
	 */

	snd_pcm_period_elapsed(substream);
}

static void rsnd_dai_stream_init(struct rsnd_dai_stream *io,
				struct snd_pcm_substream *substream)
{
	io->substream		= substream;
}

static void rsnd_dai_stream_quit(struct rsnd_dai_stream *io)
{
	io->substream		= NULL;
}

static
struct snd_soc_dai *rsnd_substream_to_dai(struct snd_pcm_substream *substream)
{
	struct snd_soc_pcm_runtime *rtd = substream->private_data;

	return  rtd->cpu_dai;
}

static
struct rsnd_dai_stream *rsnd_rdai_to_io(struct rsnd_dai *rdai,
					struct snd_pcm_substream *substream)
{
	if (substream->stream == SNDRV_PCM_STREAM_PLAYBACK)
		return &rdai->playback;
	else
		return &rdai->capture;
}

static int rsnd_soc_dai_trigger(struct snd_pcm_substream *substream, int cmd,
			    struct snd_soc_dai *dai)
{
	struct rsnd_priv *priv = rsnd_dai_to_priv(dai);
	struct rsnd_dai *rdai = rsnd_dai_to_rdai(dai);
	struct rsnd_dai_stream *io = rsnd_rdai_to_io(rdai, substream);
	int ret;
	unsigned long flags;

	spin_lock_irqsave(&priv->lock, flags);

	switch (cmd) {
	case SNDRV_PCM_TRIGGER_START:
	case SNDRV_PCM_TRIGGER_RESUME:
		rsnd_dai_stream_init(io, substream);

		ret = rsnd_dai_call(init, io, priv);
		if (ret < 0)
			goto dai_trigger_end;

		ret = rsnd_dai_call(start, io, priv);
		if (ret < 0)
			goto dai_trigger_end;

		ret = rsnd_dai_call(irq, io, priv, 1);
		if (ret < 0)
			goto dai_trigger_end;

		break;
	case SNDRV_PCM_TRIGGER_STOP:
	case SNDRV_PCM_TRIGGER_SUSPEND:
		ret = rsnd_dai_call(irq, io, priv, 0);

		ret |= rsnd_dai_call(stop, io, priv);

		ret |= rsnd_dai_call(quit, io, priv);

		rsnd_dai_stream_quit(io);
		break;
	default:
		ret = -EINVAL;
	}

dai_trigger_end:
	spin_unlock_irqrestore(&priv->lock, flags);

	return ret;
}

static int rsnd_soc_dai_set_fmt(struct snd_soc_dai *dai, unsigned int fmt)
{
	struct rsnd_dai *rdai = rsnd_dai_to_rdai(dai);

	/* set master/slave audio interface */
	switch (fmt & SND_SOC_DAIFMT_MASTER_MASK) {
	case SND_SOC_DAIFMT_CBM_CFM:
		rdai->clk_master = 0;
		break;
	case SND_SOC_DAIFMT_CBS_CFS:
		rdai->clk_master = 1; /* codec is slave, cpu is master */
		break;
	default:
		return -EINVAL;
	}

	/* set format */
	switch (fmt & SND_SOC_DAIFMT_FORMAT_MASK) {
	case SND_SOC_DAIFMT_I2S:
		rdai->sys_delay = 0;
		rdai->data_alignment = 0;
		rdai->frm_clk_inv = 0;
		break;
	case SND_SOC_DAIFMT_LEFT_J:
		rdai->sys_delay = 1;
		rdai->data_alignment = 0;
		rdai->frm_clk_inv = 1;
		break;
	case SND_SOC_DAIFMT_RIGHT_J:
		rdai->sys_delay = 1;
		rdai->data_alignment = 1;
		rdai->frm_clk_inv = 1;
		break;
	}

	/* set clock inversion */
	switch (fmt & SND_SOC_DAIFMT_INV_MASK) {
	case SND_SOC_DAIFMT_NB_IF:
		rdai->frm_clk_inv = !rdai->frm_clk_inv;
		break;
	case SND_SOC_DAIFMT_IB_NF:
		rdai->bit_clk_inv = !rdai->bit_clk_inv;
		break;
	case SND_SOC_DAIFMT_IB_IF:
		rdai->bit_clk_inv = !rdai->bit_clk_inv;
		rdai->frm_clk_inv = !rdai->frm_clk_inv;
		break;
	case SND_SOC_DAIFMT_NB_NF:
	default:
		break;
	}

	return 0;
}

static int rsnd_soc_set_dai_tdm_slot(struct snd_soc_dai *dai,
				     u32 tx_mask, u32 rx_mask,
				     int slots, int slot_width)
{
	struct rsnd_priv *priv = rsnd_dai_to_priv(dai);
	struct rsnd_dai *rdai = rsnd_dai_to_rdai(dai);
	struct device *dev = rsnd_priv_to_dev(priv);

	switch (slots) {
	case 2:
	case 6:
	case 8:
		/* TDM Extend Mode */
		rsnd_rdai_channels_set(rdai, slots);
		rsnd_rdai_ssi_lane_set(rdai, 1);
		break;
	default:
		dev_err(dev, "unsupported TDM slots (%d)\n", slots);
		return -EINVAL;
	}

	return 0;
}

static unsigned int rsnd_soc_hw_channels_list[] = {
	2, 6, 8,
};

static unsigned int rsnd_soc_hw_rate_list[] = {
	  8000,
	 11025,
	 16000,
	 22050,
	 32000,
	 44100,
	 48000,
	 64000,
	 88200,
	 96000,
	176400,
	192000,
};

static int rsnd_soc_hw_rule(struct rsnd_priv *priv,
			    unsigned int *list, int list_num,
			    struct snd_interval *baseline, struct snd_interval *iv)
{
	struct snd_interval p;
	unsigned int rate;
	int i;

	snd_interval_any(&p);
	p.min = UINT_MAX;
	p.max = 0;

	for (i = 0; i < list_num; i++) {

		if (!snd_interval_test(iv, list[i]))
			continue;

		rate = rsnd_ssi_clk_query(priv,
					  baseline->min, list[i], NULL);
		if (rate > 0) {
			p.min = min(p.min, list[i]);
			p.max = max(p.max, list[i]);
		}

		rate = rsnd_ssi_clk_query(priv,
					  baseline->max, list[i], NULL);
		if (rate > 0) {
			p.min = min(p.min, list[i]);
			p.max = max(p.max, list[i]);
		}
	}

	return snd_interval_refine(iv, &p);
}

static int rsnd_soc_hw_rule_rate(struct snd_pcm_hw_params *params,
				 struct snd_pcm_hw_rule *rule)
{
	struct snd_interval *ic_ = hw_param_interval(params, SNDRV_PCM_HW_PARAM_CHANNELS);
	struct snd_interval *ir = hw_param_interval(params, SNDRV_PCM_HW_PARAM_RATE);
	struct snd_interval ic;
	struct snd_soc_dai *dai = rule->private;
	struct rsnd_dai *rdai = rsnd_dai_to_rdai(dai);
	struct rsnd_priv *priv = rsnd_rdai_to_priv(rdai);

	/*
	 * possible sampling rate limitation is same as
	 * 2ch if it supports multi ssi
	 */
	ic = *ic_;
	if (1 < rsnd_rdai_ssi_lane_get(rdai)) {
		ic.min = 2;
		ic.max = 2;
	}

	return rsnd_soc_hw_rule(priv, rsnd_soc_hw_rate_list,
				ARRAY_SIZE(rsnd_soc_hw_rate_list),
				&ic, ir);
}


static int rsnd_soc_hw_rule_channels(struct snd_pcm_hw_params *params,
				     struct snd_pcm_hw_rule *rule)
{
	struct snd_interval *ic_ = hw_param_interval(params, SNDRV_PCM_HW_PARAM_CHANNELS);
	struct snd_interval *ir = hw_param_interval(params, SNDRV_PCM_HW_PARAM_RATE);
	struct snd_interval ic;
	struct snd_soc_dai *dai = rule->private;
	struct rsnd_dai *rdai = rsnd_dai_to_rdai(dai);
	struct rsnd_priv *priv = rsnd_rdai_to_priv(rdai);

	/*
	 * possible sampling rate limitation is same as
	 * 2ch if it supports multi ssi
	 */
	ic = *ic_;
	if (1 < rsnd_rdai_ssi_lane_get(rdai)) {
		ic.min = 2;
		ic.max = 2;
	}

	return rsnd_soc_hw_rule(priv, rsnd_soc_hw_channels_list,
				ARRAY_SIZE(rsnd_soc_hw_channels_list),
				ir, &ic);
}

static struct snd_pcm_hardware rsnd_pcm_hardware = {
	.info =		SNDRV_PCM_INFO_INTERLEAVED	|
			SNDRV_PCM_INFO_MMAP		|
			SNDRV_PCM_INFO_MMAP_VALID,
	.buffer_bytes_max	= 64 * 1024,
	.period_bytes_min	= 32,
	.period_bytes_max	= 8192,
	.periods_min		= 1,
	.periods_max		= 32,
	.fifo_size		= 256,
};

static int rsnd_soc_dai_startup(struct snd_pcm_substream *substream,
				struct snd_soc_dai *dai)
{
	struct rsnd_dai *rdai = rsnd_dai_to_rdai(dai);
	struct rsnd_priv *priv = rsnd_rdai_to_priv(rdai);
	struct rsnd_dai_stream *io = rsnd_rdai_to_io(rdai, substream);
	struct snd_pcm_hw_constraint_list *constraint = &rdai->constraint;
	struct snd_pcm_runtime *runtime = substream->runtime;
	unsigned int max_channels = rsnd_rdai_channels_get(rdai);
	int ret;
	int i;

	/*
	 * Channel Limitation
	 * It depends on Platform design
	 */
	constraint->list	= rsnd_soc_hw_channels_list;
	constraint->count	= 0;
	constraint->mask	= 0;

	for (i = 0; i < ARRAY_SIZE(rsnd_soc_hw_channels_list); i++) {
		if (rsnd_soc_hw_channels_list[i] > max_channels)
			break;
		constraint->count = i + 1;
	}

	snd_soc_set_runtime_hwparams(substream, &rsnd_pcm_hardware);

	snd_pcm_hw_constraint_list(runtime, 0,
				   SNDRV_PCM_HW_PARAM_CHANNELS, constraint);

	snd_pcm_hw_constraint_integer(runtime,
				      SNDRV_PCM_HW_PARAM_PERIODS);

	/*
	 * Sampling Rate / Channel Limitation
	 * It depends on Clock Master Mode
	 */
	if (rsnd_rdai_is_clk_master(rdai)) {
		snd_pcm_hw_rule_add(runtime, 0, SNDRV_PCM_HW_PARAM_RATE,
				    rsnd_soc_hw_rule_rate, dai,
				    SNDRV_PCM_HW_PARAM_CHANNELS, -1);
		snd_pcm_hw_rule_add(runtime, 0, SNDRV_PCM_HW_PARAM_CHANNELS,
				    rsnd_soc_hw_rule_channels, dai,
				    SNDRV_PCM_HW_PARAM_RATE, -1);
	}

	/*
	 * call rsnd_dai_call without spinlock
	 */
	ret = rsnd_dai_call(nolock_start, io, priv);
	if (ret < 0)
		rsnd_dai_call(nolock_stop, io, priv);

	return ret;
}

static void rsnd_soc_dai_shutdown(struct snd_pcm_substream *substream,
				  struct snd_soc_dai *dai)
{
	struct rsnd_dai *rdai = rsnd_dai_to_rdai(dai);
	struct rsnd_priv *priv = rsnd_rdai_to_priv(rdai);
	struct rsnd_dai_stream *io = rsnd_rdai_to_io(rdai, substream);

	/*
	 * call rsnd_dai_call without spinlock
	 */
	rsnd_dai_call(nolock_stop, io, priv);
}

static const struct snd_soc_dai_ops rsnd_soc_dai_ops = {
	.startup	= rsnd_soc_dai_startup,
	.shutdown	= rsnd_soc_dai_shutdown,
	.trigger	= rsnd_soc_dai_trigger,
	.set_fmt	= rsnd_soc_dai_set_fmt,
	.set_tdm_slot	= rsnd_soc_set_dai_tdm_slot,
};

void rsnd_parse_connect_common(struct rsnd_dai *rdai,
		struct rsnd_mod* (*mod_get)(struct rsnd_priv *priv, int id),
		struct device_node *node,
		struct device_node *playback,
		struct device_node *capture)
{
	struct rsnd_priv *priv = rsnd_rdai_to_priv(rdai);
	struct device_node *np;
	struct rsnd_mod *mod;
	int i;

	if (!node)
		return;

	i = 0;
	for_each_child_of_node(node, np) {
		mod = mod_get(priv, i);
		if (np == playback)
			rsnd_dai_connect(mod, &rdai->playback, mod->type);
		if (np == capture)
			rsnd_dai_connect(mod, &rdai->capture, mod->type);
		i++;
	}

	of_node_put(node);
}

static struct device_node *rsnd_dai_of_node(struct rsnd_priv *priv,
					    int *is_graph)
{
	struct device *dev = rsnd_priv_to_dev(priv);
	struct device_node *np = dev->of_node;
	struct device_node *dai_node;
	struct device_node *ret;

	*is_graph = 0;

	/*
	 * parse both previous dai (= rcar_sound,dai), and
	 * graph dai (= ports/port)
	 */
	dai_node = of_get_child_by_name(np, RSND_NODE_DAI);
	if (dai_node) {
		ret = dai_node;
		goto of_node_compatible;
	}

	ret = np;

	dai_node = of_graph_get_next_endpoint(np, NULL);
	if (dai_node)
		goto of_node_graph;

	return NULL;

of_node_graph:
	*is_graph = 1;
of_node_compatible:
	of_node_put(dai_node);

	return ret;
}

static void __rsnd_dai_probe(struct rsnd_priv *priv,
			     struct device_node *dai_np,
			     int dai_i, int is_graph)
{
	struct device_node *playback, *capture;
	struct rsnd_dai_stream *io_playback;
	struct rsnd_dai_stream *io_capture;
	struct snd_soc_dai_driver *drv;
	struct rsnd_dai *rdai;
	struct device *dev = rsnd_priv_to_dev(priv);
	int io_i;

	rdai		= rsnd_rdai_get(priv, dai_i);
	drv		= priv->daidrv + dai_i;
	io_playback	= &rdai->playback;
	io_capture	= &rdai->capture;

	snprintf(rdai->name, RSND_DAI_NAME_SIZE, "rsnd-dai.%d", dai_i);

	rdai->priv	= priv;
	drv->name	= rdai->name;
	drv->ops	= &rsnd_soc_dai_ops;

	snprintf(rdai->playback.name, RSND_DAI_NAME_SIZE,
		 "DAI%d Playback", dai_i);
	drv->playback.rates		= RSND_RATES;
	drv->playback.formats		= RSND_FMTS;
	drv->playback.channels_min	= 2;
	drv->playback.channels_max	= 8;
	drv->playback.stream_name	= rdai->playback.name;

	snprintf(rdai->capture.name, RSND_DAI_NAME_SIZE,
		 "DAI%d Capture", dai_i);
	drv->capture.rates		= RSND_RATES;
	drv->capture.formats		= RSND_FMTS;
	drv->capture.channels_min	= 2;
	drv->capture.channels_max	= 8;
	drv->capture.stream_name	= rdai->capture.name;

	rdai->playback.rdai		= rdai;
	rdai->capture.rdai		= rdai;
	rsnd_rdai_channels_set(rdai, 2); /* default 2ch */
	rsnd_rdai_ssi_lane_set(rdai, 1); /* default 1lane */

	for (io_i = 0;; io_i++) {
		playback = of_parse_phandle(dai_np, "playback", io_i);
		capture  = of_parse_phandle(dai_np, "capture", io_i);

		if (!playback && !capture)
			break;

		rsnd_parse_connect_ssi(rdai, playback, capture);
		rsnd_parse_connect_src(rdai, playback, capture);
		rsnd_parse_connect_ctu(rdai, playback, capture);
		rsnd_parse_connect_mix(rdai, playback, capture);
		rsnd_parse_connect_dvc(rdai, playback, capture);

		of_node_put(playback);
		of_node_put(capture);
	}

	dev_dbg(dev, "%s (%s/%s)\n", rdai->name,
		rsnd_io_to_mod_ssi(io_playback) ? "play"    : " -- ",
		rsnd_io_to_mod_ssi(io_capture) ? "capture" : "  --   ");
}

static int rsnd_dai_probe(struct rsnd_priv *priv)
{
	struct device_node *dai_node;
	struct device_node *dai_np;
	struct snd_soc_dai_driver *rdrv;
	struct device *dev = rsnd_priv_to_dev(priv);
	struct rsnd_dai *rdai;
	int nr;
	int is_graph;
	int dai_i;

	dai_node = rsnd_dai_of_node(priv, &is_graph);
	if (is_graph)
		nr = of_graph_get_endpoint_count(dai_node);
	else
		nr = of_get_child_count(dai_node);

	if (!nr)
		return -EINVAL;

	rdrv = devm_kzalloc(dev, sizeof(*rdrv) * nr, GFP_KERNEL);
	rdai = devm_kzalloc(dev, sizeof(*rdai) * nr, GFP_KERNEL);
	if (!rdrv || !rdai)
		return -ENOMEM;

	priv->rdai_nr	= nr;
	priv->daidrv	= rdrv;
	priv->rdai	= rdai;

	/*
	 * parse all dai
	 */
	dai_i = 0;
	if (is_graph) {
		for_each_endpoint_of_node(dai_node, dai_np) {
			__rsnd_dai_probe(priv, dai_np, dai_i, is_graph);
			rsnd_ssi_parse_hdmi_connection(priv, dai_np, dai_i);
			dai_i++;
		}
	} else {
		for_each_child_of_node(dai_node, dai_np)
			__rsnd_dai_probe(priv, dai_np, dai_i++, is_graph);
	}

	return 0;
}

/*
 *		pcm ops
 */
static int rsnd_hw_params(struct snd_pcm_substream *substream,
			 struct snd_pcm_hw_params *hw_params)
{
	struct snd_soc_dai *dai = rsnd_substream_to_dai(substream);
	struct rsnd_dai *rdai = rsnd_dai_to_rdai(dai);
	struct rsnd_dai_stream *io = rsnd_rdai_to_io(rdai, substream);
	int ret;

	ret = rsnd_dai_call(hw_params, io, substream, hw_params);
	if (ret)
		return ret;

	return snd_pcm_lib_malloc_pages(substream,
					params_buffer_bytes(hw_params));
}

static snd_pcm_uframes_t rsnd_pointer(struct snd_pcm_substream *substream)
{
	struct snd_soc_dai *dai = rsnd_substream_to_dai(substream);
	struct rsnd_dai *rdai = rsnd_dai_to_rdai(dai);
	struct rsnd_dai_stream *io = rsnd_rdai_to_io(rdai, substream);
	snd_pcm_uframes_t pointer = 0;

	rsnd_dai_call(pointer, io, &pointer);

	return pointer;
}

<<<<<<< HEAD
static struct snd_pcm_ops rsnd_pcm_ops = {
=======
static const struct snd_pcm_ops rsnd_pcm_ops = {
	.open		= rsnd_pcm_open,
>>>>>>> b23bd34c
	.ioctl		= snd_pcm_lib_ioctl,
	.hw_params	= rsnd_hw_params,
	.hw_free	= snd_pcm_lib_free_pages,
	.pointer	= rsnd_pointer,
};

/*
 *		snd_kcontrol
 */
static int rsnd_kctrl_info(struct snd_kcontrol *kctrl,
			   struct snd_ctl_elem_info *uinfo)
{
	struct rsnd_kctrl_cfg *cfg = snd_kcontrol_chip(kctrl);

	if (cfg->texts) {
		uinfo->type = SNDRV_CTL_ELEM_TYPE_ENUMERATED;
		uinfo->count = cfg->size;
		uinfo->value.enumerated.items = cfg->max;
		if (uinfo->value.enumerated.item >= cfg->max)
			uinfo->value.enumerated.item = cfg->max - 1;
		strlcpy(uinfo->value.enumerated.name,
			cfg->texts[uinfo->value.enumerated.item],
			sizeof(uinfo->value.enumerated.name));
	} else {
		uinfo->count = cfg->size;
		uinfo->value.integer.min = 0;
		uinfo->value.integer.max = cfg->max;
		uinfo->type = (cfg->max == 1) ?
			SNDRV_CTL_ELEM_TYPE_BOOLEAN :
			SNDRV_CTL_ELEM_TYPE_INTEGER;
	}

	return 0;
}

static int rsnd_kctrl_get(struct snd_kcontrol *kctrl,
			  struct snd_ctl_elem_value *uc)
{
	struct rsnd_kctrl_cfg *cfg = snd_kcontrol_chip(kctrl);
	int i;

	for (i = 0; i < cfg->size; i++)
		if (cfg->texts)
			uc->value.enumerated.item[i] = cfg->val[i];
		else
			uc->value.integer.value[i] = cfg->val[i];

	return 0;
}

static int rsnd_kctrl_put(struct snd_kcontrol *kctrl,
			  struct snd_ctl_elem_value *uc)
{
	struct rsnd_kctrl_cfg *cfg = snd_kcontrol_chip(kctrl);
	int i, change = 0;

	if (!cfg->accept(cfg->io))
		return 0;

	for (i = 0; i < cfg->size; i++) {
		if (cfg->texts) {
			change |= (uc->value.enumerated.item[i] != cfg->val[i]);
			cfg->val[i] = uc->value.enumerated.item[i];
		} else {
			change |= (uc->value.integer.value[i] != cfg->val[i]);
			cfg->val[i] = uc->value.integer.value[i];
		}
	}

	if (change && cfg->update)
		cfg->update(cfg->io, cfg->mod);

	return change;
}

int rsnd_kctrl_accept_anytime(struct rsnd_dai_stream *io)
{
	return 1;
}

int rsnd_kctrl_accept_runtime(struct rsnd_dai_stream *io)
{
	struct snd_pcm_runtime *runtime = rsnd_io_to_runtime(io);

	return !!runtime;
}

struct rsnd_kctrl_cfg *rsnd_kctrl_init_m(struct rsnd_kctrl_cfg_m *cfg)
{
	cfg->cfg.val = cfg->val;

	return &cfg->cfg;
}

struct rsnd_kctrl_cfg *rsnd_kctrl_init_s(struct rsnd_kctrl_cfg_s *cfg)
{
	cfg->cfg.val = &cfg->val;

	return &cfg->cfg;
}

int rsnd_kctrl_new(struct rsnd_mod *mod,
		   struct rsnd_dai_stream *io,
		   struct snd_soc_pcm_runtime *rtd,
		   const unsigned char *name,
		   int (*accept)(struct rsnd_dai_stream *io),
		   void (*update)(struct rsnd_dai_stream *io,
				  struct rsnd_mod *mod),
		   struct rsnd_kctrl_cfg *cfg,
		   const char * const *texts,
		   int size,
		   u32 max)
{
	struct snd_card *card = rtd->card->snd_card;
	struct snd_kcontrol *kctrl;
	struct snd_kcontrol_new knew = {
		.iface		= SNDRV_CTL_ELEM_IFACE_MIXER,
		.name		= name,
		.info		= rsnd_kctrl_info,
		.index		= rtd->num,
		.get		= rsnd_kctrl_get,
		.put		= rsnd_kctrl_put,
	};
	int ret;

	if (size > RSND_MAX_CHANNELS)
		return -EINVAL;

	kctrl = snd_ctl_new1(&knew, cfg);
	if (!kctrl)
		return -ENOMEM;

	ret = snd_ctl_add(card, kctrl);
	if (ret < 0)
		return ret;

	cfg->texts	= texts;
	cfg->max	= max;
	cfg->size	= size;
	cfg->accept	= accept;
	cfg->update	= update;
	cfg->card	= card;
	cfg->kctrl	= kctrl;
	cfg->io		= io;
	cfg->mod	= mod;

	return 0;
}

/*
 *		snd_soc_platform
 */

#define PREALLOC_BUFFER		(32 * 1024)
#define PREALLOC_BUFFER_MAX	(32 * 1024)

static int rsnd_pcm_new(struct snd_soc_pcm_runtime *rtd)
{
	struct snd_soc_dai *dai = rtd->cpu_dai;
	struct rsnd_dai *rdai = rsnd_dai_to_rdai(dai);
	int ret;

	ret = rsnd_dai_call(pcm_new, &rdai->playback, rtd);
	if (ret)
		return ret;

	ret = rsnd_dai_call(pcm_new, &rdai->capture, rtd);
	if (ret)
		return ret;

	return snd_pcm_lib_preallocate_pages_for_all(
		rtd->pcm,
		SNDRV_DMA_TYPE_CONTINUOUS,
		snd_dma_continuous_data(GFP_KERNEL),
		PREALLOC_BUFFER, PREALLOC_BUFFER_MAX);
}

static const struct snd_soc_platform_driver rsnd_soc_platform = {
	.ops		= &rsnd_pcm_ops,
	.pcm_new	= rsnd_pcm_new,
};

static const struct snd_soc_component_driver rsnd_soc_component = {
	.name		= "rsnd",
};

static int rsnd_rdai_continuance_probe(struct rsnd_priv *priv,
				       struct rsnd_dai_stream *io)
{
	int ret;

	ret = rsnd_dai_call(probe, io, priv);
	if (ret == -EAGAIN) {
		struct rsnd_mod *ssi_mod = rsnd_io_to_mod_ssi(io);
		struct rsnd_mod *mod;
		int i;

		/*
		 * Fallback to PIO mode
		 */

		/*
		 * call "remove" for SSI/SRC/DVC
		 * SSI will be switch to PIO mode if it was DMA mode
		 * see
		 *	rsnd_dma_init()
		 *	rsnd_ssi_fallback()
		 */
		rsnd_dai_call(remove, io, priv);

		/*
		 * remove all mod from io
		 * and, re connect ssi
		 */
		for_each_rsnd_mod(i, mod, io)
			rsnd_dai_disconnect(mod, io, i);
		rsnd_dai_connect(ssi_mod, io, RSND_MOD_SSI);

		/*
		 * fallback
		 */
		rsnd_dai_call(fallback, io, priv);

		/*
		 * retry to "probe".
		 * DAI has SSI which is PIO mode only now.
		 */
		ret = rsnd_dai_call(probe, io, priv);
	}

	return ret;
}

/*
 *	rsnd probe
 */
static int rsnd_probe(struct platform_device *pdev)
{
	struct rsnd_priv *priv;
	struct device *dev = &pdev->dev;
	struct rsnd_dai *rdai;
	int (*probe_func[])(struct rsnd_priv *priv) = {
		rsnd_gen_probe,
		rsnd_dma_probe,
		rsnd_ssi_probe,
		rsnd_ssiu_probe,
		rsnd_src_probe,
		rsnd_ctu_probe,
		rsnd_mix_probe,
		rsnd_dvc_probe,
		rsnd_cmd_probe,
		rsnd_adg_probe,
		rsnd_dai_probe,
	};
	int ret, i;

	/*
	 *	init priv data
	 */
	priv = devm_kzalloc(dev, sizeof(*priv), GFP_KERNEL);
	if (!priv)
		return -ENODEV;

	priv->pdev	= pdev;
	priv->flags	= (unsigned long)of_device_get_match_data(dev);
	spin_lock_init(&priv->lock);

	/*
	 *	init each module
	 */
	for (i = 0; i < ARRAY_SIZE(probe_func); i++) {
		ret = probe_func[i](priv);
		if (ret)
			return ret;
	}

	for_each_rsnd_dai(rdai, priv, i) {
		ret = rsnd_rdai_continuance_probe(priv, &rdai->playback);
		if (ret)
			goto exit_snd_probe;

		ret = rsnd_rdai_continuance_probe(priv, &rdai->capture);
		if (ret)
			goto exit_snd_probe;
	}

	dev_set_drvdata(dev, priv);

	/*
	 *	asoc register
	 */
	ret = snd_soc_register_platform(dev, &rsnd_soc_platform);
	if (ret < 0) {
		dev_err(dev, "cannot snd soc register\n");
		return ret;
	}

	ret = snd_soc_register_component(dev, &rsnd_soc_component,
					 priv->daidrv, rsnd_rdai_nr(priv));
	if (ret < 0) {
		dev_err(dev, "cannot snd dai register\n");
		goto exit_snd_soc;
	}

	pm_runtime_enable(dev);

	dev_info(dev, "probed\n");
	return ret;

exit_snd_soc:
	snd_soc_unregister_platform(dev);
exit_snd_probe:
	for_each_rsnd_dai(rdai, priv, i) {
		rsnd_dai_call(remove, &rdai->playback, priv);
		rsnd_dai_call(remove, &rdai->capture, priv);
	}

	return ret;
}

static int rsnd_remove(struct platform_device *pdev)
{
	struct rsnd_priv *priv = dev_get_drvdata(&pdev->dev);
	struct rsnd_dai *rdai;
	void (*remove_func[])(struct rsnd_priv *priv) = {
		rsnd_ssi_remove,
		rsnd_ssiu_remove,
		rsnd_src_remove,
		rsnd_ctu_remove,
		rsnd_mix_remove,
		rsnd_dvc_remove,
		rsnd_cmd_remove,
		rsnd_adg_remove,
	};
	int ret = 0, i;

	pm_runtime_disable(&pdev->dev);

	for_each_rsnd_dai(rdai, priv, i) {
		ret |= rsnd_dai_call(remove, &rdai->playback, priv);
		ret |= rsnd_dai_call(remove, &rdai->capture, priv);
	}

	for (i = 0; i < ARRAY_SIZE(remove_func); i++)
		remove_func[i](priv);

	snd_soc_unregister_component(&pdev->dev);
	snd_soc_unregister_platform(&pdev->dev);

	return ret;
}

static int rsnd_suspend(struct device *dev)
{
	struct rsnd_priv *priv = dev_get_drvdata(dev);

	rsnd_adg_clk_disable(priv);

	return 0;
}

static int rsnd_resume(struct device *dev)
{
	struct rsnd_priv *priv = dev_get_drvdata(dev);

	rsnd_adg_clk_enable(priv);

	return 0;
}

static const struct dev_pm_ops rsnd_pm_ops = {
	.suspend		= rsnd_suspend,
	.resume			= rsnd_resume,
};

static struct platform_driver rsnd_driver = {
	.driver	= {
		.name	= "rcar_sound",
		.pm	= &rsnd_pm_ops,
		.of_match_table = rsnd_of_match,
	},
	.probe		= rsnd_probe,
	.remove		= rsnd_remove,
};
module_platform_driver(rsnd_driver);

MODULE_LICENSE("GPL");
MODULE_DESCRIPTION("Renesas R-Car audio driver");
MODULE_AUTHOR("Kuninori Morimoto <kuninori.morimoto.gx@renesas.com>");
MODULE_ALIAS("platform:rcar-pcm-audio");<|MERGE_RESOLUTION|>--- conflicted
+++ resolved
@@ -1140,12 +1140,7 @@
 	return pointer;
 }
 
-<<<<<<< HEAD
-static struct snd_pcm_ops rsnd_pcm_ops = {
-=======
 static const struct snd_pcm_ops rsnd_pcm_ops = {
-	.open		= rsnd_pcm_open,
->>>>>>> b23bd34c
 	.ioctl		= snd_pcm_lib_ioctl,
 	.hw_params	= rsnd_hw_params,
 	.hw_free	= snd_pcm_lib_free_pages,

--- conflicted
+++ resolved
@@ -9,8 +9,6 @@
 	u64 bytes;
 	u64 packets;
 	u64 alloc_fail;
-<<<<<<< HEAD
-=======
 
 	u64 hw_drops;
 	u64 hw_drop_overruns;
@@ -25,14 +23,11 @@
 	u64 hw_gro_wire_bytes;
 
 	u64 hw_drop_ratelimits;
->>>>>>> 0c383648
 };
 
 struct netdev_queue_stats_tx {
 	u64 bytes;
 	u64 packets;
-<<<<<<< HEAD
-=======
 
 	u64 hw_drops;
 	u64 hw_drop_errors;
@@ -49,7 +44,6 @@
 
 	u64 stop;
 	u64 wake;
->>>>>>> 0c383648
 };
 
 /**
@@ -96,8 +90,6 @@
 			       struct netdev_queue_stats_tx *tx);
 };
 
-<<<<<<< HEAD
-=======
 /**
  * struct netdev_queue_mgmt_ops - netdev ops for queue management
  *
@@ -129,7 +121,6 @@
 						  int idx);
 };
 
->>>>>>> 0c383648
 /**
  * DOC: Lockless queue stopping / waking helpers.
  *

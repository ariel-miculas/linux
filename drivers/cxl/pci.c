--- conflicted
+++ resolved
@@ -119,6 +119,7 @@
 	u16 opcode;
 	struct cxl_dev_id *dev_id = id;
 	struct cxl_dev_state *cxlds = dev_id->cxlds;
+	struct cxl_memdev_state *mds = to_cxl_memdev_state(cxlds);
 
 	if (!cxl_mbox_background_complete(cxlds))
 		return IRQ_NONE;
@@ -126,13 +127,13 @@
 	reg = readq(cxlds->regs.mbox + CXLDEV_MBOX_BG_CMD_STATUS_OFFSET);
 	opcode = FIELD_GET(CXLDEV_MBOX_BG_CMD_COMMAND_OPCODE_MASK, reg);
 	if (opcode == CXL_MBOX_OP_SANITIZE) {
-		if (cxlds->security.sanitize_node)
-			sysfs_notify_dirent(cxlds->security.sanitize_node);
+		if (mds->security.sanitize_node)
+			sysfs_notify_dirent(mds->security.sanitize_node);
 
 		dev_dbg(cxlds->dev, "Sanitization operation ended\n");
 	} else {
 		/* short-circuit the wait in __cxl_pci_mbox_send_cmd() */
-		rcuwait_wake_up(&cxlds->mbox_wait);
+		rcuwait_wake_up(&mds->mbox_wait);
 	}
 
 	return IRQ_HANDLED;
@@ -143,28 +144,27 @@
  */
 static void cxl_mbox_sanitize_work(struct work_struct *work)
 {
-	struct cxl_dev_state *cxlds;
-
-	cxlds = container_of(work,
-			     struct cxl_dev_state, security.poll_dwork.work);
-
-	mutex_lock(&cxlds->mbox_mutex);
+	struct cxl_memdev_state *mds =
+		container_of(work, typeof(*mds), security.poll_dwork.work);
+	struct cxl_dev_state *cxlds = &mds->cxlds;
+
+	mutex_lock(&mds->mbox_mutex);
 	if (cxl_mbox_background_complete(cxlds)) {
-		cxlds->security.poll_tmo_secs = 0;
+		mds->security.poll_tmo_secs = 0;
 		put_device(cxlds->dev);
 
-		if (cxlds->security.sanitize_node)
-			sysfs_notify_dirent(cxlds->security.sanitize_node);
+		if (mds->security.sanitize_node)
+			sysfs_notify_dirent(mds->security.sanitize_node);
 
 		dev_dbg(cxlds->dev, "Sanitization operation ended\n");
 	} else {
-		int timeout = cxlds->security.poll_tmo_secs + 10;
-
-		cxlds->security.poll_tmo_secs = min(15 * 60, timeout);
-		queue_delayed_work(system_wq, &cxlds->security.poll_dwork,
+		int timeout = mds->security.poll_tmo_secs + 10;
+
+		mds->security.poll_tmo_secs = min(15 * 60, timeout);
+		queue_delayed_work(system_wq, &mds->security.poll_dwork,
 				   timeout * HZ);
 	}
-	mutex_unlock(&cxlds->mbox_mutex);
+	mutex_unlock(&mds->mbox_mutex);
 }
 
 /**
@@ -233,7 +233,7 @@
 	 * not be in sync. Ensure no new command comes in until so. Keep the
 	 * hardware semantics and only allow device health status.
 	 */
-	if (cxlds->security.poll_tmo_secs > 0) {
+	if (mds->security.poll_tmo_secs > 0) {
 		if (mbox_cmd->opcode != CXL_MBOX_OP_GET_HEALTH_INFO)
 			return -EBUSY;
 	}
@@ -294,15 +294,15 @@
 		 * and allow userspace to poll(2) for completion.
 		 */
 		if (mbox_cmd->opcode == CXL_MBOX_OP_SANITIZE) {
-			if (cxlds->security.poll_tmo_secs != -1) {
+			if (mds->security.poll_tmo_secs != -1) {
 				/* hold the device throughout */
 				get_device(cxlds->dev);
 
 				/* give first timeout a second */
 				timeout = 1;
-				cxlds->security.poll_tmo_secs = timeout;
+				mds->security.poll_tmo_secs = timeout;
 				queue_delayed_work(system_wq,
-						   &cxlds->security.poll_dwork,
+						   &mds->security.poll_dwork,
 						   timeout * HZ);
 			}
 
@@ -315,7 +315,7 @@
 
 		timeout = mbox_cmd->poll_interval_ms;
 		for (i = 0; i < mbox_cmd->poll_count; i++) {
-			if (rcuwait_wait_event_timeout(&cxlds->mbox_wait,
+			if (rcuwait_wait_event_timeout(&mds->mbox_wait,
 				       cxl_mbox_background_complete(cxlds),
 				       TASK_UNINTERRUPTIBLE,
 				       msecs_to_jiffies(timeout)) > 0)
@@ -435,7 +435,7 @@
 
 	dev_dbg(dev, "Mailbox payload sized %zu", mds->payload_size);
 
-	rcuwait_init(&cxlds->mbox_wait);
+	rcuwait_init(&mds->mbox_wait);
 
 	if (cap & CXLDEV_MBOX_CAP_BG_CMD_IRQ) {
 		u32 ctrl;
@@ -459,8 +459,8 @@
 	}
 
 mbox_poll:
-	cxlds->security.poll = true;
-	INIT_DELAYED_WORK(&cxlds->security.poll_dwork, cxl_mbox_sanitize_work);
+	mds->security.poll = true;
+	INIT_DELAYED_WORK(&mds->security.poll_dwork, cxl_mbox_sanitize_work);
 
 	dev_dbg(cxlds->dev, "Mailbox interrupts are unsupported");
 	return 0;
@@ -883,15 +883,11 @@
 	else
 		dev_warn(&pdev->dev, "Media not active (%d)\n", rc);
 
-<<<<<<< HEAD
 	rc = cxl_alloc_irq_vectors(pdev);
 	if (rc)
 		return rc;
 
-	rc = cxl_pci_setup_mailbox(cxlds);
-=======
 	rc = cxl_pci_setup_mailbox(mds);
->>>>>>> 8f0220af
 	if (rc)
 		return rc;
 
@@ -919,15 +915,11 @@
 	if (IS_ERR(cxlmd))
 		return PTR_ERR(cxlmd);
 
-<<<<<<< HEAD
-	rc = cxl_memdev_setup_fw_upload(cxlds);
-	if (rc)
-		return rc;
-
-	rc = cxl_event_config(host_bridge, cxlds);
-=======
+	rc = cxl_memdev_setup_fw_upload(mds);
+	if (rc)
+		return rc;
+
 	rc = cxl_event_config(host_bridge, mds);
->>>>>>> 8f0220af
 	if (rc)
 		return rc;
 

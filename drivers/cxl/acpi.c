// SPDX-License-Identifier: GPL-2.0-only
/* Copyright(c) 2021 Intel Corporation. All rights reserved. */
#include <linux/platform_device.h>
#include <linux/module.h>
#include <linux/device.h>
#include <linux/kernel.h>
#include <linux/acpi.h>
#include <linux/pci.h>
#include <linux/node.h>
#include <asm/div64.h>
#include "cxlpci.h"
#include "cxl.h"

#define CXL_RCRB_SIZE	SZ_8K

struct cxl_cxims_data {
	int nr_maps;
	u64 xormaps[] __counted_by(nr_maps);
};

static const guid_t acpi_cxl_qtg_id_guid =
	GUID_INIT(0xF365F9A6, 0xA7DE, 0x4071,
		  0xA6, 0x6A, 0xB4, 0x0C, 0x0B, 0x4F, 0x8E, 0x52);

/*
 * Find a targets entry (n) in the host bridge interleave list.
 * CXL Specification 3.0 Table 9-22
 */
static int cxl_xor_calc_n(u64 hpa, struct cxl_cxims_data *cximsd, int iw,
			  int ig)
{
	int i = 0, n = 0;
	u8 eiw;

	/* IW: 2,4,6,8,12,16 begin building 'n' using xormaps */
	if (iw != 3) {
		for (i = 0; i < cximsd->nr_maps; i++)
			n |= (hweight64(hpa & cximsd->xormaps[i]) & 1) << i;
	}
	/* IW: 3,6,12 add a modulo calculation to 'n' */
	if (!is_power_of_2(iw)) {
		if (ways_to_eiw(iw, &eiw))
			return -1;
		hpa &= GENMASK_ULL(51, eiw + ig);
		n |= do_div(hpa, 3) << i;
	}
	return n;
}

static struct cxl_dport *cxl_hb_xor(struct cxl_root_decoder *cxlrd, int pos)
{
	struct cxl_cxims_data *cximsd = cxlrd->platform_data;
	struct cxl_switch_decoder *cxlsd = &cxlrd->cxlsd;
	struct cxl_decoder *cxld = &cxlsd->cxld;
	int ig = cxld->interleave_granularity;
	int iw = cxld->interleave_ways;
	int n = 0;
	u64 hpa;

	if (dev_WARN_ONCE(&cxld->dev,
			  cxld->interleave_ways != cxlsd->nr_targets,
			  "misconfigured root decoder\n"))
		return NULL;

	hpa = cxlrd->res->start + pos * ig;

	/* Entry (n) is 0 for no interleave (iw == 1) */
	if (iw != 1)
		n = cxl_xor_calc_n(hpa, cximsd, iw, ig);

	if (n < 0)
		return NULL;

	return cxlrd->cxlsd.target[n];
}

struct cxl_cxims_context {
	struct device *dev;
	struct cxl_root_decoder *cxlrd;
};

static int cxl_parse_cxims(union acpi_subtable_headers *header, void *arg,
			   const unsigned long end)
{
	struct acpi_cedt_cxims *cxims = (struct acpi_cedt_cxims *)header;
	struct cxl_cxims_context *ctx = arg;
	struct cxl_root_decoder *cxlrd = ctx->cxlrd;
	struct cxl_decoder *cxld = &cxlrd->cxlsd.cxld;
	struct device *dev = ctx->dev;
	struct cxl_cxims_data *cximsd;
	unsigned int hbig, nr_maps;
	int rc;

	rc = eig_to_granularity(cxims->hbig, &hbig);
	if (rc)
		return rc;

	/* Does this CXIMS entry apply to the given CXL Window? */
	if (hbig != cxld->interleave_granularity)
		return 0;

	/* IW 1,3 do not use xormaps and skip this parsing entirely */
	if (is_power_of_2(cxld->interleave_ways))
		/* 2, 4, 8, 16 way */
		nr_maps = ilog2(cxld->interleave_ways);
	else
		/* 6, 12 way */
		nr_maps = ilog2(cxld->interleave_ways / 3);

	if (cxims->nr_xormaps < nr_maps) {
		dev_dbg(dev, "CXIMS nr_xormaps[%d] expected[%d]\n",
			cxims->nr_xormaps, nr_maps);
		return -ENXIO;
	}

	cximsd = devm_kzalloc(dev, struct_size(cximsd, xormaps, nr_maps),
			      GFP_KERNEL);
	if (!cximsd)
		return -ENOMEM;
	cximsd->nr_maps = nr_maps;
	memcpy(cximsd->xormaps, cxims->xormap_list,
	       nr_maps * sizeof(*cximsd->xormaps));
	cxlrd->platform_data = cximsd;

	return 0;
}

static unsigned long cfmws_to_decoder_flags(int restrictions)
{
	unsigned long flags = CXL_DECODER_F_ENABLE;

	if (restrictions & ACPI_CEDT_CFMWS_RESTRICT_TYPE2)
		flags |= CXL_DECODER_F_TYPE2;
	if (restrictions & ACPI_CEDT_CFMWS_RESTRICT_TYPE3)
		flags |= CXL_DECODER_F_TYPE3;
	if (restrictions & ACPI_CEDT_CFMWS_RESTRICT_VOLATILE)
		flags |= CXL_DECODER_F_RAM;
	if (restrictions & ACPI_CEDT_CFMWS_RESTRICT_PMEM)
		flags |= CXL_DECODER_F_PMEM;
	if (restrictions & ACPI_CEDT_CFMWS_RESTRICT_FIXED)
		flags |= CXL_DECODER_F_LOCK;

	return flags;
}

static int cxl_acpi_cfmws_verify(struct device *dev,
				 struct acpi_cedt_cfmws *cfmws)
{
	int rc, expected_len;
	unsigned int ways;

	if (cfmws->interleave_arithmetic != ACPI_CEDT_CFMWS_ARITHMETIC_MODULO &&
	    cfmws->interleave_arithmetic != ACPI_CEDT_CFMWS_ARITHMETIC_XOR) {
		dev_err(dev, "CFMWS Unknown Interleave Arithmetic: %d\n",
			cfmws->interleave_arithmetic);
		return -EINVAL;
	}

	if (!IS_ALIGNED(cfmws->base_hpa, SZ_256M)) {
		dev_err(dev, "CFMWS Base HPA not 256MB aligned\n");
		return -EINVAL;
	}

	if (!IS_ALIGNED(cfmws->window_size, SZ_256M)) {
		dev_err(dev, "CFMWS Window Size not 256MB aligned\n");
		return -EINVAL;
	}

	rc = eiw_to_ways(cfmws->interleave_ways, &ways);
	if (rc) {
		dev_err(dev, "CFMWS Interleave Ways (%d) invalid\n",
			cfmws->interleave_ways);
		return -EINVAL;
	}

	expected_len = struct_size(cfmws, interleave_targets, ways);

	if (cfmws->header.length < expected_len) {
		dev_err(dev, "CFMWS length %d less than expected %d\n",
			cfmws->header.length, expected_len);
		return -EINVAL;
	}

	if (cfmws->header.length > expected_len)
		dev_dbg(dev, "CFMWS length %d greater than expected %d\n",
			cfmws->header.length, expected_len);

	return 0;
}

/*
 * Note, @dev must be the first member, see 'struct cxl_chbs_context'
 * and mock_acpi_table_parse_cedt()
 */
struct cxl_cfmws_context {
	struct device *dev;
	struct cxl_port *root_port;
	struct resource *cxl_res;
	int id;
};

/**
 * cxl_acpi_evaluate_qtg_dsm - Retrieve QTG ids via ACPI _DSM
 * @handle: ACPI handle
 * @coord: performance access coordinates
 * @entries: number of QTG IDs to return
 * @qos_class: int array provided by caller to return QTG IDs
 *
 * Return: number of QTG IDs returned, or -errno for errors
 *
 * Issue QTG _DSM with accompanied bandwidth and latency data in order to get
 * the QTG IDs that are suitable for the performance point in order of most
 * suitable to least suitable. Write back array of QTG IDs and return the
 * actual number of QTG IDs written back.
 */
static int
cxl_acpi_evaluate_qtg_dsm(acpi_handle handle, struct access_coordinate *coord,
			  int entries, int *qos_class)
{
	union acpi_object *out_obj, *out_buf, *obj;
	union acpi_object in_array[4] = {
		[0].integer = { ACPI_TYPE_INTEGER, coord->read_latency },
		[1].integer = { ACPI_TYPE_INTEGER, coord->write_latency },
		[2].integer = { ACPI_TYPE_INTEGER, coord->read_bandwidth },
		[3].integer = { ACPI_TYPE_INTEGER, coord->write_bandwidth },
	};
	union acpi_object in_obj = {
		.package = {
			.type = ACPI_TYPE_PACKAGE,
			.count = 4,
			.elements = in_array,
		},
	};
	int count, pkg_entries, i;
	u16 max_qtg;
	int rc;

	if (!entries)
		return -EINVAL;

	out_obj = acpi_evaluate_dsm(handle, &acpi_cxl_qtg_id_guid, 1, 1, &in_obj);
	if (!out_obj)
		return -ENXIO;

	if (out_obj->type != ACPI_TYPE_PACKAGE) {
		rc = -ENXIO;
		goto out;
	}

	/* Check Max QTG ID */
	obj = &out_obj->package.elements[0];
	if (obj->type != ACPI_TYPE_INTEGER) {
		rc = -ENXIO;
		goto out;
	}

	max_qtg = obj->integer.value;

	/* It's legal to have 0 QTG entries */
	pkg_entries = out_obj->package.count;
	if (pkg_entries <= 1) {
		rc = 0;
		goto out;
	}

	/* Retrieve QTG IDs package */
	obj = &out_obj->package.elements[1];
	if (obj->type != ACPI_TYPE_PACKAGE) {
		rc = -ENXIO;
		goto out;
	}

	pkg_entries = obj->package.count;
	count = min(entries, pkg_entries);
	for (i = 0; i < count; i++) {
		u16 qtg_id;

		out_buf = &obj->package.elements[i];
		if (out_buf->type != ACPI_TYPE_INTEGER) {
			rc = -ENXIO;
			goto out;
		}

		qtg_id = out_buf->integer.value;
		if (qtg_id > max_qtg)
			pr_warn("QTG ID %u greater than MAX %u\n",
				qtg_id, max_qtg);

		qos_class[i] = qtg_id;
	}
	rc = count;

out:
	ACPI_FREE(out_obj);
	return rc;
}

static int cxl_acpi_qos_class(struct cxl_root *cxl_root,
			      struct access_coordinate *coord, int entries,
			      int *qos_class)
{
	struct device *dev = cxl_root->port.uport_dev;
	acpi_handle handle;

	if (!dev_is_platform(dev))
		return -ENODEV;

	handle = ACPI_HANDLE(dev);
	if (!handle)
		return -ENODEV;

	return cxl_acpi_evaluate_qtg_dsm(handle, coord, entries, qos_class);
}

static const struct cxl_root_ops acpi_root_ops = {
	.qos_class = cxl_acpi_qos_class,
};

<<<<<<< HEAD
=======
static void del_cxl_resource(struct resource *res)
{
	if (!res)
		return;
	kfree(res->name);
	kfree(res);
}

static struct resource *alloc_cxl_resource(resource_size_t base,
					   resource_size_t n, int id)
{
	struct resource *res __free(kfree) = kzalloc(sizeof(*res), GFP_KERNEL);

	if (!res)
		return NULL;

	res->start = base;
	res->end = base + n - 1;
	res->flags = IORESOURCE_MEM;
	res->name = kasprintf(GFP_KERNEL, "CXL Window %d", id);
	if (!res->name)
		return NULL;

	return no_free_ptr(res);
}

static int add_or_reset_cxl_resource(struct resource *parent, struct resource *res)
{
	int rc = insert_resource(parent, res);

	if (rc)
		del_cxl_resource(res);
	return rc;
}

DEFINE_FREE(put_cxlrd, struct cxl_root_decoder *,
	    if (!IS_ERR_OR_NULL(_T)) put_device(&_T->cxlsd.cxld.dev))
DEFINE_FREE(del_cxl_resource, struct resource *, if (_T) del_cxl_resource(_T))
>>>>>>> 0c383648
static int __cxl_parse_cfmws(struct acpi_cedt_cfmws *cfmws,
			     struct cxl_cfmws_context *ctx)
{
	int target_map[CXL_DECODER_MAX_INTERLEAVE];
	struct cxl_port *root_port = ctx->root_port;
	struct cxl_cxims_context cxims_ctx;
	struct device *dev = ctx->dev;
	cxl_calc_hb_fn cxl_calc_hb;
	struct cxl_decoder *cxld;
	unsigned int ways, i, ig;
	int rc;

	rc = cxl_acpi_cfmws_verify(dev, cfmws);
<<<<<<< HEAD
	if (rc) {
		dev_err(dev, "CFMWS range %#llx-%#llx not registered\n",
			cfmws->base_hpa,
			cfmws->base_hpa + cfmws->window_size - 1);
		return rc;
	}
=======
	if (rc)
		return rc;
>>>>>>> 0c383648

	rc = eiw_to_ways(cfmws->interleave_ways, &ways);
	if (rc)
		return rc;
	rc = eig_to_granularity(cfmws->granularity, &ig);
	if (rc)
		return rc;
	for (i = 0; i < ways; i++)
		target_map[i] = cfmws->interleave_targets[i];

	struct resource *res __free(del_cxl_resource) = alloc_cxl_resource(
		cfmws->base_hpa, cfmws->window_size, ctx->id++);
	if (!res)
		return -ENOMEM;

	/* add to the local resource tracking to establish a sort order */
	rc = add_or_reset_cxl_resource(ctx->cxl_res, no_free_ptr(res));
	if (rc)
		return rc;

	if (cfmws->interleave_arithmetic == ACPI_CEDT_CFMWS_ARITHMETIC_MODULO)
		cxl_calc_hb = cxl_hb_modulo;
	else
		cxl_calc_hb = cxl_hb_xor;

	struct cxl_root_decoder *cxlrd __free(put_cxlrd) =
		cxl_root_decoder_alloc(root_port, ways, cxl_calc_hb);
	if (IS_ERR(cxlrd))
		return PTR_ERR(cxlrd);

	cxld = &cxlrd->cxlsd.cxld;
	cxld->flags = cfmws_to_decoder_flags(cfmws->restrictions);
	cxld->target_type = CXL_DECODER_HOSTONLYMEM;
	cxld->hpa_range = (struct range) {
		.start = cfmws->base_hpa,
		.end = cfmws->base_hpa + cfmws->window_size - 1,
	};
	cxld->interleave_ways = ways;
	/*
	 * Minimize the x1 granularity to advertise support for any
	 * valid region granularity
	 */
	if (ways == 1)
		ig = CXL_DECODER_MIN_GRANULARITY;
	cxld->interleave_granularity = ig;

	if (cfmws->interleave_arithmetic == ACPI_CEDT_CFMWS_ARITHMETIC_XOR) {
		if (ways != 1 && ways != 3) {
			cxims_ctx = (struct cxl_cxims_context) {
				.dev = dev,
				.cxlrd = cxlrd,
			};
			rc = acpi_table_parse_cedt(ACPI_CEDT_TYPE_CXIMS,
						   cxl_parse_cxims, &cxims_ctx);
			if (rc < 0)
				return rc;
			if (!cxlrd->platform_data) {
				dev_err(dev, "No CXIMS for HBIG %u\n", ig);
				return -EINVAL;
			}
		}
	}

	cxlrd->qos_class = cfmws->qtg_id;

	rc = cxl_decoder_add(cxld, target_map);
	if (rc)
<<<<<<< HEAD
		put_device(&cxld->dev);
	else
		rc = cxl_decoder_autoremove(dev, cxld);
	return rc;
=======
		return rc;
	return cxl_root_decoder_autoremove(dev, no_free_ptr(cxlrd));
}

static int cxl_parse_cfmws(union acpi_subtable_headers *header, void *arg,
			   const unsigned long end)
{
	struct acpi_cedt_cfmws *cfmws = (struct acpi_cedt_cfmws *)header;
	struct cxl_cfmws_context *ctx = arg;
	struct device *dev = ctx->dev;
	int rc;
>>>>>>> 0c383648

	rc = __cxl_parse_cfmws(cfmws, ctx);
	if (rc)
		dev_err(dev,
			"Failed to add decode range: [%#llx - %#llx] (%d)\n",
			cfmws->base_hpa,
			cfmws->base_hpa + cfmws->window_size - 1, rc);
	else
		dev_dbg(dev, "decode range: node: %d range [%#llx - %#llx]\n",
			phys_to_target_node(cfmws->base_hpa), cfmws->base_hpa,
			cfmws->base_hpa + cfmws->window_size - 1);

	/* never fail cxl_acpi load for a single window failure */
	return 0;
}

static int cxl_parse_cfmws(union acpi_subtable_headers *header, void *arg,
			   const unsigned long end)
{
	struct acpi_cedt_cfmws *cfmws = (struct acpi_cedt_cfmws *)header;
	struct cxl_cfmws_context *ctx = arg;
	struct device *dev = ctx->dev;
	int rc;

	rc = __cxl_parse_cfmws(cfmws, ctx);
	if (rc)
		dev_err(dev,
			"Failed to add decode range: [%#llx - %#llx] (%d)\n",
			cfmws->base_hpa,
			cfmws->base_hpa + cfmws->window_size - 1, rc);
	else
		dev_dbg(dev, "decode range: node: %d range [%#llx - %#llx]\n",
			phys_to_target_node(cfmws->base_hpa), cfmws->base_hpa,
			cfmws->base_hpa + cfmws->window_size - 1);

	/* never fail cxl_acpi load for a single window failure */
	return 0;
}

__mock struct acpi_device *to_cxl_host_bridge(struct device *host,
					      struct device *dev)
{
	struct acpi_device *adev = to_acpi_device(dev);

	if (!acpi_pci_find_root(adev->handle))
		return NULL;

	if (strcmp(acpi_device_hid(adev), "ACPI0016") == 0)
		return adev;
	return NULL;
}

/* Note, @dev is used by mock_acpi_table_parse_cedt() */
struct cxl_chbs_context {
	struct device *dev;
	unsigned long long uid;
	resource_size_t base;
	u32 cxl_version;
};

static int cxl_get_chbs_iter(union acpi_subtable_headers *header, void *arg,
			     const unsigned long end)
{
	struct cxl_chbs_context *ctx = arg;
	struct acpi_cedt_chbs *chbs;

	if (ctx->base != CXL_RESOURCE_NONE)
		return 0;

	chbs = (struct acpi_cedt_chbs *) header;

	if (ctx->uid != chbs->uid)
		return 0;

	ctx->cxl_version = chbs->cxl_version;
	if (!chbs->base)
		return 0;

	if (chbs->cxl_version == ACPI_CEDT_CHBS_VERSION_CXL11 &&
	    chbs->length != CXL_RCRB_SIZE)
		return 0;

	ctx->base = chbs->base;

	return 0;
}

static int cxl_get_chbs(struct device *dev, struct acpi_device *hb,
			struct cxl_chbs_context *ctx)
{
	unsigned long long uid;
	int rc;

	rc = acpi_evaluate_integer(hb->handle, METHOD_NAME__UID, NULL, &uid);
	if (rc != AE_OK) {
		dev_err(dev, "unable to retrieve _UID\n");
		return -ENOENT;
	}

	dev_dbg(dev, "UID found: %lld\n", uid);
	*ctx = (struct cxl_chbs_context) {
		.dev = dev,
		.uid = uid,
		.base = CXL_RESOURCE_NONE,
		.cxl_version = UINT_MAX,
	};

	acpi_table_parse_cedt(ACPI_CEDT_TYPE_CHBS, cxl_get_chbs_iter, ctx);

	return 0;
}

static int get_genport_coordinates(struct device *dev, struct cxl_dport *dport)
{
	struct acpi_device *hb = to_cxl_host_bridge(NULL, dev);
	u32 uid;

	if (kstrtou32(acpi_device_uid(hb), 0, &uid))
		return -EINVAL;

	return acpi_get_genport_coordinates(uid, dport->coord);
}

static int add_host_bridge_dport(struct device *match, void *arg)
{
	int ret;
	acpi_status rc;
	struct device *bridge;
	struct cxl_dport *dport;
	struct cxl_chbs_context ctx;
	struct acpi_pci_root *pci_root;
	struct cxl_port *root_port = arg;
	struct device *host = root_port->dev.parent;
	struct acpi_device *hb = to_cxl_host_bridge(host, match);

	if (!hb)
		return 0;

	rc = cxl_get_chbs(match, hb, &ctx);
	if (rc)
		return rc;

	if (ctx.cxl_version == UINT_MAX) {
		dev_warn(match, "No CHBS found for Host Bridge (UID %lld)\n",
			 ctx.uid);
		return 0;
	}

	if (ctx.base == CXL_RESOURCE_NONE) {
		dev_warn(match, "CHBS invalid for Host Bridge (UID %lld)\n",
			 ctx.uid);
		return 0;
	}

	pci_root = acpi_pci_find_root(hb->handle);
	bridge = pci_root->bus->bridge;

	/*
	 * In RCH mode, bind the component regs base to the dport. In
	 * VH mode it will be bound to the CXL host bridge's port
	 * object later in add_host_bridge_uport().
	 */
	if (ctx.cxl_version == ACPI_CEDT_CHBS_VERSION_CXL11) {
		dev_dbg(match, "RCRB found for UID %lld: %pa\n", ctx.uid,
			&ctx.base);
		dport = devm_cxl_add_rch_dport(root_port, bridge, ctx.uid,
					       ctx.base);
	} else {
		dport = devm_cxl_add_dport(root_port, bridge, ctx.uid,
					   CXL_RESOURCE_NONE);
	}

	if (IS_ERR(dport))
		return PTR_ERR(dport);

	ret = get_genport_coordinates(match, dport);
	if (ret)
		dev_dbg(match, "Failed to get generic port perf coordinates.\n");

	return 0;
}

/*
 * A host bridge is a dport to a CFMWS decode and it is a uport to the
 * dport (PCIe Root Ports) in the host bridge.
 */
static int add_host_bridge_uport(struct device *match, void *arg)
{
	struct cxl_port *root_port = arg;
	struct device *host = root_port->dev.parent;
	struct acpi_device *hb = to_cxl_host_bridge(host, match);
	struct acpi_pci_root *pci_root;
	struct cxl_dport *dport;
	struct cxl_port *port;
	struct device *bridge;
	struct cxl_chbs_context ctx;
	resource_size_t component_reg_phys;
	int rc;

	if (!hb)
		return 0;

	pci_root = acpi_pci_find_root(hb->handle);
	bridge = pci_root->bus->bridge;
	dport = cxl_find_dport_by_dev(root_port, bridge);
	if (!dport) {
		dev_dbg(host, "host bridge expected and not found\n");
		return 0;
	}

	if (dport->rch) {
		dev_info(bridge, "host supports CXL (restricted)\n");
		return 0;
	}

	rc = cxl_get_chbs(match, hb, &ctx);
	if (rc)
		return rc;

	if (ctx.cxl_version == ACPI_CEDT_CHBS_VERSION_CXL11) {
		dev_warn(bridge,
			 "CXL CHBS version mismatch, skip port registration\n");
		return 0;
	}

	component_reg_phys = ctx.base;
	if (component_reg_phys != CXL_RESOURCE_NONE)
		dev_dbg(match, "CHBCR found for UID %lld: %pa\n",
			ctx.uid, &component_reg_phys);

	rc = devm_cxl_register_pci_bus(host, bridge, pci_root->bus);
	if (rc)
		return rc;

	port = devm_cxl_add_port(host, bridge, component_reg_phys, dport);
	if (IS_ERR(port))
		return PTR_ERR(port);

	dev_info(bridge, "host supports CXL\n");

	return 0;
}

static int add_root_nvdimm_bridge(struct device *match, void *data)
{
	struct cxl_decoder *cxld;
	struct cxl_port *root_port = data;
	struct cxl_nvdimm_bridge *cxl_nvb;
	struct device *host = root_port->dev.parent;

	if (!is_root_decoder(match))
		return 0;

	cxld = to_cxl_decoder(match);
	if (!(cxld->flags & CXL_DECODER_F_PMEM))
		return 0;

	cxl_nvb = devm_cxl_add_nvdimm_bridge(host, root_port);
	if (IS_ERR(cxl_nvb)) {
		dev_dbg(host, "failed to register pmem\n");
		return PTR_ERR(cxl_nvb);
	}
	dev_dbg(host, "%s: add: %s\n", dev_name(&root_port->dev),
		dev_name(&cxl_nvb->dev));
	return 1;
}

static struct lock_class_key cxl_root_key;

static void cxl_acpi_lock_reset_class(void *dev)
{
	device_lock_reset_class(dev);
}

static void cxl_set_public_resource(struct resource *priv, struct resource *pub)
{
	priv->desc = (unsigned long) pub;
}

static struct resource *cxl_get_public_resource(struct resource *priv)
{
	return (struct resource *) priv->desc;
}

static void remove_cxl_resources(void *data)
{
	struct resource *res, *next, *cxl = data;

	for (res = cxl->child; res; res = next) {
		struct resource *victim = cxl_get_public_resource(res);

		next = res->sibling;
		remove_resource(res);

		if (victim) {
			remove_resource(victim);
			kfree(victim);
		}

		del_cxl_resource(res);
	}
}

/**
 * add_cxl_resources() - reflect CXL fixed memory windows in iomem_resource
 * @cxl_res: A standalone resource tree where each CXL window is a sibling
 *
 * Walk each CXL window in @cxl_res and add it to iomem_resource potentially
 * expanding its boundaries to ensure that any conflicting resources become
 * children. If a window is expanded it may then conflict with a another window
 * entry and require the window to be truncated or trimmed. Consider this
 * situation:
 *
 * |-- "CXL Window 0" --||----- "CXL Window 1" -----|
 * |--------------- "System RAM" -------------|
 *
 * ...where platform firmware has established as System RAM resource across 2
 * windows, but has left some portion of window 1 for dynamic CXL region
 * provisioning. In this case "Window 0" will span the entirety of the "System
 * RAM" span, and "CXL Window 1" is truncated to the remaining tail past the end
 * of that "System RAM" resource.
 */
static int add_cxl_resources(struct resource *cxl_res)
{
	struct resource *res, *new, *next;

	for (res = cxl_res->child; res; res = next) {
		new = kzalloc(sizeof(*new), GFP_KERNEL);
		if (!new)
			return -ENOMEM;
		new->name = res->name;
		new->start = res->start;
		new->end = res->end;
		new->flags = IORESOURCE_MEM;
		new->desc = IORES_DESC_CXL;

		/*
		 * Record the public resource in the private cxl_res tree for
		 * later removal.
		 */
		cxl_set_public_resource(res, new);

		insert_resource_expand_to_fit(&iomem_resource, new);

		next = res->sibling;
		while (next && resource_overlaps(new, next)) {
			if (resource_contains(new, next)) {
				struct resource *_next = next->sibling;

				remove_resource(next);
				del_cxl_resource(next);
				next = _next;
			} else
				next->start = new->end + 1;
		}
	}
	return 0;
}

static int pair_cxl_resource(struct device *dev, void *data)
{
	struct resource *cxl_res = data;
	struct resource *p;

	if (!is_root_decoder(dev))
		return 0;

	for (p = cxl_res->child; p; p = p->sibling) {
		struct cxl_root_decoder *cxlrd = to_cxl_root_decoder(dev);
		struct cxl_decoder *cxld = &cxlrd->cxlsd.cxld;
		struct resource res = {
			.start = cxld->hpa_range.start,
			.end = cxld->hpa_range.end,
			.flags = IORESOURCE_MEM,
		};

		if (resource_contains(p, &res)) {
			cxlrd->res = cxl_get_public_resource(p);
			break;
		}
	}

	return 0;
}

static int cxl_acpi_probe(struct platform_device *pdev)
{
	int rc;
	struct resource *cxl_res;
	struct cxl_root *cxl_root;
	struct cxl_port *root_port;
	struct device *host = &pdev->dev;
	struct acpi_device *adev = ACPI_COMPANION(host);
	struct cxl_cfmws_context ctx;

	device_lock_set_class(&pdev->dev, &cxl_root_key);
	rc = devm_add_action_or_reset(&pdev->dev, cxl_acpi_lock_reset_class,
				      &pdev->dev);
	if (rc)
		return rc;

	cxl_res = devm_kzalloc(host, sizeof(*cxl_res), GFP_KERNEL);
	if (!cxl_res)
		return -ENOMEM;
	cxl_res->name = "CXL mem";
	cxl_res->start = 0;
	cxl_res->end = -1;
	cxl_res->flags = IORESOURCE_MEM;

	cxl_root = devm_cxl_add_root(host, &acpi_root_ops);
	if (IS_ERR(cxl_root))
		return PTR_ERR(cxl_root);
	root_port = &cxl_root->port;

	rc = bus_for_each_dev(adev->dev.bus, NULL, root_port,
			      add_host_bridge_dport);
	if (rc < 0)
		return rc;

	rc = devm_add_action_or_reset(host, remove_cxl_resources, cxl_res);
	if (rc)
		return rc;

	ctx = (struct cxl_cfmws_context) {
		.dev = host,
		.root_port = root_port,
		.cxl_res = cxl_res,
	};
	rc = acpi_table_parse_cedt(ACPI_CEDT_TYPE_CFMWS, cxl_parse_cfmws, &ctx);
	if (rc < 0)
		return -ENXIO;

	rc = add_cxl_resources(cxl_res);
	if (rc)
		return rc;

	/*
	 * Populate the root decoders with their related iomem resource,
	 * if present
	 */
	device_for_each_child(&root_port->dev, cxl_res, pair_cxl_resource);

	/*
	 * Root level scanned with host-bridge as dports, now scan host-bridges
	 * for their role as CXL uports to their CXL-capable PCIe Root Ports.
	 */
	rc = bus_for_each_dev(adev->dev.bus, NULL, root_port,
			      add_host_bridge_uport);
	if (rc < 0)
		return rc;

	if (IS_ENABLED(CONFIG_CXL_PMEM))
		rc = device_for_each_child(&root_port->dev, root_port,
					   add_root_nvdimm_bridge);
	if (rc < 0)
		return rc;

	/* In case PCI is scanned before ACPI re-trigger memdev attach */
	cxl_bus_rescan();
	return 0;
}

static const struct acpi_device_id cxl_acpi_ids[] = {
	{ "ACPI0017" },
	{ },
};
MODULE_DEVICE_TABLE(acpi, cxl_acpi_ids);

static const struct platform_device_id cxl_test_ids[] = {
	{ "cxl_acpi" },
	{ },
};
MODULE_DEVICE_TABLE(platform, cxl_test_ids);

static struct platform_driver cxl_acpi_driver = {
	.probe = cxl_acpi_probe,
	.driver = {
		.name = KBUILD_MODNAME,
		.acpi_match_table = cxl_acpi_ids,
	},
	.id_table = cxl_test_ids,
};

static int __init cxl_acpi_init(void)
{
	return platform_driver_register(&cxl_acpi_driver);
}

static void __exit cxl_acpi_exit(void)
{
	platform_driver_unregister(&cxl_acpi_driver);
	cxl_bus_drain();
}

/* load before dax_hmem sees 'Soft Reserved' CXL ranges */
subsys_initcall(cxl_acpi_init);
module_exit(cxl_acpi_exit);
MODULE_LICENSE("GPL v2");
MODULE_IMPORT_NS(CXL);
MODULE_IMPORT_NS(ACPI);<|MERGE_RESOLUTION|>--- conflicted
+++ resolved
@@ -316,8 +316,6 @@
 	.qos_class = cxl_acpi_qos_class,
 };
 
-<<<<<<< HEAD
-=======
 static void del_cxl_resource(struct resource *res)
 {
 	if (!res)
@@ -356,7 +354,6 @@
 DEFINE_FREE(put_cxlrd, struct cxl_root_decoder *,
 	    if (!IS_ERR_OR_NULL(_T)) put_device(&_T->cxlsd.cxld.dev))
 DEFINE_FREE(del_cxl_resource, struct resource *, if (_T) del_cxl_resource(_T))
->>>>>>> 0c383648
 static int __cxl_parse_cfmws(struct acpi_cedt_cfmws *cfmws,
 			     struct cxl_cfmws_context *ctx)
 {
@@ -370,17 +367,8 @@
 	int rc;
 
 	rc = cxl_acpi_cfmws_verify(dev, cfmws);
-<<<<<<< HEAD
-	if (rc) {
-		dev_err(dev, "CFMWS range %#llx-%#llx not registered\n",
-			cfmws->base_hpa,
-			cfmws->base_hpa + cfmws->window_size - 1);
-		return rc;
-	}
-=======
-	if (rc)
-		return rc;
->>>>>>> 0c383648
+	if (rc)
+		return rc;
 
 	rc = eiw_to_ways(cfmws->interleave_ways, &ways);
 	if (rc)
@@ -448,38 +436,8 @@
 
 	rc = cxl_decoder_add(cxld, target_map);
 	if (rc)
-<<<<<<< HEAD
-		put_device(&cxld->dev);
-	else
-		rc = cxl_decoder_autoremove(dev, cxld);
-	return rc;
-=======
 		return rc;
 	return cxl_root_decoder_autoremove(dev, no_free_ptr(cxlrd));
-}
-
-static int cxl_parse_cfmws(union acpi_subtable_headers *header, void *arg,
-			   const unsigned long end)
-{
-	struct acpi_cedt_cfmws *cfmws = (struct acpi_cedt_cfmws *)header;
-	struct cxl_cfmws_context *ctx = arg;
-	struct device *dev = ctx->dev;
-	int rc;
->>>>>>> 0c383648
-
-	rc = __cxl_parse_cfmws(cfmws, ctx);
-	if (rc)
-		dev_err(dev,
-			"Failed to add decode range: [%#llx - %#llx] (%d)\n",
-			cfmws->base_hpa,
-			cfmws->base_hpa + cfmws->window_size - 1, rc);
-	else
-		dev_dbg(dev, "decode range: node: %d range [%#llx - %#llx]\n",
-			phys_to_target_node(cfmws->base_hpa), cfmws->base_hpa,
-			cfmws->base_hpa + cfmws->window_size - 1);
-
-	/* never fail cxl_acpi load for a single window failure */
-	return 0;
 }
 
 static int cxl_parse_cfmws(union acpi_subtable_headers *header, void *arg,

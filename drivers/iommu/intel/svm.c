// SPDX-License-Identifier: GPL-2.0-only
/*
 * Copyright © 2015 Intel Corporation.
 *
 * Authors: David Woodhouse <dwmw2@infradead.org>
 */

#include <linux/intel-iommu.h>
#include <linux/mmu_notifier.h>
#include <linux/sched.h>
#include <linux/sched/mm.h>
#include <linux/slab.h>
#include <linux/intel-svm.h>
#include <linux/rculist.h>
#include <linux/pci.h>
#include <linux/pci-ats.h>
#include <linux/dmar.h>
#include <linux/interrupt.h>
#include <linux/mm_types.h>
#include <linux/ioasid.h>
#include <asm/page.h>
#include <asm/fpu/api.h>

#include "pasid.h"

static irqreturn_t prq_event_thread(int irq, void *d);
static void intel_svm_drain_prq(struct device *dev, u32 pasid);

#define PRQ_ORDER 0

int intel_svm_enable_prq(struct intel_iommu *iommu)
{
	struct page *pages;
	int irq, ret;

	pages = alloc_pages(GFP_KERNEL | __GFP_ZERO, PRQ_ORDER);
	if (!pages) {
		pr_warn("IOMMU: %s: Failed to allocate page request queue\n",
			iommu->name);
		return -ENOMEM;
	}
	iommu->prq = page_address(pages);

	irq = dmar_alloc_hwirq(DMAR_UNITS_SUPPORTED + iommu->seq_id, iommu->node, iommu);
	if (irq <= 0) {
		pr_err("IOMMU: %s: Failed to create IRQ vector for page request queue\n",
		       iommu->name);
		ret = -EINVAL;
	err:
		free_pages((unsigned long)iommu->prq, PRQ_ORDER);
		iommu->prq = NULL;
		return ret;
	}
	iommu->pr_irq = irq;

	snprintf(iommu->prq_name, sizeof(iommu->prq_name), "dmar%d-prq", iommu->seq_id);

	ret = request_threaded_irq(irq, NULL, prq_event_thread, IRQF_ONESHOT,
				   iommu->prq_name, iommu);
	if (ret) {
		pr_err("IOMMU: %s: Failed to request IRQ for page request queue\n",
		       iommu->name);
		dmar_free_hwirq(irq);
		iommu->pr_irq = 0;
		goto err;
	}
	dmar_writeq(iommu->reg + DMAR_PQH_REG, 0ULL);
	dmar_writeq(iommu->reg + DMAR_PQT_REG, 0ULL);
	dmar_writeq(iommu->reg + DMAR_PQA_REG, virt_to_phys(iommu->prq) | PRQ_ORDER);

	init_completion(&iommu->prq_complete);

	return 0;
}

int intel_svm_finish_prq(struct intel_iommu *iommu)
{
	dmar_writeq(iommu->reg + DMAR_PQH_REG, 0ULL);
	dmar_writeq(iommu->reg + DMAR_PQT_REG, 0ULL);
	dmar_writeq(iommu->reg + DMAR_PQA_REG, 0ULL);

	if (iommu->pr_irq) {
		free_irq(iommu->pr_irq, iommu);
		dmar_free_hwirq(iommu->pr_irq);
		iommu->pr_irq = 0;
	}

	free_pages((unsigned long)iommu->prq, PRQ_ORDER);
	iommu->prq = NULL;

	return 0;
}

static inline bool intel_svm_capable(struct intel_iommu *iommu)
{
	return iommu->flags & VTD_FLAG_SVM_CAPABLE;
}

void intel_svm_check(struct intel_iommu *iommu)
{
	if (!pasid_supported(iommu))
		return;

	if (cpu_feature_enabled(X86_FEATURE_GBPAGES) &&
	    !cap_fl1gp_support(iommu->cap)) {
		pr_err("%s SVM disabled, incompatible 1GB page capability\n",
		       iommu->name);
		return;
	}

	if (cpu_feature_enabled(X86_FEATURE_LA57) &&
	    !cap_5lp_support(iommu->cap)) {
		pr_err("%s SVM disabled, incompatible paging mode\n",
		       iommu->name);
		return;
	}

	iommu->flags |= VTD_FLAG_SVM_CAPABLE;
}

static void __flush_svm_range_dev(struct intel_svm *svm,
				  struct intel_svm_dev *sdev,
				  unsigned long address,
				  unsigned long pages, int ih)
{
	struct qi_desc desc;

	if (pages == -1) {
		desc.qw0 = QI_EIOTLB_PASID(svm->pasid) |
			QI_EIOTLB_DID(sdev->did) |
			QI_EIOTLB_GRAN(QI_GRAN_NONG_PASID) |
			QI_EIOTLB_TYPE;
		desc.qw1 = 0;
	} else {
		int mask = ilog2(__roundup_pow_of_two(pages));

		desc.qw0 = QI_EIOTLB_PASID(svm->pasid) |
				QI_EIOTLB_DID(sdev->did) |
				QI_EIOTLB_GRAN(QI_GRAN_PSI_PASID) |
				QI_EIOTLB_TYPE;
		desc.qw1 = QI_EIOTLB_ADDR(address) |
				QI_EIOTLB_IH(ih) |
				QI_EIOTLB_AM(mask);
	}
	desc.qw2 = 0;
	desc.qw3 = 0;
	qi_submit_sync(sdev->iommu, &desc, 1, 0);

	if (sdev->dev_iotlb) {
		desc.qw0 = QI_DEV_EIOTLB_PASID(svm->pasid) |
				QI_DEV_EIOTLB_SID(sdev->sid) |
				QI_DEV_EIOTLB_QDEP(sdev->qdep) |
				QI_DEIOTLB_TYPE;
		if (pages == -1) {
			desc.qw1 = QI_DEV_EIOTLB_ADDR(-1ULL >> 1) |
					QI_DEV_EIOTLB_SIZE;
		} else if (pages > 1) {
			/* The least significant zero bit indicates the size. So,
			 * for example, an "address" value of 0x12345f000 will
			 * flush from 0x123440000 to 0x12347ffff (256KiB). */
			unsigned long last = address + ((unsigned long)(pages - 1) << VTD_PAGE_SHIFT);
			unsigned long mask = __rounddown_pow_of_two(address ^ last);

			desc.qw1 = QI_DEV_EIOTLB_ADDR((address & ~mask) |
					(mask - 1)) | QI_DEV_EIOTLB_SIZE;
		} else {
			desc.qw1 = QI_DEV_EIOTLB_ADDR(address);
		}
		desc.qw2 = 0;
		desc.qw3 = 0;
		qi_submit_sync(sdev->iommu, &desc, 1, 0);
<<<<<<< HEAD
=======
	}
}

static void intel_flush_svm_range_dev(struct intel_svm *svm,
				      struct intel_svm_dev *sdev,
				      unsigned long address,
				      unsigned long pages, int ih)
{
	unsigned long shift = ilog2(__roundup_pow_of_two(pages));
	unsigned long align = (1ULL << (VTD_PAGE_SHIFT + shift));
	unsigned long start = ALIGN_DOWN(address, align);
	unsigned long end = ALIGN(address + (pages << VTD_PAGE_SHIFT), align);

	while (start < end) {
		__flush_svm_range_dev(svm, sdev, start, align >> VTD_PAGE_SHIFT, ih);
		start += align;
>>>>>>> c93199e9
	}
}

static void intel_flush_svm_range(struct intel_svm *svm, unsigned long address,
				unsigned long pages, int ih)
{
	struct intel_svm_dev *sdev;

	rcu_read_lock();
	list_for_each_entry_rcu(sdev, &svm->devs, list)
		intel_flush_svm_range_dev(svm, sdev, address, pages, ih);
	rcu_read_unlock();
}

/* Pages have been freed at this point */
static void intel_invalidate_range(struct mmu_notifier *mn,
				   struct mm_struct *mm,
				   unsigned long start, unsigned long end)
{
	struct intel_svm *svm = container_of(mn, struct intel_svm, notifier);

	intel_flush_svm_range(svm, start,
			      (end - start + PAGE_SIZE - 1) >> VTD_PAGE_SHIFT, 0);
}

static void intel_mm_release(struct mmu_notifier *mn, struct mm_struct *mm)
{
	struct intel_svm *svm = container_of(mn, struct intel_svm, notifier);
	struct intel_svm_dev *sdev;

	/* This might end up being called from exit_mmap(), *before* the page
	 * tables are cleared. And __mmu_notifier_release() will delete us from
	 * the list of notifiers so that our invalidate_range() callback doesn't
	 * get called when the page tables are cleared. So we need to protect
	 * against hardware accessing those page tables.
	 *
	 * We do it by clearing the entry in the PASID table and then flushing
	 * the IOTLB and the PASID table caches. This might upset hardware;
	 * perhaps we'll want to point the PASID to a dummy PGD (like the zero
	 * page) so that we end up taking a fault that the hardware really
	 * *has* to handle gracefully without affecting other processes.
	 */
	rcu_read_lock();
	list_for_each_entry_rcu(sdev, &svm->devs, list)
		intel_pasid_tear_down_entry(sdev->iommu, sdev->dev,
					    svm->pasid, true);
	rcu_read_unlock();

}

static const struct mmu_notifier_ops intel_mmuops = {
	.release = intel_mm_release,
	.invalidate_range = intel_invalidate_range,
};

static DEFINE_MUTEX(pasid_mutex);
static LIST_HEAD(global_svm_list);

#define for_each_svm_dev(sdev, svm, d)			\
	list_for_each_entry((sdev), &(svm)->devs, list)	\
		if ((d) != (sdev)->dev) {} else

static int pasid_to_svm_sdev(struct device *dev, unsigned int pasid,
			     struct intel_svm **rsvm,
			     struct intel_svm_dev **rsdev)
{
	struct intel_svm_dev *d, *sdev = NULL;
	struct intel_svm *svm;

	/* The caller should hold the pasid_mutex lock */
	if (WARN_ON(!mutex_is_locked(&pasid_mutex)))
		return -EINVAL;

	if (pasid == INVALID_IOASID || pasid >= PASID_MAX)
		return -EINVAL;

	svm = ioasid_find(NULL, pasid, NULL);
	if (IS_ERR(svm))
		return PTR_ERR(svm);

	if (!svm)
		goto out;

	/*
	 * If we found svm for the PASID, there must be at least one device
	 * bond.
	 */
	if (WARN_ON(list_empty(&svm->devs)))
		return -EINVAL;

	rcu_read_lock();
	list_for_each_entry_rcu(d, &svm->devs, list) {
		if (d->dev == dev) {
			sdev = d;
			break;
		}
	}
	rcu_read_unlock();

out:
	*rsvm = svm;
	*rsdev = sdev;

	return 0;
}

int intel_svm_bind_gpasid(struct iommu_domain *domain, struct device *dev,
			  struct iommu_gpasid_bind_data *data)
{
	struct intel_iommu *iommu = device_to_iommu(dev, NULL, NULL);
	struct intel_svm_dev *sdev = NULL;
	struct dmar_domain *dmar_domain;
	struct device_domain_info *info;
	struct intel_svm *svm = NULL;
	unsigned long iflags;
	int ret = 0;

	if (WARN_ON(!iommu) || !data)
		return -EINVAL;

	if (data->format != IOMMU_PASID_FORMAT_INTEL_VTD)
		return -EINVAL;

	/* IOMMU core ensures argsz is more than the start of the union */
	if (data->argsz < offsetofend(struct iommu_gpasid_bind_data, vendor.vtd))
		return -EINVAL;

	/* Make sure no undefined flags are used in vendor data */
	if (data->vendor.vtd.flags & ~(IOMMU_SVA_VTD_GPASID_LAST - 1))
		return -EINVAL;

	if (!dev_is_pci(dev))
		return -ENOTSUPP;

	/* VT-d supports devices with full 20 bit PASIDs only */
	if (pci_max_pasids(to_pci_dev(dev)) != PASID_MAX)
		return -EINVAL;

	/*
	 * We only check host PASID range, we have no knowledge to check
	 * guest PASID range.
	 */
	if (data->hpasid <= 0 || data->hpasid >= PASID_MAX)
		return -EINVAL;

	info = get_domain_info(dev);
	if (!info)
		return -EINVAL;

	dmar_domain = to_dmar_domain(domain);

	mutex_lock(&pasid_mutex);
	ret = pasid_to_svm_sdev(dev, data->hpasid, &svm, &sdev);
	if (ret)
		goto out;

	if (sdev) {
		/*
		 * Do not allow multiple bindings of the same device-PASID since
		 * there is only one SL page tables per PASID. We may revisit
		 * once sharing PGD across domains are supported.
		 */
		dev_warn_ratelimited(dev, "Already bound with PASID %u\n",
				     svm->pasid);
		ret = -EBUSY;
		goto out;
	}

	if (!svm) {
		/* We come here when PASID has never been bond to a device. */
		svm = kzalloc(sizeof(*svm), GFP_KERNEL);
		if (!svm) {
			ret = -ENOMEM;
			goto out;
		}
		/* REVISIT: upper layer/VFIO can track host process that bind
		 * the PASID. ioasid_set = mm might be sufficient for vfio to
		 * check pasid VMM ownership. We can drop the following line
		 * once VFIO and IOASID set check is in place.
		 */
		svm->mm = get_task_mm(current);
		svm->pasid = data->hpasid;
		if (data->flags & IOMMU_SVA_GPASID_VAL) {
			svm->gpasid = data->gpasid;
			svm->flags |= SVM_FLAG_GUEST_PASID;
		}
		ioasid_set_data(data->hpasid, svm);
		INIT_LIST_HEAD_RCU(&svm->devs);
		mmput(svm->mm);
	}
	sdev = kzalloc(sizeof(*sdev), GFP_KERNEL);
	if (!sdev) {
		ret = -ENOMEM;
		goto out;
	}
	sdev->dev = dev;
	sdev->sid = PCI_DEVID(info->bus, info->devfn);
	sdev->iommu = iommu;

	/* Only count users if device has aux domains */
	if (iommu_dev_feature_enabled(dev, IOMMU_DEV_FEAT_AUX))
		sdev->users = 1;

	/* Set up device context entry for PASID if not enabled already */
	ret = intel_iommu_enable_pasid(iommu, sdev->dev);
	if (ret) {
		dev_err_ratelimited(dev, "Failed to enable PASID capability\n");
		kfree(sdev);
		goto out;
	}

	/*
	 * PASID table is per device for better security. Therefore, for
	 * each bind of a new device even with an existing PASID, we need to
	 * call the nested mode setup function here.
	 */
	spin_lock_irqsave(&iommu->lock, iflags);
	ret = intel_pasid_setup_nested(iommu, dev,
				       (pgd_t *)(uintptr_t)data->gpgd,
				       data->hpasid, &data->vendor.vtd, dmar_domain,
				       data->addr_width);
	spin_unlock_irqrestore(&iommu->lock, iflags);
	if (ret) {
		dev_err_ratelimited(dev, "Failed to set up PASID %llu in nested mode, Err %d\n",
				    data->hpasid, ret);
		/*
		 * PASID entry should be in cleared state if nested mode
		 * set up failed. So we only need to clear IOASID tracking
		 * data such that free call will succeed.
		 */
		kfree(sdev);
		goto out;
	}

	svm->flags |= SVM_FLAG_GUEST_MODE;

	init_rcu_head(&sdev->rcu);
	list_add_rcu(&sdev->list, &svm->devs);
 out:
	if (!IS_ERR_OR_NULL(svm) && list_empty(&svm->devs)) {
		ioasid_set_data(data->hpasid, NULL);
		kfree(svm);
	}

	mutex_unlock(&pasid_mutex);
	return ret;
}

int intel_svm_unbind_gpasid(struct device *dev, u32 pasid)
{
	struct intel_iommu *iommu = device_to_iommu(dev, NULL, NULL);
	struct intel_svm_dev *sdev;
	struct intel_svm *svm;
	int ret;

	if (WARN_ON(!iommu))
		return -EINVAL;

	mutex_lock(&pasid_mutex);
	ret = pasid_to_svm_sdev(dev, pasid, &svm, &sdev);
	if (ret)
		goto out;

	if (sdev) {
		if (iommu_dev_feature_enabled(dev, IOMMU_DEV_FEAT_AUX))
			sdev->users--;
		if (!sdev->users) {
			list_del_rcu(&sdev->list);
			intel_pasid_tear_down_entry(iommu, dev,
						    svm->pasid, false);
			intel_svm_drain_prq(dev, svm->pasid);
			kfree_rcu(sdev, rcu);

			if (list_empty(&svm->devs)) {
				/*
				 * We do not free the IOASID here in that
				 * IOMMU driver did not allocate it.
				 * Unlike native SVM, IOASID for guest use was
				 * allocated prior to the bind call.
				 * In any case, if the free call comes before
				 * the unbind, IOMMU driver will get notified
				 * and perform cleanup.
				 */
				ioasid_set_data(pasid, NULL);
				kfree(svm);
			}
		}
	}
out:
	mutex_unlock(&pasid_mutex);
	return ret;
}

static void _load_pasid(void *unused)
{
	update_pasid();
}

static void load_pasid(struct mm_struct *mm, u32 pasid)
{
	mutex_lock(&mm->context.lock);

	/* Synchronize with READ_ONCE in update_pasid(). */
	smp_store_release(&mm->pasid, pasid);

	/* Update PASID MSR on all CPUs running the mm's tasks. */
	on_each_cpu_mask(mm_cpumask(mm), _load_pasid, NULL, true);

	mutex_unlock(&mm->context.lock);
}

/* Caller must hold pasid_mutex, mm reference */
static int
intel_svm_bind_mm(struct device *dev, unsigned int flags,
		  struct svm_dev_ops *ops,
		  struct mm_struct *mm, struct intel_svm_dev **sd)
{
	struct intel_iommu *iommu = device_to_iommu(dev, NULL, NULL);
	struct device_domain_info *info;
	struct intel_svm_dev *sdev;
	struct intel_svm *svm = NULL;
	unsigned long iflags;
	int pasid_max;
	int ret;

	if (!iommu || dmar_disabled)
		return -EINVAL;

	if (!intel_svm_capable(iommu))
		return -ENOTSUPP;

	if (dev_is_pci(dev)) {
		pasid_max = pci_max_pasids(to_pci_dev(dev));
		if (pasid_max < 0)
			return -EINVAL;
	} else
		pasid_max = 1 << 20;

	/* Bind supervisor PASID shuld have mm = NULL */
	if (flags & SVM_FLAG_SUPERVISOR_MODE) {
		if (!ecap_srs(iommu->ecap) || mm) {
			pr_err("Supervisor PASID with user provided mm.\n");
			return -EINVAL;
		}
	}

	if (!(flags & SVM_FLAG_PRIVATE_PASID)) {
		struct intel_svm *t;

		list_for_each_entry(t, &global_svm_list, list) {
			if (t->mm != mm || (t->flags & SVM_FLAG_PRIVATE_PASID))
				continue;

			svm = t;
			if (svm->pasid >= pasid_max) {
				dev_warn(dev,
					 "Limited PASID width. Cannot use existing PASID %d\n",
					 svm->pasid);
				ret = -ENOSPC;
				goto out;
			}

			/* Find the matching device in svm list */
			for_each_svm_dev(sdev, svm, dev) {
				if (sdev->ops != ops) {
					ret = -EBUSY;
					goto out;
				}
				sdev->users++;
				goto success;
			}

			break;
		}
	}

	sdev = kzalloc(sizeof(*sdev), GFP_KERNEL);
	if (!sdev) {
		ret = -ENOMEM;
		goto out;
	}
	sdev->dev = dev;
	sdev->iommu = iommu;

	ret = intel_iommu_enable_pasid(iommu, dev);
	if (ret) {
		kfree(sdev);
		goto out;
	}

	info = get_domain_info(dev);
	sdev->did = FLPT_DEFAULT_DID;
	sdev->sid = PCI_DEVID(info->bus, info->devfn);
	if (info->ats_enabled) {
		sdev->dev_iotlb = 1;
		sdev->qdep = info->ats_qdep;
		if (sdev->qdep >= QI_DEV_EIOTLB_MAX_INVS)
			sdev->qdep = 0;
	}

	/* Finish the setup now we know we're keeping it */
	sdev->users = 1;
	sdev->ops = ops;
	init_rcu_head(&sdev->rcu);

	if (!svm) {
		svm = kzalloc(sizeof(*svm), GFP_KERNEL);
		if (!svm) {
			ret = -ENOMEM;
			kfree(sdev);
			goto out;
		}

		if (pasid_max > intel_pasid_max_id)
			pasid_max = intel_pasid_max_id;

		/* Do not use PASID 0, reserved for RID to PASID */
		svm->pasid = ioasid_alloc(NULL, PASID_MIN,
					  pasid_max - 1, svm);
		if (svm->pasid == INVALID_IOASID) {
			kfree(svm);
			kfree(sdev);
			ret = -ENOSPC;
			goto out;
		}
		svm->notifier.ops = &intel_mmuops;
		svm->mm = mm;
		svm->flags = flags;
		INIT_LIST_HEAD_RCU(&svm->devs);
		INIT_LIST_HEAD(&svm->list);
		ret = -ENOMEM;
		if (mm) {
			ret = mmu_notifier_register(&svm->notifier, mm);
			if (ret) {
				ioasid_put(svm->pasid);
				kfree(svm);
				kfree(sdev);
				goto out;
			}
		}

		spin_lock_irqsave(&iommu->lock, iflags);
		ret = intel_pasid_setup_first_level(iommu, dev,
				mm ? mm->pgd : init_mm.pgd,
				svm->pasid, FLPT_DEFAULT_DID,
				(mm ? 0 : PASID_FLAG_SUPERVISOR_MODE) |
				(cpu_feature_enabled(X86_FEATURE_LA57) ?
				 PASID_FLAG_FL5LP : 0));
		spin_unlock_irqrestore(&iommu->lock, iflags);
		if (ret) {
			if (mm)
				mmu_notifier_unregister(&svm->notifier, mm);
			ioasid_put(svm->pasid);
			kfree(svm);
			kfree(sdev);
			goto out;
		}

		list_add_tail(&svm->list, &global_svm_list);
		if (mm) {
			/* The newly allocated pasid is loaded to the mm. */
			load_pasid(mm, svm->pasid);
		}
	} else {
		/*
		 * Binding a new device with existing PASID, need to setup
		 * the PASID entry.
		 */
		spin_lock_irqsave(&iommu->lock, iflags);
		ret = intel_pasid_setup_first_level(iommu, dev,
						mm ? mm->pgd : init_mm.pgd,
						svm->pasid, FLPT_DEFAULT_DID,
						(mm ? 0 : PASID_FLAG_SUPERVISOR_MODE) |
						(cpu_feature_enabled(X86_FEATURE_LA57) ?
						PASID_FLAG_FL5LP : 0));
		spin_unlock_irqrestore(&iommu->lock, iflags);
		if (ret) {
			kfree(sdev);
			goto out;
		}
	}
	list_add_rcu(&sdev->list, &svm->devs);
success:
	sdev->pasid = svm->pasid;
	sdev->sva.dev = dev;
	if (sd)
		*sd = sdev;
	ret = 0;
out:
	return ret;
}

/* Caller must hold pasid_mutex */
static int intel_svm_unbind_mm(struct device *dev, u32 pasid)
{
	struct intel_svm_dev *sdev;
	struct intel_iommu *iommu;
	struct intel_svm *svm;
	int ret = -EINVAL;

	iommu = device_to_iommu(dev, NULL, NULL);
	if (!iommu)
		goto out;

	ret = pasid_to_svm_sdev(dev, pasid, &svm, &sdev);
	if (ret)
		goto out;

	if (sdev) {
		sdev->users--;
		if (!sdev->users) {
			list_del_rcu(&sdev->list);
			/* Flush the PASID cache and IOTLB for this device.
			 * Note that we do depend on the hardware *not* using
			 * the PASID any more. Just as we depend on other
			 * devices never using PASIDs that they have no right
			 * to use. We have a *shared* PASID table, because it's
			 * large and has to be physically contiguous. So it's
			 * hard to be as defensive as we might like. */
			intel_pasid_tear_down_entry(iommu, dev,
						    svm->pasid, false);
			intel_svm_drain_prq(dev, svm->pasid);
			kfree_rcu(sdev, rcu);

			if (list_empty(&svm->devs)) {
				ioasid_put(svm->pasid);
				if (svm->mm) {
					mmu_notifier_unregister(&svm->notifier, svm->mm);
					/* Clear mm's pasid. */
					load_pasid(svm->mm, PASID_DISABLED);
				}
				list_del(&svm->list);
				/* We mandate that no page faults may be outstanding
				 * for the PASID when intel_svm_unbind_mm() is called.
				 * If that is not obeyed, subtle errors will happen.
				 * Let's make them less subtle... */
				memset(svm, 0x6b, sizeof(*svm));
				kfree(svm);
			}
		}
	}
out:
	return ret;
}

/* Page request queue descriptor */
struct page_req_dsc {
	union {
		struct {
			u64 type:8;
			u64 pasid_present:1;
			u64 priv_data_present:1;
			u64 rsvd:6;
			u64 rid:16;
			u64 pasid:20;
			u64 exe_req:1;
			u64 pm_req:1;
			u64 rsvd2:10;
		};
		u64 qw_0;
	};
	union {
		struct {
			u64 rd_req:1;
			u64 wr_req:1;
			u64 lpig:1;
			u64 prg_index:9;
			u64 addr:52;
		};
		u64 qw_1;
	};
	u64 priv_data[2];
};

#define PRQ_RING_MASK	((0x1000 << PRQ_ORDER) - 0x20)

static bool access_error(struct vm_area_struct *vma, struct page_req_dsc *req)
{
	unsigned long requested = 0;

	if (req->exe_req)
		requested |= VM_EXEC;

	if (req->rd_req)
		requested |= VM_READ;

	if (req->wr_req)
		requested |= VM_WRITE;

	return (requested & ~vma->vm_flags) != 0;
}

static bool is_canonical_address(u64 addr)
{
	int shift = 64 - (__VIRTUAL_MASK_SHIFT + 1);
	long saddr = (long) addr;

	return (((saddr << shift) >> shift) == saddr);
}

/**
 * intel_svm_drain_prq - Drain page requests and responses for a pasid
 * @dev: target device
 * @pasid: pasid for draining
 *
 * Drain all pending page requests and responses related to @pasid in both
 * software and hardware. This is supposed to be called after the device
 * driver has stopped DMA, the pasid entry has been cleared, and both IOTLB
 * and DevTLB have been invalidated.
 *
 * It waits until all pending page requests for @pasid in the page fault
 * queue are completed by the prq handling thread. Then follow the steps
 * described in VT-d spec CH7.10 to drain all page requests and page
 * responses pending in the hardware.
 */
static void intel_svm_drain_prq(struct device *dev, u32 pasid)
{
	struct device_domain_info *info;
	struct dmar_domain *domain;
	struct intel_iommu *iommu;
	struct qi_desc desc[3];
	struct pci_dev *pdev;
	int head, tail;
	u16 sid, did;
	int qdep;

	info = get_domain_info(dev);
	if (WARN_ON(!info || !dev_is_pci(dev)))
		return;

	if (!info->pri_enabled)
		return;

	iommu = info->iommu;
	domain = info->domain;
	pdev = to_pci_dev(dev);
	sid = PCI_DEVID(info->bus, info->devfn);
	did = domain->iommu_did[iommu->seq_id];
	qdep = pci_ats_queue_depth(pdev);

	/*
	 * Check and wait until all pending page requests in the queue are
	 * handled by the prq handling thread.
	 */
prq_retry:
	reinit_completion(&iommu->prq_complete);
	tail = dmar_readq(iommu->reg + DMAR_PQT_REG) & PRQ_RING_MASK;
	head = dmar_readq(iommu->reg + DMAR_PQH_REG) & PRQ_RING_MASK;
	while (head != tail) {
		struct page_req_dsc *req;

		req = &iommu->prq[head / sizeof(*req)];
		if (!req->pasid_present || req->pasid != pasid) {
			head = (head + sizeof(*req)) & PRQ_RING_MASK;
			continue;
		}

		wait_for_completion(&iommu->prq_complete);
		goto prq_retry;
	}

	/*
	 * Perform steps described in VT-d spec CH7.10 to drain page
	 * requests and responses in hardware.
	 */
	memset(desc, 0, sizeof(desc));
	desc[0].qw0 = QI_IWD_STATUS_DATA(QI_DONE) |
			QI_IWD_FENCE |
			QI_IWD_TYPE;
	desc[1].qw0 = QI_EIOTLB_PASID(pasid) |
			QI_EIOTLB_DID(did) |
			QI_EIOTLB_GRAN(QI_GRAN_NONG_PASID) |
			QI_EIOTLB_TYPE;
	desc[2].qw0 = QI_DEV_EIOTLB_PASID(pasid) |
			QI_DEV_EIOTLB_SID(sid) |
			QI_DEV_EIOTLB_QDEP(qdep) |
			QI_DEIOTLB_TYPE |
			QI_DEV_IOTLB_PFSID(info->pfsid);
qi_retry:
	reinit_completion(&iommu->prq_complete);
	qi_submit_sync(iommu, desc, 3, QI_OPT_WAIT_DRAIN);
	if (readl(iommu->reg + DMAR_PRS_REG) & DMA_PRS_PRO) {
		wait_for_completion(&iommu->prq_complete);
		goto qi_retry;
	}
}

static int prq_to_iommu_prot(struct page_req_dsc *req)
{
	int prot = 0;

	if (req->rd_req)
		prot |= IOMMU_FAULT_PERM_READ;
	if (req->wr_req)
		prot |= IOMMU_FAULT_PERM_WRITE;
	if (req->exe_req)
		prot |= IOMMU_FAULT_PERM_EXEC;
	if (req->pm_req)
		prot |= IOMMU_FAULT_PERM_PRIV;

	return prot;
}

static int
intel_svm_prq_report(struct device *dev, struct page_req_dsc *desc)
{
	struct iommu_fault_event event;

	if (!dev || !dev_is_pci(dev))
		return -ENODEV;

	/* Fill in event data for device specific processing */
	memset(&event, 0, sizeof(struct iommu_fault_event));
	event.fault.type = IOMMU_FAULT_PAGE_REQ;
	event.fault.prm.addr = desc->addr;
	event.fault.prm.pasid = desc->pasid;
	event.fault.prm.grpid = desc->prg_index;
	event.fault.prm.perm = prq_to_iommu_prot(desc);

	if (desc->lpig)
		event.fault.prm.flags |= IOMMU_FAULT_PAGE_REQUEST_LAST_PAGE;
	if (desc->pasid_present) {
		event.fault.prm.flags |= IOMMU_FAULT_PAGE_REQUEST_PASID_VALID;
		event.fault.prm.flags |= IOMMU_FAULT_PAGE_RESPONSE_NEEDS_PASID;
	}
	if (desc->priv_data_present) {
		/*
		 * Set last page in group bit if private data is present,
		 * page response is required as it does for LPIG.
		 * iommu_report_device_fault() doesn't understand this vendor
		 * specific requirement thus we set last_page as a workaround.
		 */
		event.fault.prm.flags |= IOMMU_FAULT_PAGE_REQUEST_LAST_PAGE;
		event.fault.prm.flags |= IOMMU_FAULT_PAGE_REQUEST_PRIV_DATA;
		memcpy(event.fault.prm.private_data, desc->priv_data,
		       sizeof(desc->priv_data));
	}

	return iommu_report_device_fault(dev, &event);
}

static irqreturn_t prq_event_thread(int irq, void *d)
{
	struct intel_svm_dev *sdev = NULL;
	struct intel_iommu *iommu = d;
	struct intel_svm *svm = NULL;
	int head, tail, handled = 0;

	/* Clear PPR bit before reading head/tail registers, to
	 * ensure that we get a new interrupt if needed. */
	writel(DMA_PRS_PPR, iommu->reg + DMAR_PRS_REG);

	tail = dmar_readq(iommu->reg + DMAR_PQT_REG) & PRQ_RING_MASK;
	head = dmar_readq(iommu->reg + DMAR_PQH_REG) & PRQ_RING_MASK;
	while (head != tail) {
		struct vm_area_struct *vma;
		struct page_req_dsc *req;
		struct qi_desc resp;
		int result;
		vm_fault_t ret;
		u64 address;

		handled = 1;

		req = &iommu->prq[head / sizeof(*req)];

		result = QI_RESP_FAILURE;
		address = (u64)req->addr << VTD_PAGE_SHIFT;
		if (!req->pasid_present) {
			pr_err("%s: Page request without PASID: %08llx %08llx\n",
			       iommu->name, ((unsigned long long *)req)[0],
			       ((unsigned long long *)req)[1]);
			goto no_pasid;
		}

		if (!svm || svm->pasid != req->pasid) {
			rcu_read_lock();
			svm = ioasid_find(NULL, req->pasid, NULL);
			/* It *can't* go away, because the driver is not permitted
			 * to unbind the mm while any page faults are outstanding.
			 * So we only need RCU to protect the internal idr code. */
			rcu_read_unlock();
			if (IS_ERR_OR_NULL(svm)) {
				pr_err("%s: Page request for invalid PASID %d: %08llx %08llx\n",
				       iommu->name, req->pasid, ((unsigned long long *)req)[0],
				       ((unsigned long long *)req)[1]);
				goto no_pasid;
			}
		}

		if (!sdev || sdev->sid != req->rid) {
			struct intel_svm_dev *t;

			sdev = NULL;
			rcu_read_lock();
			list_for_each_entry_rcu(t, &svm->devs, list) {
				if (t->sid == req->rid) {
					sdev = t;
					break;
				}
			}
			rcu_read_unlock();
		}

		result = QI_RESP_INVALID;
		/* Since we're using init_mm.pgd directly, we should never take
		 * any faults on kernel addresses. */
		if (!svm->mm)
			goto bad_req;

		/* If address is not canonical, return invalid response */
		if (!is_canonical_address(address))
			goto bad_req;

		/*
		 * If prq is to be handled outside iommu driver via receiver of
		 * the fault notifiers, we skip the page response here.
		 */
		if (svm->flags & SVM_FLAG_GUEST_MODE) {
			if (sdev && !intel_svm_prq_report(sdev->dev, req))
				goto prq_advance;
			else
				goto bad_req;
		}

		/* If the mm is already defunct, don't handle faults. */
		if (!mmget_not_zero(svm->mm))
			goto bad_req;

		mmap_read_lock(svm->mm);
		vma = find_extend_vma(svm->mm, address);
		if (!vma || address < vma->vm_start)
			goto invalid;

		if (access_error(vma, req))
			goto invalid;

		ret = handle_mm_fault(vma, address,
				      req->wr_req ? FAULT_FLAG_WRITE : 0,
				      NULL);
		if (ret & VM_FAULT_ERROR)
			goto invalid;

		result = QI_RESP_SUCCESS;
invalid:
		mmap_read_unlock(svm->mm);
		mmput(svm->mm);
bad_req:
		WARN_ON(!sdev);
		if (sdev && sdev->ops && sdev->ops->fault_cb) {
			int rwxp = (req->rd_req << 3) | (req->wr_req << 2) |
				(req->exe_req << 1) | (req->pm_req);
			sdev->ops->fault_cb(sdev->dev, req->pasid, req->addr,
					    req->priv_data, rwxp, result);
		}
		/* We get here in the error case where the PASID lookup failed,
		   and these can be NULL. Do not use them below this point! */
		sdev = NULL;
		svm = NULL;
no_pasid:
		if (req->lpig || req->priv_data_present) {
			/*
			 * Per VT-d spec. v3.0 ch7.7, system software must
			 * respond with page group response if private data
			 * is present (PDP) or last page in group (LPIG) bit
			 * is set. This is an additional VT-d feature beyond
			 * PCI ATS spec.
			 */
			resp.qw0 = QI_PGRP_PASID(req->pasid) |
				QI_PGRP_DID(req->rid) |
				QI_PGRP_PASID_P(req->pasid_present) |
				QI_PGRP_PDP(req->priv_data_present) |
				QI_PGRP_RESP_CODE(result) |
				QI_PGRP_RESP_TYPE;
			resp.qw1 = QI_PGRP_IDX(req->prg_index) |
				QI_PGRP_LPIG(req->lpig);

			if (req->priv_data_present)
				memcpy(&resp.qw2, req->priv_data,
				       sizeof(req->priv_data));
			resp.qw2 = 0;
			resp.qw3 = 0;
			qi_submit_sync(iommu, &resp, 1, 0);
		}
prq_advance:
		head = (head + sizeof(*req)) & PRQ_RING_MASK;
	}

	dmar_writeq(iommu->reg + DMAR_PQH_REG, tail);

	/*
	 * Clear the page request overflow bit and wake up all threads that
	 * are waiting for the completion of this handling.
	 */
	if (readl(iommu->reg + DMAR_PRS_REG) & DMA_PRS_PRO)
		writel(DMA_PRS_PRO, iommu->reg + DMAR_PRS_REG);

	if (!completion_done(&iommu->prq_complete))
		complete(&iommu->prq_complete);

	return IRQ_RETVAL(handled);
}

#define to_intel_svm_dev(handle) container_of(handle, struct intel_svm_dev, sva)
struct iommu_sva *
intel_svm_bind(struct device *dev, struct mm_struct *mm, void *drvdata)
{
	struct iommu_sva *sva = ERR_PTR(-EINVAL);
	struct intel_svm_dev *sdev = NULL;
	unsigned int flags = 0;
	int ret;

	/*
	 * TODO: Consolidate with generic iommu-sva bind after it is merged.
	 * It will require shared SVM data structures, i.e. combine io_mm
	 * and intel_svm etc.
	 */
	if (drvdata)
		flags = *(unsigned int *)drvdata;
	mutex_lock(&pasid_mutex);
	ret = intel_svm_bind_mm(dev, flags, NULL, mm, &sdev);
	if (ret)
		sva = ERR_PTR(ret);
	else if (sdev)
		sva = &sdev->sva;
	else
		WARN(!sdev, "SVM bind succeeded with no sdev!\n");

	mutex_unlock(&pasid_mutex);

	return sva;
}

void intel_svm_unbind(struct iommu_sva *sva)
{
	struct intel_svm_dev *sdev;

	mutex_lock(&pasid_mutex);
	sdev = to_intel_svm_dev(sva);
	intel_svm_unbind_mm(sdev->dev, sdev->pasid);
	mutex_unlock(&pasid_mutex);
}

u32 intel_svm_get_pasid(struct iommu_sva *sva)
{
	struct intel_svm_dev *sdev;
	u32 pasid;

	mutex_lock(&pasid_mutex);
	sdev = to_intel_svm_dev(sva);
	pasid = sdev->pasid;
	mutex_unlock(&pasid_mutex);

	return pasid;
}

int intel_svm_page_response(struct device *dev,
			    struct iommu_fault_event *evt,
			    struct iommu_page_response *msg)
{
	struct iommu_fault_page_request *prm;
	struct intel_svm_dev *sdev = NULL;
	struct intel_svm *svm = NULL;
	struct intel_iommu *iommu;
	bool private_present;
	bool pasid_present;
	bool last_page;
	u8 bus, devfn;
	int ret = 0;
	u16 sid;

	if (!dev || !dev_is_pci(dev))
		return -ENODEV;

	iommu = device_to_iommu(dev, &bus, &devfn);
	if (!iommu)
		return -ENODEV;

	if (!msg || !evt)
		return -EINVAL;

	mutex_lock(&pasid_mutex);

	prm = &evt->fault.prm;
	sid = PCI_DEVID(bus, devfn);
	pasid_present = prm->flags & IOMMU_FAULT_PAGE_REQUEST_PASID_VALID;
	private_present = prm->flags & IOMMU_FAULT_PAGE_REQUEST_PRIV_DATA;
	last_page = prm->flags & IOMMU_FAULT_PAGE_REQUEST_LAST_PAGE;

	if (!pasid_present) {
		ret = -EINVAL;
		goto out;
	}

	if (prm->pasid == 0 || prm->pasid >= PASID_MAX) {
		ret = -EINVAL;
		goto out;
	}

	ret = pasid_to_svm_sdev(dev, prm->pasid, &svm, &sdev);
	if (ret || !sdev) {
		ret = -ENODEV;
		goto out;
	}

	/*
	 * For responses from userspace, need to make sure that the
	 * pasid has been bound to its mm.
	 */
	if (svm->flags & SVM_FLAG_GUEST_MODE) {
		struct mm_struct *mm;

		mm = get_task_mm(current);
		if (!mm) {
			ret = -EINVAL;
			goto out;
		}

		if (mm != svm->mm) {
			ret = -ENODEV;
			mmput(mm);
			goto out;
		}

		mmput(mm);
	}

	/*
	 * Per VT-d spec. v3.0 ch7.7, system software must respond
	 * with page group response if private data is present (PDP)
	 * or last page in group (LPIG) bit is set. This is an
	 * additional VT-d requirement beyond PCI ATS spec.
	 */
	if (last_page || private_present) {
		struct qi_desc desc;

		desc.qw0 = QI_PGRP_PASID(prm->pasid) | QI_PGRP_DID(sid) |
				QI_PGRP_PASID_P(pasid_present) |
				QI_PGRP_PDP(private_present) |
				QI_PGRP_RESP_CODE(msg->code) |
				QI_PGRP_RESP_TYPE;
		desc.qw1 = QI_PGRP_IDX(prm->grpid) | QI_PGRP_LPIG(last_page);
		desc.qw2 = 0;
		desc.qw3 = 0;
		if (private_present)
			memcpy(&desc.qw2, prm->private_data,
			       sizeof(prm->private_data));

		qi_submit_sync(iommu, &desc, 1, 0);
	}
out:
	mutex_unlock(&pasid_mutex);
	return ret;
}<|MERGE_RESOLUTION|>--- conflicted
+++ resolved
@@ -169,8 +169,6 @@
 		desc.qw2 = 0;
 		desc.qw3 = 0;
 		qi_submit_sync(sdev->iommu, &desc, 1, 0);
-<<<<<<< HEAD
-=======
 	}
 }
 
@@ -187,7 +185,6 @@
 	while (start < end) {
 		__flush_svm_range_dev(svm, sdev, start, align >> VTD_PAGE_SHIFT, ih);
 		start += align;
->>>>>>> c93199e9
 	}
 }
 

// SPDX-License-Identifier: GPL-2.0-only
/*
 * Copyright (c) 2016-2017 NVIDIA Corporation
 *
 * Author: Thierry Reding <treding@nvidia.com>
 */

#include <linux/gpio/driver.h>
#include <linux/interrupt.h>
#include <linux/irq.h>
#include <linux/module.h>
#include <linux/of_device.h>
#include <linux/platform_device.h>

#include <dt-bindings/gpio/tegra186-gpio.h>
#include <dt-bindings/gpio/tegra194-gpio.h>
#include <dt-bindings/gpio/tegra234-gpio.h>
#include <dt-bindings/gpio/tegra241-gpio.h>

/* security registers */
#define TEGRA186_GPIO_CTL_SCR 0x0c
#define  TEGRA186_GPIO_CTL_SCR_SEC_WEN BIT(28)
#define  TEGRA186_GPIO_CTL_SCR_SEC_REN BIT(27)

#define TEGRA186_GPIO_INT_ROUTE_MAPPING(p, x) (0x14 + (p) * 0x20 + (x) * 4)

/* control registers */
#define TEGRA186_GPIO_ENABLE_CONFIG 0x00
#define  TEGRA186_GPIO_ENABLE_CONFIG_ENABLE BIT(0)
#define  TEGRA186_GPIO_ENABLE_CONFIG_OUT BIT(1)
#define  TEGRA186_GPIO_ENABLE_CONFIG_TRIGGER_TYPE_NONE (0x0 << 2)
#define  TEGRA186_GPIO_ENABLE_CONFIG_TRIGGER_TYPE_LEVEL (0x1 << 2)
#define  TEGRA186_GPIO_ENABLE_CONFIG_TRIGGER_TYPE_SINGLE_EDGE (0x2 << 2)
#define  TEGRA186_GPIO_ENABLE_CONFIG_TRIGGER_TYPE_DOUBLE_EDGE (0x3 << 2)
#define  TEGRA186_GPIO_ENABLE_CONFIG_TRIGGER_TYPE_MASK (0x3 << 2)
#define  TEGRA186_GPIO_ENABLE_CONFIG_TRIGGER_LEVEL BIT(4)
#define  TEGRA186_GPIO_ENABLE_CONFIG_DEBOUNCE BIT(5)
#define  TEGRA186_GPIO_ENABLE_CONFIG_INTERRUPT BIT(6)

#define TEGRA186_GPIO_DEBOUNCE_CONTROL 0x04
#define  TEGRA186_GPIO_DEBOUNCE_CONTROL_THRESHOLD(x) ((x) & 0xff)

#define TEGRA186_GPIO_INPUT 0x08
#define  TEGRA186_GPIO_INPUT_HIGH BIT(0)

#define TEGRA186_GPIO_OUTPUT_CONTROL 0x0c
#define  TEGRA186_GPIO_OUTPUT_CONTROL_FLOATED BIT(0)

#define TEGRA186_GPIO_OUTPUT_VALUE 0x10
#define  TEGRA186_GPIO_OUTPUT_VALUE_HIGH BIT(0)

#define TEGRA186_GPIO_INTERRUPT_CLEAR 0x14

#define TEGRA186_GPIO_INTERRUPT_STATUS(x) (0x100 + (x) * 4)

struct tegra_gpio_port {
	const char *name;
	unsigned int bank;
	unsigned int port;
	unsigned int pins;
};

struct tegra186_pin_range {
	unsigned int offset;
	const char *group;
};

struct tegra_gpio_soc {
	const struct tegra_gpio_port *ports;
	unsigned int num_ports;
	const char *name;
	unsigned int instance;

	unsigned int num_irqs_per_bank;

	const struct tegra186_pin_range *pin_ranges;
	unsigned int num_pin_ranges;
	const char *pinmux;
};

struct tegra_gpio {
	struct gpio_chip gpio;
	struct irq_chip intc;
	unsigned int num_irq;
	unsigned int *irq;

	const struct tegra_gpio_soc *soc;
	unsigned int num_irqs_per_bank;
	unsigned int num_banks;

	void __iomem *secure;
	void __iomem *base;
};

static const struct tegra_gpio_port *
tegra186_gpio_get_port(struct tegra_gpio *gpio, unsigned int *pin)
{
	unsigned int start = 0, i;

	for (i = 0; i < gpio->soc->num_ports; i++) {
		const struct tegra_gpio_port *port = &gpio->soc->ports[i];

		if (*pin >= start && *pin < start + port->pins) {
			*pin -= start;
			return port;
		}

		start += port->pins;
	}

	return NULL;
}

static void __iomem *tegra186_gpio_get_base(struct tegra_gpio *gpio,
					    unsigned int pin)
{
	const struct tegra_gpio_port *port;
	unsigned int offset;

	port = tegra186_gpio_get_port(gpio, &pin);
	if (!port)
		return NULL;

	offset = port->bank * 0x1000 + port->port * 0x200;

	return gpio->base + offset + pin * 0x20;
}

static int tegra186_gpio_get_direction(struct gpio_chip *chip,
				       unsigned int offset)
{
	struct tegra_gpio *gpio = gpiochip_get_data(chip);
	void __iomem *base;
	u32 value;

	base = tegra186_gpio_get_base(gpio, offset);
	if (WARN_ON(base == NULL))
		return -ENODEV;

	value = readl(base + TEGRA186_GPIO_ENABLE_CONFIG);
	if (value & TEGRA186_GPIO_ENABLE_CONFIG_OUT)
		return GPIO_LINE_DIRECTION_OUT;

	return GPIO_LINE_DIRECTION_IN;
}

static int tegra186_gpio_direction_input(struct gpio_chip *chip,
					 unsigned int offset)
{
	struct tegra_gpio *gpio = gpiochip_get_data(chip);
	void __iomem *base;
	u32 value;

	base = tegra186_gpio_get_base(gpio, offset);
	if (WARN_ON(base == NULL))
		return -ENODEV;

	value = readl(base + TEGRA186_GPIO_OUTPUT_CONTROL);
	value |= TEGRA186_GPIO_OUTPUT_CONTROL_FLOATED;
	writel(value, base + TEGRA186_GPIO_OUTPUT_CONTROL);

	value = readl(base + TEGRA186_GPIO_ENABLE_CONFIG);
	value |= TEGRA186_GPIO_ENABLE_CONFIG_ENABLE;
	value &= ~TEGRA186_GPIO_ENABLE_CONFIG_OUT;
	writel(value, base + TEGRA186_GPIO_ENABLE_CONFIG);

	return 0;
}

static int tegra186_gpio_direction_output(struct gpio_chip *chip,
					  unsigned int offset, int level)
{
	struct tegra_gpio *gpio = gpiochip_get_data(chip);
	void __iomem *base;
	u32 value;

	/* configure output level first */
	chip->set(chip, offset, level);

	base = tegra186_gpio_get_base(gpio, offset);
	if (WARN_ON(base == NULL))
		return -EINVAL;

	/* set the direction */
	value = readl(base + TEGRA186_GPIO_OUTPUT_CONTROL);
	value &= ~TEGRA186_GPIO_OUTPUT_CONTROL_FLOATED;
	writel(value, base + TEGRA186_GPIO_OUTPUT_CONTROL);

	value = readl(base + TEGRA186_GPIO_ENABLE_CONFIG);
	value |= TEGRA186_GPIO_ENABLE_CONFIG_ENABLE;
	value |= TEGRA186_GPIO_ENABLE_CONFIG_OUT;
	writel(value, base + TEGRA186_GPIO_ENABLE_CONFIG);

	return 0;
}

static int tegra186_gpio_get(struct gpio_chip *chip, unsigned int offset)
{
	struct tegra_gpio *gpio = gpiochip_get_data(chip);
	void __iomem *base;
	u32 value;

	base = tegra186_gpio_get_base(gpio, offset);
	if (WARN_ON(base == NULL))
		return -ENODEV;

	value = readl(base + TEGRA186_GPIO_ENABLE_CONFIG);
	if (value & TEGRA186_GPIO_ENABLE_CONFIG_OUT)
		value = readl(base + TEGRA186_GPIO_OUTPUT_VALUE);
	else
		value = readl(base + TEGRA186_GPIO_INPUT);

	return value & BIT(0);
}

static void tegra186_gpio_set(struct gpio_chip *chip, unsigned int offset,
			      int level)
{
	struct tegra_gpio *gpio = gpiochip_get_data(chip);
	void __iomem *base;
	u32 value;

	base = tegra186_gpio_get_base(gpio, offset);
	if (WARN_ON(base == NULL))
		return;

	value = readl(base + TEGRA186_GPIO_OUTPUT_VALUE);
	if (level == 0)
		value &= ~TEGRA186_GPIO_OUTPUT_VALUE_HIGH;
	else
		value |= TEGRA186_GPIO_OUTPUT_VALUE_HIGH;

	writel(value, base + TEGRA186_GPIO_OUTPUT_VALUE);
}

static int tegra186_gpio_set_config(struct gpio_chip *chip,
				    unsigned int offset,
				    unsigned long config)
{
	struct tegra_gpio *gpio = gpiochip_get_data(chip);
	u32 debounce, value;
	void __iomem *base;

	base = tegra186_gpio_get_base(gpio, offset);
	if (base == NULL)
		return -ENXIO;

	if (pinconf_to_config_param(config) != PIN_CONFIG_INPUT_DEBOUNCE)
		return -ENOTSUPP;

	debounce = pinconf_to_config_argument(config);

	/*
	 * The Tegra186 GPIO controller supports a maximum of 255 ms debounce
	 * time.
	 */
	if (debounce > 255000)
		return -EINVAL;

	debounce = DIV_ROUND_UP(debounce, USEC_PER_MSEC);

	value = TEGRA186_GPIO_DEBOUNCE_CONTROL_THRESHOLD(debounce);
	writel(value, base + TEGRA186_GPIO_DEBOUNCE_CONTROL);

	value = readl(base + TEGRA186_GPIO_ENABLE_CONFIG);
	value |= TEGRA186_GPIO_ENABLE_CONFIG_DEBOUNCE;
	writel(value, base + TEGRA186_GPIO_ENABLE_CONFIG);

	return 0;
}

static int tegra186_gpio_add_pin_ranges(struct gpio_chip *chip)
{
	struct tegra_gpio *gpio = gpiochip_get_data(chip);
	struct pinctrl_dev *pctldev;
	struct device_node *np;
	unsigned int i, j;
	int err;

	if (!gpio->soc->pinmux || gpio->soc->num_pin_ranges == 0)
		return 0;

	np = of_find_compatible_node(NULL, NULL, gpio->soc->pinmux);
	if (!np)
		return -ENODEV;

	pctldev = of_pinctrl_get(np);
	of_node_put(np);
	if (!pctldev)
		return -EPROBE_DEFER;

	for (i = 0; i < gpio->soc->num_pin_ranges; i++) {
		unsigned int pin = gpio->soc->pin_ranges[i].offset, port;
		const char *group = gpio->soc->pin_ranges[i].group;

		port = pin / 8;
		pin = pin % 8;

		if (port >= gpio->soc->num_ports) {
			dev_warn(chip->parent, "invalid port %u for %s\n",
				 port, group);
			continue;
		}

		for (j = 0; j < port; j++)
			pin += gpio->soc->ports[j].pins;

		err = gpiochip_add_pingroup_range(chip, pctldev, pin, group);
		if (err < 0)
			return err;
	}

	return 0;
}

static int tegra186_gpio_of_xlate(struct gpio_chip *chip,
				  const struct of_phandle_args *spec,
				  u32 *flags)
{
	struct tegra_gpio *gpio = gpiochip_get_data(chip);
	unsigned int port, pin, i, offset = 0;

	if (WARN_ON(chip->of_gpio_n_cells < 2))
		return -EINVAL;

	if (WARN_ON(spec->args_count < chip->of_gpio_n_cells))
		return -EINVAL;

	port = spec->args[0] / 8;
	pin = spec->args[0] % 8;

	if (port >= gpio->soc->num_ports) {
		dev_err(chip->parent, "invalid port number: %u\n", port);
		return -EINVAL;
	}

	for (i = 0; i < port; i++)
		offset += gpio->soc->ports[i].pins;

	if (flags)
		*flags = spec->args[1];

	return offset + pin;
}

static void tegra186_irq_ack(struct irq_data *data)
{
	struct tegra_gpio *gpio = irq_data_get_irq_chip_data(data);
	void __iomem *base;

	base = tegra186_gpio_get_base(gpio, data->hwirq);
	if (WARN_ON(base == NULL))
		return;

	writel(1, base + TEGRA186_GPIO_INTERRUPT_CLEAR);
}

static void tegra186_irq_mask(struct irq_data *data)
{
	struct tegra_gpio *gpio = irq_data_get_irq_chip_data(data);
	void __iomem *base;
	u32 value;

	base = tegra186_gpio_get_base(gpio, data->hwirq);
	if (WARN_ON(base == NULL))
		return;

	value = readl(base + TEGRA186_GPIO_ENABLE_CONFIG);
	value &= ~TEGRA186_GPIO_ENABLE_CONFIG_INTERRUPT;
	writel(value, base + TEGRA186_GPIO_ENABLE_CONFIG);
}

static void tegra186_irq_unmask(struct irq_data *data)
{
	struct tegra_gpio *gpio = irq_data_get_irq_chip_data(data);
	void __iomem *base;
	u32 value;

	base = tegra186_gpio_get_base(gpio, data->hwirq);
	if (WARN_ON(base == NULL))
		return;

	value = readl(base + TEGRA186_GPIO_ENABLE_CONFIG);
	value |= TEGRA186_GPIO_ENABLE_CONFIG_INTERRUPT;
	writel(value, base + TEGRA186_GPIO_ENABLE_CONFIG);
}

static int tegra186_irq_set_type(struct irq_data *data, unsigned int type)
{
	struct tegra_gpio *gpio = irq_data_get_irq_chip_data(data);
	void __iomem *base;
	u32 value;

	base = tegra186_gpio_get_base(gpio, data->hwirq);
	if (WARN_ON(base == NULL))
		return -ENODEV;

	value = readl(base + TEGRA186_GPIO_ENABLE_CONFIG);
	value &= ~TEGRA186_GPIO_ENABLE_CONFIG_TRIGGER_TYPE_MASK;
	value &= ~TEGRA186_GPIO_ENABLE_CONFIG_TRIGGER_LEVEL;

	switch (type & IRQ_TYPE_SENSE_MASK) {
	case IRQ_TYPE_NONE:
		break;

	case IRQ_TYPE_EDGE_RISING:
		value |= TEGRA186_GPIO_ENABLE_CONFIG_TRIGGER_TYPE_SINGLE_EDGE;
		value |= TEGRA186_GPIO_ENABLE_CONFIG_TRIGGER_LEVEL;
		break;

	case IRQ_TYPE_EDGE_FALLING:
		value |= TEGRA186_GPIO_ENABLE_CONFIG_TRIGGER_TYPE_SINGLE_EDGE;
		break;

	case IRQ_TYPE_EDGE_BOTH:
		value |= TEGRA186_GPIO_ENABLE_CONFIG_TRIGGER_TYPE_DOUBLE_EDGE;
		break;

	case IRQ_TYPE_LEVEL_HIGH:
		value |= TEGRA186_GPIO_ENABLE_CONFIG_TRIGGER_TYPE_LEVEL;
		value |= TEGRA186_GPIO_ENABLE_CONFIG_TRIGGER_LEVEL;
		break;

	case IRQ_TYPE_LEVEL_LOW:
		value |= TEGRA186_GPIO_ENABLE_CONFIG_TRIGGER_TYPE_LEVEL;
		break;

	default:
		return -EINVAL;
	}

	writel(value, base + TEGRA186_GPIO_ENABLE_CONFIG);

	if ((type & IRQ_TYPE_EDGE_BOTH) == 0)
		irq_set_handler_locked(data, handle_level_irq);
	else
		irq_set_handler_locked(data, handle_edge_irq);

	if (data->parent_data)
		return irq_chip_set_type_parent(data, type);

	return 0;
}

static int tegra186_irq_set_wake(struct irq_data *data, unsigned int on)
{
	if (data->parent_data)
		return irq_chip_set_wake_parent(data, on);

	return 0;
}

static void tegra186_gpio_irq(struct irq_desc *desc)
{
	struct tegra_gpio *gpio = irq_desc_get_handler_data(desc);
	struct irq_domain *domain = gpio->gpio.irq.domain;
	struct irq_chip *chip = irq_desc_get_chip(desc);
	unsigned int parent = irq_desc_get_irq(desc);
	unsigned int i, j, offset = 0;

	chained_irq_enter(chip, desc);

	for (i = 0; i < gpio->soc->num_ports; i++) {
		const struct tegra_gpio_port *port = &gpio->soc->ports[i];
		unsigned int pin;
		unsigned long value;
		void __iomem *base;

		base = gpio->base + port->bank * 0x1000 + port->port * 0x200;

		/* skip ports that are not associated with this bank */
		for (j = 0; j < gpio->num_irqs_per_bank; j++) {
			if (parent == gpio->irq[port->bank * gpio->num_irqs_per_bank + j])
				break;
		}

		if (j == gpio->num_irqs_per_bank)
			goto skip;

		value = readl(base + TEGRA186_GPIO_INTERRUPT_STATUS(1));

		for_each_set_bit(pin, &value, port->pins) {
			int ret = generic_handle_domain_irq(domain, offset + pin);
			WARN_RATELIMIT(ret, "hwirq = %d", offset + pin);
		}

skip:
		offset += port->pins;
	}

	chained_irq_exit(chip, desc);
}

static int tegra186_gpio_irq_domain_translate(struct irq_domain *domain,
					      struct irq_fwspec *fwspec,
					      unsigned long *hwirq,
					      unsigned int *type)
{
	struct tegra_gpio *gpio = gpiochip_get_data(domain->host_data);
	unsigned int port, pin, i, offset = 0;

	if (WARN_ON(gpio->gpio.of_gpio_n_cells < 2))
		return -EINVAL;

	if (WARN_ON(fwspec->param_count < gpio->gpio.of_gpio_n_cells))
		return -EINVAL;

	port = fwspec->param[0] / 8;
	pin = fwspec->param[0] % 8;

	if (port >= gpio->soc->num_ports)
		return -EINVAL;

	for (i = 0; i < port; i++)
		offset += gpio->soc->ports[i].pins;

	*type = fwspec->param[1] & IRQ_TYPE_SENSE_MASK;
	*hwirq = offset + pin;

	return 0;
}

static void *tegra186_gpio_populate_parent_fwspec(struct gpio_chip *chip,
						 unsigned int parent_hwirq,
						 unsigned int parent_type)
{
	struct tegra_gpio *gpio = gpiochip_get_data(chip);
	struct irq_fwspec *fwspec;

	fwspec = kmalloc(sizeof(*fwspec), GFP_KERNEL);
	if (!fwspec)
		return NULL;

	fwspec->fwnode = chip->irq.parent_domain->fwnode;
	fwspec->param_count = 3;
	fwspec->param[0] = gpio->soc->instance;
	fwspec->param[1] = parent_hwirq;
	fwspec->param[2] = parent_type;

	return fwspec;
}

static int tegra186_gpio_child_to_parent_hwirq(struct gpio_chip *chip,
					       unsigned int hwirq,
					       unsigned int type,
					       unsigned int *parent_hwirq,
					       unsigned int *parent_type)
{
	*parent_hwirq = chip->irq.child_offset_to_irq(chip, hwirq);
	*parent_type = type;

	return 0;
}

static unsigned int tegra186_gpio_child_offset_to_irq(struct gpio_chip *chip,
						      unsigned int offset)
{
	struct tegra_gpio *gpio = gpiochip_get_data(chip);
	unsigned int i;

	for (i = 0; i < gpio->soc->num_ports; i++) {
		if (offset < gpio->soc->ports[i].pins)
			break;

		offset -= gpio->soc->ports[i].pins;
	}

	return offset + i * 8;
}

static const struct of_device_id tegra186_pmc_of_match[] = {
	{ .compatible = "nvidia,tegra186-pmc" },
	{ .compatible = "nvidia,tegra194-pmc" },
	{ /* sentinel */ }
};

static void tegra186_gpio_init_route_mapping(struct tegra_gpio *gpio)
{
	struct device *dev = gpio->gpio.parent;
	unsigned int i, j;
	u32 value;

	for (i = 0; i < gpio->soc->num_ports; i++) {
		const struct tegra_gpio_port *port = &gpio->soc->ports[i];
		unsigned int offset, p = port->port;
		void __iomem *base;

		base = gpio->secure + port->bank * 0x1000 + 0x800;

		value = readl(base + TEGRA186_GPIO_CTL_SCR);

		/*
		 * For controllers that haven't been locked down yet, make
		 * sure to program the default interrupt route mapping.
		 */
		if ((value & TEGRA186_GPIO_CTL_SCR_SEC_REN) == 0 &&
		    (value & TEGRA186_GPIO_CTL_SCR_SEC_WEN) == 0) {
			/*
			 * On Tegra194 and later, each pin can be routed to one or more
			 * interrupts.
			 */
			for (j = 0; j < gpio->num_irqs_per_bank; j++) {
				dev_dbg(dev, "programming default interrupt routing for port %s\n",
					port->name);

				offset = TEGRA186_GPIO_INT_ROUTE_MAPPING(p, j);

				/*
				 * By default we only want to route GPIO pins to IRQ 0. This works
				 * only under the assumption that we're running as the host kernel
				 * and hence all GPIO pins are owned by Linux.
				 *
				 * For cases where Linux is the guest OS, the hypervisor will have
				 * to configure the interrupt routing and pass only the valid
				 * interrupts via device tree.
				 */
				if (j == 0) {
					value = readl(base + offset);
					value = BIT(port->pins) - 1;
					writel(value, base + offset);
				}
			}
		}
	}
}

static unsigned int tegra186_gpio_irqs_per_bank(struct tegra_gpio *gpio)
{
	struct device *dev = gpio->gpio.parent;

	if (gpio->num_irq > gpio->num_banks) {
		if (gpio->num_irq % gpio->num_banks != 0)
			goto error;
	}

	if (gpio->num_irq < gpio->num_banks)
		goto error;

	gpio->num_irqs_per_bank = gpio->num_irq / gpio->num_banks;

	if (gpio->num_irqs_per_bank > gpio->soc->num_irqs_per_bank)
		goto error;

	return 0;

error:
	dev_err(dev, "invalid number of interrupts (%u) for %u banks\n",
		gpio->num_irq, gpio->num_banks);
	return -EINVAL;
}

static int tegra186_gpio_probe(struct platform_device *pdev)
{
	unsigned int i, j, offset;
	struct gpio_irq_chip *irq;
	struct tegra_gpio *gpio;
	struct device_node *np;
	char **names;
	int err;

	gpio = devm_kzalloc(&pdev->dev, sizeof(*gpio), GFP_KERNEL);
	if (!gpio)
		return -ENOMEM;

	gpio->soc = device_get_match_data(&pdev->dev);
	gpio->gpio.label = gpio->soc->name;
	gpio->gpio.parent = &pdev->dev;

	/* count the number of banks in the controller */
	for (i = 0; i < gpio->soc->num_ports; i++)
		if (gpio->soc->ports[i].bank > gpio->num_banks)
			gpio->num_banks = gpio->soc->ports[i].bank;

	gpio->num_banks++;

	/* get register apertures */
	gpio->secure = devm_platform_ioremap_resource_byname(pdev, "security");
	if (IS_ERR(gpio->secure)) {
		gpio->secure = devm_platform_ioremap_resource(pdev, 0);
		if (IS_ERR(gpio->secure))
			return PTR_ERR(gpio->secure);
	}

	gpio->base = devm_platform_ioremap_resource_byname(pdev, "gpio");
	if (IS_ERR(gpio->base)) {
		gpio->base = devm_platform_ioremap_resource(pdev, 1);
		if (IS_ERR(gpio->base))
			return PTR_ERR(gpio->base);
	}

	err = platform_irq_count(pdev);
	if (err < 0)
		return err;

	gpio->num_irq = err;

	err = tegra186_gpio_irqs_per_bank(gpio);
	if (err < 0)
		return err;

	gpio->irq = devm_kcalloc(&pdev->dev, gpio->num_irq, sizeof(*gpio->irq),
				 GFP_KERNEL);
	if (!gpio->irq)
		return -ENOMEM;

	for (i = 0; i < gpio->num_irq; i++) {
		err = platform_get_irq(pdev, i);
		if (err < 0)
			return err;

		gpio->irq[i] = err;
	}

	gpio->gpio.request = gpiochip_generic_request;
	gpio->gpio.free = gpiochip_generic_free;
	gpio->gpio.get_direction = tegra186_gpio_get_direction;
	gpio->gpio.direction_input = tegra186_gpio_direction_input;
	gpio->gpio.direction_output = tegra186_gpio_direction_output;
	gpio->gpio.get = tegra186_gpio_get;
	gpio->gpio.set = tegra186_gpio_set;
	gpio->gpio.set_config = tegra186_gpio_set_config;
	gpio->gpio.add_pin_ranges = tegra186_gpio_add_pin_ranges;

	gpio->gpio.base = -1;

	for (i = 0; i < gpio->soc->num_ports; i++)
		gpio->gpio.ngpio += gpio->soc->ports[i].pins;

	names = devm_kcalloc(gpio->gpio.parent, gpio->gpio.ngpio,
			     sizeof(*names), GFP_KERNEL);
	if (!names)
		return -ENOMEM;

	for (i = 0, offset = 0; i < gpio->soc->num_ports; i++) {
		const struct tegra_gpio_port *port = &gpio->soc->ports[i];
		char *name;

		for (j = 0; j < port->pins; j++) {
			name = devm_kasprintf(gpio->gpio.parent, GFP_KERNEL,
					      "P%s.%02x", port->name, j);
			if (!name)
				return -ENOMEM;

			names[offset + j] = name;
		}

		offset += port->pins;
	}

	gpio->gpio.names = (const char * const *)names;

#if defined(CONFIG_OF_GPIO)
	gpio->gpio.of_gpio_n_cells = 2;
	gpio->gpio.of_xlate = tegra186_gpio_of_xlate;
#endif /* CONFIG_OF_GPIO */

	gpio->intc.name = dev_name(&pdev->dev);
	gpio->intc.irq_ack = tegra186_irq_ack;
	gpio->intc.irq_mask = tegra186_irq_mask;
	gpio->intc.irq_unmask = tegra186_irq_unmask;
	gpio->intc.irq_set_type = tegra186_irq_set_type;
	gpio->intc.irq_set_wake = tegra186_irq_set_wake;

	irq = &gpio->gpio.irq;
	irq->chip = &gpio->intc;
	irq->fwnode = of_node_to_fwnode(pdev->dev.of_node);
	irq->child_to_parent_hwirq = tegra186_gpio_child_to_parent_hwirq;
	irq->populate_parent_alloc_arg = tegra186_gpio_populate_parent_fwspec;
	irq->child_offset_to_irq = tegra186_gpio_child_offset_to_irq;
	irq->child_irq_domain_ops.translate = tegra186_gpio_irq_domain_translate;
	irq->handler = handle_simple_irq;
	irq->default_type = IRQ_TYPE_NONE;
	irq->parent_handler = tegra186_gpio_irq;
	irq->parent_handler_data = gpio;
	irq->num_parents = gpio->num_irq;

	/*
	 * To simplify things, use a single interrupt per bank for now. Some
	 * chips support up to 8 interrupts per bank, which can be useful to
	 * distribute the load and decrease the processing latency for GPIOs
	 * but it also requires a more complicated interrupt routing than we
	 * currently program.
	 */
	if (gpio->num_irqs_per_bank > 1) {
		irq->parents = devm_kcalloc(&pdev->dev, gpio->num_banks,
					    sizeof(*irq->parents), GFP_KERNEL);
		if (!irq->parents)
			return -ENOMEM;

		for (i = 0; i < gpio->num_banks; i++)
			irq->parents[i] = gpio->irq[i * gpio->num_irqs_per_bank];

		irq->num_parents = gpio->num_banks;
	} else {
		irq->num_parents = gpio->num_irq;
		irq->parents = gpio->irq;
	}

	if (gpio->soc->num_irqs_per_bank > 1)
		tegra186_gpio_init_route_mapping(gpio);

	np = of_find_matching_node(NULL, tegra186_pmc_of_match);
	if (np) {
		irq->parent_domain = irq_find_host(np);
		of_node_put(np);

		if (!irq->parent_domain)
			return -EPROBE_DEFER;
	}

	irq->map = devm_kcalloc(&pdev->dev, gpio->gpio.ngpio,
				sizeof(*irq->map), GFP_KERNEL);
	if (!irq->map)
		return -ENOMEM;

	for (i = 0, offset = 0; i < gpio->soc->num_ports; i++) {
		const struct tegra_gpio_port *port = &gpio->soc->ports[i];

		for (j = 0; j < port->pins; j++)
			irq->map[offset + j] = irq->parents[port->bank];

		offset += port->pins;
	}

	return devm_gpiochip_add_data(&pdev->dev, &gpio->gpio, gpio);
}

#define TEGRA186_MAIN_GPIO_PORT(_name, _bank, _port, _pins)	\
	[TEGRA186_MAIN_GPIO_PORT_##_name] = {			\
		.name = #_name,					\
		.bank = _bank,					\
		.port = _port,					\
		.pins = _pins,					\
	}

static const struct tegra_gpio_port tegra186_main_ports[] = {
	TEGRA186_MAIN_GPIO_PORT( A, 2, 0, 7),
	TEGRA186_MAIN_GPIO_PORT( B, 3, 0, 7),
	TEGRA186_MAIN_GPIO_PORT( C, 3, 1, 7),
	TEGRA186_MAIN_GPIO_PORT( D, 3, 2, 6),
	TEGRA186_MAIN_GPIO_PORT( E, 2, 1, 8),
	TEGRA186_MAIN_GPIO_PORT( F, 2, 2, 6),
	TEGRA186_MAIN_GPIO_PORT( G, 4, 1, 6),
	TEGRA186_MAIN_GPIO_PORT( H, 1, 0, 7),
	TEGRA186_MAIN_GPIO_PORT( I, 0, 4, 8),
	TEGRA186_MAIN_GPIO_PORT( J, 5, 0, 8),
	TEGRA186_MAIN_GPIO_PORT( K, 5, 1, 1),
	TEGRA186_MAIN_GPIO_PORT( L, 1, 1, 8),
	TEGRA186_MAIN_GPIO_PORT( M, 5, 3, 6),
	TEGRA186_MAIN_GPIO_PORT( N, 0, 0, 7),
	TEGRA186_MAIN_GPIO_PORT( O, 0, 1, 4),
	TEGRA186_MAIN_GPIO_PORT( P, 4, 0, 7),
	TEGRA186_MAIN_GPIO_PORT( Q, 0, 2, 6),
	TEGRA186_MAIN_GPIO_PORT( R, 0, 5, 6),
	TEGRA186_MAIN_GPIO_PORT( T, 0, 3, 4),
	TEGRA186_MAIN_GPIO_PORT( X, 1, 2, 8),
	TEGRA186_MAIN_GPIO_PORT( Y, 1, 3, 7),
	TEGRA186_MAIN_GPIO_PORT(BB, 2, 3, 2),
	TEGRA186_MAIN_GPIO_PORT(CC, 5, 2, 4),
};

static const struct tegra_gpio_soc tegra186_main_soc = {
	.num_ports = ARRAY_SIZE(tegra186_main_ports),
	.ports = tegra186_main_ports,
	.name = "tegra186-gpio",
	.instance = 0,
	.num_irqs_per_bank = 1,
};

#define TEGRA186_AON_GPIO_PORT(_name, _bank, _port, _pins)	\
	[TEGRA186_AON_GPIO_PORT_##_name] = {			\
		.name = #_name,					\
		.bank = _bank,					\
		.port = _port,					\
		.pins = _pins,					\
	}

static const struct tegra_gpio_port tegra186_aon_ports[] = {
	TEGRA186_AON_GPIO_PORT( S, 0, 1, 5),
	TEGRA186_AON_GPIO_PORT( U, 0, 2, 6),
	TEGRA186_AON_GPIO_PORT( V, 0, 4, 8),
	TEGRA186_AON_GPIO_PORT( W, 0, 5, 8),
	TEGRA186_AON_GPIO_PORT( Z, 0, 7, 4),
	TEGRA186_AON_GPIO_PORT(AA, 0, 6, 8),
	TEGRA186_AON_GPIO_PORT(EE, 0, 3, 3),
	TEGRA186_AON_GPIO_PORT(FF, 0, 0, 5),
};

static const struct tegra_gpio_soc tegra186_aon_soc = {
	.num_ports = ARRAY_SIZE(tegra186_aon_ports),
	.ports = tegra186_aon_ports,
	.name = "tegra186-gpio-aon",
	.instance = 1,
	.num_irqs_per_bank = 1,
};

#define TEGRA194_MAIN_GPIO_PORT(_name, _bank, _port, _pins)	\
	[TEGRA194_MAIN_GPIO_PORT_##_name] = {			\
		.name = #_name,					\
		.bank = _bank,					\
		.port = _port,					\
		.pins = _pins,					\
	}

static const struct tegra_gpio_port tegra194_main_ports[] = {
	TEGRA194_MAIN_GPIO_PORT( A, 1, 2, 8),
	TEGRA194_MAIN_GPIO_PORT( B, 4, 7, 2),
	TEGRA194_MAIN_GPIO_PORT( C, 4, 3, 8),
	TEGRA194_MAIN_GPIO_PORT( D, 4, 4, 4),
	TEGRA194_MAIN_GPIO_PORT( E, 4, 5, 8),
	TEGRA194_MAIN_GPIO_PORT( F, 4, 6, 6),
	TEGRA194_MAIN_GPIO_PORT( G, 4, 0, 8),
	TEGRA194_MAIN_GPIO_PORT( H, 4, 1, 8),
	TEGRA194_MAIN_GPIO_PORT( I, 4, 2, 5),
	TEGRA194_MAIN_GPIO_PORT( J, 5, 1, 6),
	TEGRA194_MAIN_GPIO_PORT( K, 3, 0, 8),
	TEGRA194_MAIN_GPIO_PORT( L, 3, 1, 4),
	TEGRA194_MAIN_GPIO_PORT( M, 2, 3, 8),
	TEGRA194_MAIN_GPIO_PORT( N, 2, 4, 3),
	TEGRA194_MAIN_GPIO_PORT( O, 5, 0, 6),
	TEGRA194_MAIN_GPIO_PORT( P, 2, 5, 8),
	TEGRA194_MAIN_GPIO_PORT( Q, 2, 6, 8),
	TEGRA194_MAIN_GPIO_PORT( R, 2, 7, 6),
	TEGRA194_MAIN_GPIO_PORT( S, 3, 3, 8),
	TEGRA194_MAIN_GPIO_PORT( T, 3, 4, 8),
	TEGRA194_MAIN_GPIO_PORT( U, 3, 5, 1),
	TEGRA194_MAIN_GPIO_PORT( V, 1, 0, 8),
	TEGRA194_MAIN_GPIO_PORT( W, 1, 1, 2),
	TEGRA194_MAIN_GPIO_PORT( X, 2, 0, 8),
	TEGRA194_MAIN_GPIO_PORT( Y, 2, 1, 8),
	TEGRA194_MAIN_GPIO_PORT( Z, 2, 2, 8),
	TEGRA194_MAIN_GPIO_PORT(FF, 3, 2, 2),
	TEGRA194_MAIN_GPIO_PORT(GG, 0, 0, 2)
};

static const struct tegra186_pin_range tegra194_main_pin_ranges[] = {
	{ TEGRA194_MAIN_GPIO(GG, 0), "pex_l5_clkreq_n_pgg0" },
	{ TEGRA194_MAIN_GPIO(GG, 1), "pex_l5_rst_n_pgg1" },
};

static const struct tegra_gpio_soc tegra194_main_soc = {
	.num_ports = ARRAY_SIZE(tegra194_main_ports),
	.ports = tegra194_main_ports,
	.name = "tegra194-gpio",
	.instance = 0,
	.num_irqs_per_bank = 8,
	.num_pin_ranges = ARRAY_SIZE(tegra194_main_pin_ranges),
	.pin_ranges = tegra194_main_pin_ranges,
	.pinmux = "nvidia,tegra194-pinmux",
};

#define TEGRA194_AON_GPIO_PORT(_name, _bank, _port, _pins)	\
	[TEGRA194_AON_GPIO_PORT_##_name] = {			\
		.name = #_name,					\
		.bank = _bank,					\
		.port = _port,					\
		.pins = _pins,					\
	}

static const struct tegra_gpio_port tegra194_aon_ports[] = {
	TEGRA194_AON_GPIO_PORT(AA, 0, 3, 8),
	TEGRA194_AON_GPIO_PORT(BB, 0, 4, 4),
	TEGRA194_AON_GPIO_PORT(CC, 0, 1, 8),
	TEGRA194_AON_GPIO_PORT(DD, 0, 2, 3),
	TEGRA194_AON_GPIO_PORT(EE, 0, 0, 7)
};

static const struct tegra_gpio_soc tegra194_aon_soc = {
	.num_ports = ARRAY_SIZE(tegra194_aon_ports),
	.ports = tegra194_aon_ports,
	.name = "tegra194-gpio-aon",
	.instance = 1,
	.num_irqs_per_bank = 8,
<<<<<<< HEAD
=======
};

#define TEGRA234_MAIN_GPIO_PORT(_name, _bank, _port, _pins)	\
	[TEGRA234_MAIN_GPIO_PORT_##_name] = {			\
		.name = #_name,					\
		.bank = _bank,					\
		.port = _port,					\
		.pins = _pins,					\
	}

static const struct tegra_gpio_port tegra234_main_ports[] = {
	TEGRA234_MAIN_GPIO_PORT( A, 0, 0, 8),
	TEGRA234_MAIN_GPIO_PORT( B, 0, 3, 1),
	TEGRA234_MAIN_GPIO_PORT( C, 5, 1, 8),
	TEGRA234_MAIN_GPIO_PORT( D, 5, 2, 4),
	TEGRA234_MAIN_GPIO_PORT( E, 5, 3, 8),
	TEGRA234_MAIN_GPIO_PORT( F, 5, 4, 6),
	TEGRA234_MAIN_GPIO_PORT( G, 4, 0, 8),
	TEGRA234_MAIN_GPIO_PORT( H, 4, 1, 8),
	TEGRA234_MAIN_GPIO_PORT( I, 4, 2, 7),
	TEGRA234_MAIN_GPIO_PORT( J, 5, 0, 6),
	TEGRA234_MAIN_GPIO_PORT( K, 3, 0, 8),
	TEGRA234_MAIN_GPIO_PORT( L, 3, 1, 4),
	TEGRA234_MAIN_GPIO_PORT( M, 2, 0, 8),
	TEGRA234_MAIN_GPIO_PORT( N, 2, 1, 8),
	TEGRA234_MAIN_GPIO_PORT( P, 2, 2, 8),
	TEGRA234_MAIN_GPIO_PORT( Q, 2, 3, 8),
	TEGRA234_MAIN_GPIO_PORT( R, 2, 4, 6),
	TEGRA234_MAIN_GPIO_PORT( X, 1, 0, 8),
	TEGRA234_MAIN_GPIO_PORT( Y, 1, 1, 8),
	TEGRA234_MAIN_GPIO_PORT( Z, 1, 2, 8),
	TEGRA234_MAIN_GPIO_PORT(AC, 0, 1, 8),
	TEGRA234_MAIN_GPIO_PORT(AD, 0, 2, 4),
	TEGRA234_MAIN_GPIO_PORT(AE, 3, 3, 2),
	TEGRA234_MAIN_GPIO_PORT(AF, 3, 4, 4),
	TEGRA234_MAIN_GPIO_PORT(AG, 3, 2, 8),
};

static const struct tegra_gpio_soc tegra234_main_soc = {
	.num_ports = ARRAY_SIZE(tegra234_main_ports),
	.ports = tegra234_main_ports,
	.name = "tegra234-gpio",
	.instance = 0,
	.num_irqs_per_bank = 8,
};

#define TEGRA234_AON_GPIO_PORT(_name, _bank, _port, _pins)	\
	[TEGRA234_AON_GPIO_PORT_##_name] = {			\
		.name = #_name,					\
		.bank = _bank,					\
		.port = _port,					\
		.pins = _pins,					\
	}

static const struct tegra_gpio_port tegra234_aon_ports[] = {
	TEGRA234_AON_GPIO_PORT(AA, 0, 4, 8),
	TEGRA234_AON_GPIO_PORT(BB, 0, 5, 4),
	TEGRA234_AON_GPIO_PORT(CC, 0, 2, 8),
	TEGRA234_AON_GPIO_PORT(DD, 0, 3, 3),
	TEGRA234_AON_GPIO_PORT(EE, 0, 0, 8),
	TEGRA234_AON_GPIO_PORT(GG, 0, 1, 1),
};

static const struct tegra_gpio_soc tegra234_aon_soc = {
	.num_ports = ARRAY_SIZE(tegra234_aon_ports),
	.ports = tegra234_aon_ports,
	.name = "tegra234-gpio-aon",
	.instance = 1,
	.num_irqs_per_bank = 8,
};

#define TEGRA241_MAIN_GPIO_PORT(_name, _bank, _port, _pins)	\
	[TEGRA241_MAIN_GPIO_PORT_##_name] = {			\
		.name = #_name,					\
		.bank = _bank,					\
		.port = _port,					\
		.pins = _pins,					\
	}

static const struct tegra_gpio_port tegra241_main_ports[] = {
	TEGRA241_MAIN_GPIO_PORT(A, 0, 0, 8),
	TEGRA241_MAIN_GPIO_PORT(B, 0, 1, 8),
	TEGRA241_MAIN_GPIO_PORT(C, 0, 2, 2),
	TEGRA241_MAIN_GPIO_PORT(D, 0, 3, 6),
	TEGRA241_MAIN_GPIO_PORT(E, 0, 4, 8),
	TEGRA241_MAIN_GPIO_PORT(F, 1, 0, 8),
	TEGRA241_MAIN_GPIO_PORT(G, 1, 1, 8),
	TEGRA241_MAIN_GPIO_PORT(H, 1, 2, 8),
	TEGRA241_MAIN_GPIO_PORT(J, 1, 3, 8),
	TEGRA241_MAIN_GPIO_PORT(K, 1, 4, 4),
	TEGRA241_MAIN_GPIO_PORT(L, 1, 5, 6),
};

static const struct tegra_gpio_soc tegra241_main_soc = {
	.num_ports = ARRAY_SIZE(tegra241_main_ports),
	.ports = tegra241_main_ports,
	.name = "tegra241-gpio",
	.instance = 0,
};

#define TEGRA241_AON_GPIO_PORT(_name, _bank, _port, _pins)	\
	[TEGRA241_AON_GPIO_PORT_##_name] = {			\
		.name = #_name,					\
		.bank = _bank,					\
		.port = _port,					\
		.pins = _pins,					\
	}

static const struct tegra_gpio_port tegra241_aon_ports[] = {
	TEGRA241_AON_GPIO_PORT(AA, 0, 0, 8),
	TEGRA241_AON_GPIO_PORT(BB, 0, 0, 4),
};

static const struct tegra_gpio_soc tegra241_aon_soc = {
	.num_ports = ARRAY_SIZE(tegra241_aon_ports),
	.ports = tegra241_aon_ports,
	.name = "tegra241-gpio-aon",
	.instance = 1,
>>>>>>> 754e0b0e
};

static const struct of_device_id tegra186_gpio_of_match[] = {
	{
		.compatible = "nvidia,tegra186-gpio",
		.data = &tegra186_main_soc
	}, {
		.compatible = "nvidia,tegra186-gpio-aon",
		.data = &tegra186_aon_soc
	}, {
		.compatible = "nvidia,tegra194-gpio",
		.data = &tegra194_main_soc
	}, {
		.compatible = "nvidia,tegra194-gpio-aon",
		.data = &tegra194_aon_soc
	}, {
		.compatible = "nvidia,tegra234-gpio",
		.data = &tegra234_main_soc
	}, {
		.compatible = "nvidia,tegra234-gpio-aon",
		.data = &tegra234_aon_soc
	}, {
		/* sentinel */
	}
};
MODULE_DEVICE_TABLE(of, tegra186_gpio_of_match);

static const struct acpi_device_id  tegra186_gpio_acpi_match[] = {
	{ .id = "NVDA0108", .driver_data = (kernel_ulong_t)&tegra186_main_soc },
	{ .id = "NVDA0208", .driver_data = (kernel_ulong_t)&tegra186_aon_soc },
	{ .id = "NVDA0308", .driver_data = (kernel_ulong_t)&tegra194_main_soc },
	{ .id = "NVDA0408", .driver_data = (kernel_ulong_t)&tegra194_aon_soc },
	{ .id = "NVDA0508", .driver_data = (kernel_ulong_t)&tegra241_main_soc },
	{ .id = "NVDA0608", .driver_data = (kernel_ulong_t)&tegra241_aon_soc },
	{}
};
MODULE_DEVICE_TABLE(acpi, tegra186_gpio_acpi_match);

static struct platform_driver tegra186_gpio_driver = {
	.driver = {
		.name = "tegra186-gpio",
		.of_match_table = tegra186_gpio_of_match,
		.acpi_match_table = tegra186_gpio_acpi_match,
	},
	.probe = tegra186_gpio_probe,
};
module_platform_driver(tegra186_gpio_driver);

MODULE_DESCRIPTION("NVIDIA Tegra186 GPIO controller driver");
MODULE_AUTHOR("Thierry Reding <treding@nvidia.com>");
MODULE_LICENSE("GPL v2");<|MERGE_RESOLUTION|>--- conflicted
+++ resolved
@@ -971,8 +971,6 @@
 	.name = "tegra194-gpio-aon",
 	.instance = 1,
 	.num_irqs_per_bank = 8,
-<<<<<<< HEAD
-=======
 };
 
 #define TEGRA234_MAIN_GPIO_PORT(_name, _bank, _port, _pins)	\
@@ -1091,7 +1089,6 @@
 	.ports = tegra241_aon_ports,
 	.name = "tegra241-gpio-aon",
 	.instance = 1,
->>>>>>> 754e0b0e
 };
 
 static const struct of_device_id tegra186_gpio_of_match[] = {

/*
 * Copyright © 2014 Red Hat
 *
 * Permission to use, copy, modify, distribute, and sell this software and its
 * documentation for any purpose is hereby granted without fee, provided that
 * the above copyright notice appear in all copies and that both that copyright
 * notice and this permission notice appear in supporting documentation, and
 * that the name of the copyright holders not be used in advertising or
 * publicity pertaining to distribution of the software without specific,
 * written prior permission.  The copyright holders make no representations
 * about the suitability of this software for any purpose.  It is provided "as
 * is" without express or implied warranty.
 *
 * THE COPYRIGHT HOLDERS DISCLAIM ALL WARRANTIES WITH REGARD TO THIS SOFTWARE,
 * INCLUDING ALL IMPLIED WARRANTIES OF MERCHANTABILITY AND FITNESS, IN NO
 * EVENT SHALL THE COPYRIGHT HOLDERS BE LIABLE FOR ANY SPECIAL, INDIRECT OR
 * CONSEQUENTIAL DAMAGES OR ANY DAMAGES WHATSOEVER RESULTING FROM LOSS OF USE,
 * DATA OR PROFITS, WHETHER IN AN ACTION OF CONTRACT, NEGLIGENCE OR OTHER
 * TORTIOUS ACTION, ARISING OUT OF OR IN CONNECTION WITH THE USE OR PERFORMANCE
 * OF THIS SOFTWARE.
 */

#include <linux/delay.h>
#include <linux/errno.h>
#include <linux/i2c.h>
#include <linux/init.h>
#include <linux/kernel.h>
#include <linux/sched.h>
#include <linux/seq_file.h>

#if IS_ENABLED(CONFIG_DRM_DEBUG_DP_MST_TOPOLOGY_REFS)
#include <linux/stacktrace.h>
#include <linux/sort.h>
#include <linux/timekeeping.h>
#include <linux/math64.h>
#endif

#include <drm/drm_atomic.h>
#include <drm/drm_atomic_helper.h>
#include <drm/drm_dp_mst_helper.h>
#include <drm/drm_drv.h>
#include <drm/drm_print.h>
#include <drm/drm_probe_helper.h>

#include "drm_crtc_helper_internal.h"
#include "drm_dp_mst_topology_internal.h"

/**
 * DOC: dp mst helper
 *
 * These functions contain parts of the DisplayPort 1.2a MultiStream Transport
 * protocol. The helpers contain a topology manager and bandwidth manager.
 * The helpers encapsulate the sending and received of sideband msgs.
 */
struct drm_dp_pending_up_req {
	struct drm_dp_sideband_msg_hdr hdr;
	struct drm_dp_sideband_msg_req_body msg;
	struct list_head next;
};

static bool dump_dp_payload_table(struct drm_dp_mst_topology_mgr *mgr,
				  char *buf);

static void drm_dp_mst_topology_put_port(struct drm_dp_mst_port *port);

static int drm_dp_dpcd_write_payload(struct drm_dp_mst_topology_mgr *mgr,
				     int id,
				     struct drm_dp_payload *payload);

static int drm_dp_send_dpcd_read(struct drm_dp_mst_topology_mgr *mgr,
				 struct drm_dp_mst_port *port,
				 int offset, int size, u8 *bytes);
static int drm_dp_send_dpcd_write(struct drm_dp_mst_topology_mgr *mgr,
				  struct drm_dp_mst_port *port,
				  int offset, int size, u8 *bytes);

static int drm_dp_send_link_address(struct drm_dp_mst_topology_mgr *mgr,
				    struct drm_dp_mst_branch *mstb);

static void
drm_dp_send_clear_payload_id_table(struct drm_dp_mst_topology_mgr *mgr,
				   struct drm_dp_mst_branch *mstb);

static int drm_dp_send_enum_path_resources(struct drm_dp_mst_topology_mgr *mgr,
					   struct drm_dp_mst_branch *mstb,
					   struct drm_dp_mst_port *port);
static bool drm_dp_validate_guid(struct drm_dp_mst_topology_mgr *mgr,
				 u8 *guid);

static int drm_dp_mst_register_i2c_bus(struct drm_dp_aux *aux);
static void drm_dp_mst_unregister_i2c_bus(struct drm_dp_aux *aux);
static void drm_dp_mst_kick_tx(struct drm_dp_mst_topology_mgr *mgr);

#define DBG_PREFIX "[dp_mst]"

#define DP_STR(x) [DP_ ## x] = #x

static const char *drm_dp_mst_req_type_str(u8 req_type)
{
	static const char * const req_type_str[] = {
		DP_STR(GET_MSG_TRANSACTION_VERSION),
		DP_STR(LINK_ADDRESS),
		DP_STR(CONNECTION_STATUS_NOTIFY),
		DP_STR(ENUM_PATH_RESOURCES),
		DP_STR(ALLOCATE_PAYLOAD),
		DP_STR(QUERY_PAYLOAD),
		DP_STR(RESOURCE_STATUS_NOTIFY),
		DP_STR(CLEAR_PAYLOAD_ID_TABLE),
		DP_STR(REMOTE_DPCD_READ),
		DP_STR(REMOTE_DPCD_WRITE),
		DP_STR(REMOTE_I2C_READ),
		DP_STR(REMOTE_I2C_WRITE),
		DP_STR(POWER_UP_PHY),
		DP_STR(POWER_DOWN_PHY),
		DP_STR(SINK_EVENT_NOTIFY),
		DP_STR(QUERY_STREAM_ENC_STATUS),
	};

	if (req_type >= ARRAY_SIZE(req_type_str) ||
	    !req_type_str[req_type])
		return "unknown";

	return req_type_str[req_type];
}

#undef DP_STR
#define DP_STR(x) [DP_NAK_ ## x] = #x

static const char *drm_dp_mst_nak_reason_str(u8 nak_reason)
{
	static const char * const nak_reason_str[] = {
		DP_STR(WRITE_FAILURE),
		DP_STR(INVALID_READ),
		DP_STR(CRC_FAILURE),
		DP_STR(BAD_PARAM),
		DP_STR(DEFER),
		DP_STR(LINK_FAILURE),
		DP_STR(NO_RESOURCES),
		DP_STR(DPCD_FAIL),
		DP_STR(I2C_NAK),
		DP_STR(ALLOCATE_FAIL),
	};

	if (nak_reason >= ARRAY_SIZE(nak_reason_str) ||
	    !nak_reason_str[nak_reason])
		return "unknown";

	return nak_reason_str[nak_reason];
}

#undef DP_STR
#define DP_STR(x) [DRM_DP_SIDEBAND_TX_ ## x] = #x

static const char *drm_dp_mst_sideband_tx_state_str(int state)
{
	static const char * const sideband_reason_str[] = {
		DP_STR(QUEUED),
		DP_STR(START_SEND),
		DP_STR(SENT),
		DP_STR(RX),
		DP_STR(TIMEOUT),
	};

	if (state >= ARRAY_SIZE(sideband_reason_str) ||
	    !sideband_reason_str[state])
		return "unknown";

	return sideband_reason_str[state];
}

static int
drm_dp_mst_rad_to_str(const u8 rad[8], u8 lct, char *out, size_t len)
{
	int i;
	u8 unpacked_rad[16];

	for (i = 0; i < lct; i++) {
		if (i % 2)
			unpacked_rad[i] = rad[i / 2] >> 4;
		else
			unpacked_rad[i] = rad[i / 2] & BIT_MASK(4);
	}

	/* TODO: Eventually add something to printk so we can format the rad
	 * like this: 1.2.3
	 */
	return snprintf(out, len, "%*phC", lct, unpacked_rad);
}

/* sideband msg handling */
static u8 drm_dp_msg_header_crc4(const uint8_t *data, size_t num_nibbles)
{
	u8 bitmask = 0x80;
	u8 bitshift = 7;
	u8 array_index = 0;
	int number_of_bits = num_nibbles * 4;
	u8 remainder = 0;

	while (number_of_bits != 0) {
		number_of_bits--;
		remainder <<= 1;
		remainder |= (data[array_index] & bitmask) >> bitshift;
		bitmask >>= 1;
		bitshift--;
		if (bitmask == 0) {
			bitmask = 0x80;
			bitshift = 7;
			array_index++;
		}
		if ((remainder & 0x10) == 0x10)
			remainder ^= 0x13;
	}

	number_of_bits = 4;
	while (number_of_bits != 0) {
		number_of_bits--;
		remainder <<= 1;
		if ((remainder & 0x10) != 0)
			remainder ^= 0x13;
	}

	return remainder;
}

static u8 drm_dp_msg_data_crc4(const uint8_t *data, u8 number_of_bytes)
{
	u8 bitmask = 0x80;
	u8 bitshift = 7;
	u8 array_index = 0;
	int number_of_bits = number_of_bytes * 8;
	u16 remainder = 0;

	while (number_of_bits != 0) {
		number_of_bits--;
		remainder <<= 1;
		remainder |= (data[array_index] & bitmask) >> bitshift;
		bitmask >>= 1;
		bitshift--;
		if (bitmask == 0) {
			bitmask = 0x80;
			bitshift = 7;
			array_index++;
		}
		if ((remainder & 0x100) == 0x100)
			remainder ^= 0xd5;
	}

	number_of_bits = 8;
	while (number_of_bits != 0) {
		number_of_bits--;
		remainder <<= 1;
		if ((remainder & 0x100) != 0)
			remainder ^= 0xd5;
	}

	return remainder & 0xff;
}
static inline u8 drm_dp_calc_sb_hdr_size(struct drm_dp_sideband_msg_hdr *hdr)
{
	u8 size = 3;
	size += (hdr->lct / 2);
	return size;
}

static void drm_dp_encode_sideband_msg_hdr(struct drm_dp_sideband_msg_hdr *hdr,
					   u8 *buf, int *len)
{
	int idx = 0;
	int i;
	u8 crc4;
	buf[idx++] = ((hdr->lct & 0xf) << 4) | (hdr->lcr & 0xf);
	for (i = 0; i < (hdr->lct / 2); i++)
		buf[idx++] = hdr->rad[i];
	buf[idx++] = (hdr->broadcast << 7) | (hdr->path_msg << 6) |
		(hdr->msg_len & 0x3f);
	buf[idx++] = (hdr->somt << 7) | (hdr->eomt << 6) | (hdr->seqno << 4);

	crc4 = drm_dp_msg_header_crc4(buf, (idx * 2) - 1);
	buf[idx - 1] |= (crc4 & 0xf);

	*len = idx;
}

static bool drm_dp_decode_sideband_msg_hdr(struct drm_dp_sideband_msg_hdr *hdr,
					   u8 *buf, int buflen, u8 *hdrlen)
{
	u8 crc4;
	u8 len;
	int i;
	u8 idx;
	if (buf[0] == 0)
		return false;
	len = 3;
	len += ((buf[0] & 0xf0) >> 4) / 2;
	if (len > buflen)
		return false;
	crc4 = drm_dp_msg_header_crc4(buf, (len * 2) - 1);

	if ((crc4 & 0xf) != (buf[len - 1] & 0xf)) {
		DRM_DEBUG_KMS("crc4 mismatch 0x%x 0x%x\n", crc4, buf[len - 1]);
		return false;
	}

	hdr->lct = (buf[0] & 0xf0) >> 4;
	hdr->lcr = (buf[0] & 0xf);
	idx = 1;
	for (i = 0; i < (hdr->lct / 2); i++)
		hdr->rad[i] = buf[idx++];
	hdr->broadcast = (buf[idx] >> 7) & 0x1;
	hdr->path_msg = (buf[idx] >> 6) & 0x1;
	hdr->msg_len = buf[idx] & 0x3f;
	idx++;
	hdr->somt = (buf[idx] >> 7) & 0x1;
	hdr->eomt = (buf[idx] >> 6) & 0x1;
	hdr->seqno = (buf[idx] >> 4) & 0x1;
	idx++;
	*hdrlen = idx;
	return true;
}

void
drm_dp_encode_sideband_req(const struct drm_dp_sideband_msg_req_body *req,
			   struct drm_dp_sideband_msg_tx *raw)
{
	int idx = 0;
	int i;
	u8 *buf = raw->msg;
	buf[idx++] = req->req_type & 0x7f;

	switch (req->req_type) {
	case DP_ENUM_PATH_RESOURCES:
	case DP_POWER_DOWN_PHY:
	case DP_POWER_UP_PHY:
		buf[idx] = (req->u.port_num.port_number & 0xf) << 4;
		idx++;
		break;
	case DP_ALLOCATE_PAYLOAD:
		buf[idx] = (req->u.allocate_payload.port_number & 0xf) << 4 |
			(req->u.allocate_payload.number_sdp_streams & 0xf);
		idx++;
		buf[idx] = (req->u.allocate_payload.vcpi & 0x7f);
		idx++;
		buf[idx] = (req->u.allocate_payload.pbn >> 8);
		idx++;
		buf[idx] = (req->u.allocate_payload.pbn & 0xff);
		idx++;
		for (i = 0; i < req->u.allocate_payload.number_sdp_streams / 2; i++) {
			buf[idx] = ((req->u.allocate_payload.sdp_stream_sink[i * 2] & 0xf) << 4) |
				(req->u.allocate_payload.sdp_stream_sink[i * 2 + 1] & 0xf);
			idx++;
		}
		if (req->u.allocate_payload.number_sdp_streams & 1) {
			i = req->u.allocate_payload.number_sdp_streams - 1;
			buf[idx] = (req->u.allocate_payload.sdp_stream_sink[i] & 0xf) << 4;
			idx++;
		}
		break;
	case DP_QUERY_PAYLOAD:
		buf[idx] = (req->u.query_payload.port_number & 0xf) << 4;
		idx++;
		buf[idx] = (req->u.query_payload.vcpi & 0x7f);
		idx++;
		break;
	case DP_REMOTE_DPCD_READ:
		buf[idx] = (req->u.dpcd_read.port_number & 0xf) << 4;
		buf[idx] |= ((req->u.dpcd_read.dpcd_address & 0xf0000) >> 16) & 0xf;
		idx++;
		buf[idx] = (req->u.dpcd_read.dpcd_address & 0xff00) >> 8;
		idx++;
		buf[idx] = (req->u.dpcd_read.dpcd_address & 0xff);
		idx++;
		buf[idx] = (req->u.dpcd_read.num_bytes);
		idx++;
		break;

	case DP_REMOTE_DPCD_WRITE:
		buf[idx] = (req->u.dpcd_write.port_number & 0xf) << 4;
		buf[idx] |= ((req->u.dpcd_write.dpcd_address & 0xf0000) >> 16) & 0xf;
		idx++;
		buf[idx] = (req->u.dpcd_write.dpcd_address & 0xff00) >> 8;
		idx++;
		buf[idx] = (req->u.dpcd_write.dpcd_address & 0xff);
		idx++;
		buf[idx] = (req->u.dpcd_write.num_bytes);
		idx++;
		memcpy(&buf[idx], req->u.dpcd_write.bytes, req->u.dpcd_write.num_bytes);
		idx += req->u.dpcd_write.num_bytes;
		break;
	case DP_REMOTE_I2C_READ:
		buf[idx] = (req->u.i2c_read.port_number & 0xf) << 4;
		buf[idx] |= (req->u.i2c_read.num_transactions & 0x3);
		idx++;
		for (i = 0; i < (req->u.i2c_read.num_transactions & 0x3); i++) {
			buf[idx] = req->u.i2c_read.transactions[i].i2c_dev_id & 0x7f;
			idx++;
			buf[idx] = req->u.i2c_read.transactions[i].num_bytes;
			idx++;
			memcpy(&buf[idx], req->u.i2c_read.transactions[i].bytes, req->u.i2c_read.transactions[i].num_bytes);
			idx += req->u.i2c_read.transactions[i].num_bytes;

			buf[idx] = (req->u.i2c_read.transactions[i].no_stop_bit & 0x1) << 4;
			buf[idx] |= (req->u.i2c_read.transactions[i].i2c_transaction_delay & 0xf);
			idx++;
		}
		buf[idx] = (req->u.i2c_read.read_i2c_device_id) & 0x7f;
		idx++;
		buf[idx] = (req->u.i2c_read.num_bytes_read);
		idx++;
		break;

	case DP_REMOTE_I2C_WRITE:
		buf[idx] = (req->u.i2c_write.port_number & 0xf) << 4;
		idx++;
		buf[idx] = (req->u.i2c_write.write_i2c_device_id) & 0x7f;
		idx++;
		buf[idx] = (req->u.i2c_write.num_bytes);
		idx++;
		memcpy(&buf[idx], req->u.i2c_write.bytes, req->u.i2c_write.num_bytes);
		idx += req->u.i2c_write.num_bytes;
		break;
	}
	raw->cur_len = idx;
}
EXPORT_SYMBOL_FOR_TESTS_ONLY(drm_dp_encode_sideband_req);

/* Decode a sideband request we've encoded, mainly used for debugging */
int
drm_dp_decode_sideband_req(const struct drm_dp_sideband_msg_tx *raw,
			   struct drm_dp_sideband_msg_req_body *req)
{
	const u8 *buf = raw->msg;
	int i, idx = 0;

	req->req_type = buf[idx++] & 0x7f;
	switch (req->req_type) {
	case DP_ENUM_PATH_RESOURCES:
	case DP_POWER_DOWN_PHY:
	case DP_POWER_UP_PHY:
		req->u.port_num.port_number = (buf[idx] >> 4) & 0xf;
		break;
	case DP_ALLOCATE_PAYLOAD:
		{
			struct drm_dp_allocate_payload *a =
				&req->u.allocate_payload;

			a->number_sdp_streams = buf[idx] & 0xf;
			a->port_number = (buf[idx] >> 4) & 0xf;

			WARN_ON(buf[++idx] & 0x80);
			a->vcpi = buf[idx] & 0x7f;

			a->pbn = buf[++idx] << 8;
			a->pbn |= buf[++idx];

			idx++;
			for (i = 0; i < a->number_sdp_streams; i++) {
				a->sdp_stream_sink[i] =
					(buf[idx + (i / 2)] >> ((i % 2) ? 0 : 4)) & 0xf;
			}
		}
		break;
	case DP_QUERY_PAYLOAD:
		req->u.query_payload.port_number = (buf[idx] >> 4) & 0xf;
		WARN_ON(buf[++idx] & 0x80);
		req->u.query_payload.vcpi = buf[idx] & 0x7f;
		break;
	case DP_REMOTE_DPCD_READ:
		{
			struct drm_dp_remote_dpcd_read *r = &req->u.dpcd_read;

			r->port_number = (buf[idx] >> 4) & 0xf;

			r->dpcd_address = (buf[idx] << 16) & 0xf0000;
			r->dpcd_address |= (buf[++idx] << 8) & 0xff00;
			r->dpcd_address |= buf[++idx] & 0xff;

			r->num_bytes = buf[++idx];
		}
		break;
	case DP_REMOTE_DPCD_WRITE:
		{
			struct drm_dp_remote_dpcd_write *w =
				&req->u.dpcd_write;

			w->port_number = (buf[idx] >> 4) & 0xf;

			w->dpcd_address = (buf[idx] << 16) & 0xf0000;
			w->dpcd_address |= (buf[++idx] << 8) & 0xff00;
			w->dpcd_address |= buf[++idx] & 0xff;

			w->num_bytes = buf[++idx];

			w->bytes = kmemdup(&buf[++idx], w->num_bytes,
					   GFP_KERNEL);
			if (!w->bytes)
				return -ENOMEM;
		}
		break;
	case DP_REMOTE_I2C_READ:
		{
			struct drm_dp_remote_i2c_read *r = &req->u.i2c_read;
			struct drm_dp_remote_i2c_read_tx *tx;
			bool failed = false;

			r->num_transactions = buf[idx] & 0x3;
			r->port_number = (buf[idx] >> 4) & 0xf;
			for (i = 0; i < r->num_transactions; i++) {
				tx = &r->transactions[i];

				tx->i2c_dev_id = buf[++idx] & 0x7f;
				tx->num_bytes = buf[++idx];
				tx->bytes = kmemdup(&buf[++idx],
						    tx->num_bytes,
						    GFP_KERNEL);
				if (!tx->bytes) {
					failed = true;
					break;
				}
				idx += tx->num_bytes;
				tx->no_stop_bit = (buf[idx] >> 5) & 0x1;
				tx->i2c_transaction_delay = buf[idx] & 0xf;
			}

			if (failed) {
				for (i = 0; i < r->num_transactions; i++) {
					tx = &r->transactions[i];
					kfree(tx->bytes);
				}
				return -ENOMEM;
			}

			r->read_i2c_device_id = buf[++idx] & 0x7f;
			r->num_bytes_read = buf[++idx];
		}
		break;
	case DP_REMOTE_I2C_WRITE:
		{
			struct drm_dp_remote_i2c_write *w = &req->u.i2c_write;

			w->port_number = (buf[idx] >> 4) & 0xf;
			w->write_i2c_device_id = buf[++idx] & 0x7f;
			w->num_bytes = buf[++idx];
			w->bytes = kmemdup(&buf[++idx], w->num_bytes,
					   GFP_KERNEL);
			if (!w->bytes)
				return -ENOMEM;
		}
		break;
	}

	return 0;
}
EXPORT_SYMBOL_FOR_TESTS_ONLY(drm_dp_decode_sideband_req);

void
drm_dp_dump_sideband_msg_req_body(const struct drm_dp_sideband_msg_req_body *req,
				  int indent, struct drm_printer *printer)
{
	int i;

#define P(f, ...) drm_printf_indent(printer, indent, f, ##__VA_ARGS__)
	if (req->req_type == DP_LINK_ADDRESS) {
		/* No contents to print */
		P("type=%s\n", drm_dp_mst_req_type_str(req->req_type));
		return;
	}

	P("type=%s contents:\n", drm_dp_mst_req_type_str(req->req_type));
	indent++;

	switch (req->req_type) {
	case DP_ENUM_PATH_RESOURCES:
	case DP_POWER_DOWN_PHY:
	case DP_POWER_UP_PHY:
		P("port=%d\n", req->u.port_num.port_number);
		break;
	case DP_ALLOCATE_PAYLOAD:
		P("port=%d vcpi=%d pbn=%d sdp_streams=%d %*ph\n",
		  req->u.allocate_payload.port_number,
		  req->u.allocate_payload.vcpi, req->u.allocate_payload.pbn,
		  req->u.allocate_payload.number_sdp_streams,
		  req->u.allocate_payload.number_sdp_streams,
		  req->u.allocate_payload.sdp_stream_sink);
		break;
	case DP_QUERY_PAYLOAD:
		P("port=%d vcpi=%d\n",
		  req->u.query_payload.port_number,
		  req->u.query_payload.vcpi);
		break;
	case DP_REMOTE_DPCD_READ:
		P("port=%d dpcd_addr=%05x len=%d\n",
		  req->u.dpcd_read.port_number, req->u.dpcd_read.dpcd_address,
		  req->u.dpcd_read.num_bytes);
		break;
	case DP_REMOTE_DPCD_WRITE:
		P("port=%d addr=%05x len=%d: %*ph\n",
		  req->u.dpcd_write.port_number,
		  req->u.dpcd_write.dpcd_address,
		  req->u.dpcd_write.num_bytes, req->u.dpcd_write.num_bytes,
		  req->u.dpcd_write.bytes);
		break;
	case DP_REMOTE_I2C_READ:
		P("port=%d num_tx=%d id=%d size=%d:\n",
		  req->u.i2c_read.port_number,
		  req->u.i2c_read.num_transactions,
		  req->u.i2c_read.read_i2c_device_id,
		  req->u.i2c_read.num_bytes_read);

		indent++;
		for (i = 0; i < req->u.i2c_read.num_transactions; i++) {
			const struct drm_dp_remote_i2c_read_tx *rtx =
				&req->u.i2c_read.transactions[i];

			P("%d: id=%03d size=%03d no_stop_bit=%d tx_delay=%03d: %*ph\n",
			  i, rtx->i2c_dev_id, rtx->num_bytes,
			  rtx->no_stop_bit, rtx->i2c_transaction_delay,
			  rtx->num_bytes, rtx->bytes);
		}
		break;
	case DP_REMOTE_I2C_WRITE:
		P("port=%d id=%d size=%d: %*ph\n",
		  req->u.i2c_write.port_number,
		  req->u.i2c_write.write_i2c_device_id,
		  req->u.i2c_write.num_bytes, req->u.i2c_write.num_bytes,
		  req->u.i2c_write.bytes);
		break;
	default:
		P("???\n");
		break;
	}
#undef P
}
EXPORT_SYMBOL_FOR_TESTS_ONLY(drm_dp_dump_sideband_msg_req_body);

static inline void
drm_dp_mst_dump_sideband_msg_tx(struct drm_printer *p,
				const struct drm_dp_sideband_msg_tx *txmsg)
{
	struct drm_dp_sideband_msg_req_body req;
	char buf[64];
	int ret;
	int i;

	drm_dp_mst_rad_to_str(txmsg->dst->rad, txmsg->dst->lct, buf,
			      sizeof(buf));
	drm_printf(p, "txmsg cur_offset=%x cur_len=%x seqno=%x state=%s path_msg=%d dst=%s\n",
		   txmsg->cur_offset, txmsg->cur_len, txmsg->seqno,
		   drm_dp_mst_sideband_tx_state_str(txmsg->state),
		   txmsg->path_msg, buf);

	ret = drm_dp_decode_sideband_req(txmsg, &req);
	if (ret) {
		drm_printf(p, "<failed to decode sideband req: %d>\n", ret);
		return;
	}
	drm_dp_dump_sideband_msg_req_body(&req, 1, p);

	switch (req.req_type) {
	case DP_REMOTE_DPCD_WRITE:
		kfree(req.u.dpcd_write.bytes);
		break;
	case DP_REMOTE_I2C_READ:
		for (i = 0; i < req.u.i2c_read.num_transactions; i++)
			kfree(req.u.i2c_read.transactions[i].bytes);
		break;
	case DP_REMOTE_I2C_WRITE:
		kfree(req.u.i2c_write.bytes);
		break;
	}
}

static void drm_dp_crc_sideband_chunk_req(u8 *msg, u8 len)
{
	u8 crc4;
	crc4 = drm_dp_msg_data_crc4(msg, len);
	msg[len] = crc4;
}

static void drm_dp_encode_sideband_reply(struct drm_dp_sideband_msg_reply_body *rep,
					 struct drm_dp_sideband_msg_tx *raw)
{
	int idx = 0;
	u8 *buf = raw->msg;

	buf[idx++] = (rep->reply_type & 0x1) << 7 | (rep->req_type & 0x7f);

	raw->cur_len = idx;
}

/* this adds a chunk of msg to the builder to get the final msg */
static bool drm_dp_sideband_msg_build(struct drm_dp_sideband_msg_rx *msg,
				      u8 *replybuf, u8 replybuflen, bool hdr)
{
	int ret;
	u8 crc4;

	if (hdr) {
		u8 hdrlen;
		struct drm_dp_sideband_msg_hdr recv_hdr;
		ret = drm_dp_decode_sideband_msg_hdr(&recv_hdr, replybuf, replybuflen, &hdrlen);
		if (ret == false) {
			print_hex_dump(KERN_DEBUG, "failed hdr", DUMP_PREFIX_NONE, 16, 1, replybuf, replybuflen, false);
			return false;
		}

		/*
		 * ignore out-of-order messages or messages that are part of a
		 * failed transaction
		 */
		if (!recv_hdr.somt && !msg->have_somt)
			return false;

		/* get length contained in this portion */
		msg->curchunk_len = recv_hdr.msg_len;
		msg->curchunk_hdrlen = hdrlen;

		/* we have already gotten an somt - don't bother parsing */
		if (recv_hdr.somt && msg->have_somt)
			return false;

		if (recv_hdr.somt) {
			memcpy(&msg->initial_hdr, &recv_hdr, sizeof(struct drm_dp_sideband_msg_hdr));
			msg->have_somt = true;
		}
		if (recv_hdr.eomt)
			msg->have_eomt = true;

		/* copy the bytes for the remainder of this header chunk */
		msg->curchunk_idx = min(msg->curchunk_len, (u8)(replybuflen - hdrlen));
		memcpy(&msg->chunk[0], replybuf + hdrlen, msg->curchunk_idx);
	} else {
		memcpy(&msg->chunk[msg->curchunk_idx], replybuf, replybuflen);
		msg->curchunk_idx += replybuflen;
	}

	if (msg->curchunk_idx >= msg->curchunk_len) {
		/* do CRC */
		crc4 = drm_dp_msg_data_crc4(msg->chunk, msg->curchunk_len - 1);
		/* copy chunk into bigger msg */
		memcpy(&msg->msg[msg->curlen], msg->chunk, msg->curchunk_len - 1);
		msg->curlen += msg->curchunk_len - 1;
	}
	return true;
}

static bool drm_dp_sideband_parse_link_address(struct drm_dp_sideband_msg_rx *raw,
					       struct drm_dp_sideband_msg_reply_body *repmsg)
{
	int idx = 1;
	int i;
	memcpy(repmsg->u.link_addr.guid, &raw->msg[idx], 16);
	idx += 16;
	repmsg->u.link_addr.nports = raw->msg[idx] & 0xf;
	idx++;
	if (idx > raw->curlen)
		goto fail_len;
	for (i = 0; i < repmsg->u.link_addr.nports; i++) {
		if (raw->msg[idx] & 0x80)
			repmsg->u.link_addr.ports[i].input_port = 1;

		repmsg->u.link_addr.ports[i].peer_device_type = (raw->msg[idx] >> 4) & 0x7;
		repmsg->u.link_addr.ports[i].port_number = (raw->msg[idx] & 0xf);

		idx++;
		if (idx > raw->curlen)
			goto fail_len;
		repmsg->u.link_addr.ports[i].mcs = (raw->msg[idx] >> 7) & 0x1;
		repmsg->u.link_addr.ports[i].ddps = (raw->msg[idx] >> 6) & 0x1;
		if (repmsg->u.link_addr.ports[i].input_port == 0)
			repmsg->u.link_addr.ports[i].legacy_device_plug_status = (raw->msg[idx] >> 5) & 0x1;
		idx++;
		if (idx > raw->curlen)
			goto fail_len;
		if (repmsg->u.link_addr.ports[i].input_port == 0) {
			repmsg->u.link_addr.ports[i].dpcd_revision = (raw->msg[idx]);
			idx++;
			if (idx > raw->curlen)
				goto fail_len;
			memcpy(repmsg->u.link_addr.ports[i].peer_guid, &raw->msg[idx], 16);
			idx += 16;
			if (idx > raw->curlen)
				goto fail_len;
			repmsg->u.link_addr.ports[i].num_sdp_streams = (raw->msg[idx] >> 4) & 0xf;
			repmsg->u.link_addr.ports[i].num_sdp_stream_sinks = (raw->msg[idx] & 0xf);
			idx++;

		}
		if (idx > raw->curlen)
			goto fail_len;
	}

	return true;
fail_len:
	DRM_DEBUG_KMS("link address reply parse length fail %d %d\n", idx, raw->curlen);
	return false;
}

static bool drm_dp_sideband_parse_remote_dpcd_read(struct drm_dp_sideband_msg_rx *raw,
						   struct drm_dp_sideband_msg_reply_body *repmsg)
{
	int idx = 1;
	repmsg->u.remote_dpcd_read_ack.port_number = raw->msg[idx] & 0xf;
	idx++;
	if (idx > raw->curlen)
		goto fail_len;
	repmsg->u.remote_dpcd_read_ack.num_bytes = raw->msg[idx];
	idx++;
	if (idx > raw->curlen)
		goto fail_len;

	memcpy(repmsg->u.remote_dpcd_read_ack.bytes, &raw->msg[idx], repmsg->u.remote_dpcd_read_ack.num_bytes);
	return true;
fail_len:
	DRM_DEBUG_KMS("link address reply parse length fail %d %d\n", idx, raw->curlen);
	return false;
}

static bool drm_dp_sideband_parse_remote_dpcd_write(struct drm_dp_sideband_msg_rx *raw,
						      struct drm_dp_sideband_msg_reply_body *repmsg)
{
	int idx = 1;
	repmsg->u.remote_dpcd_write_ack.port_number = raw->msg[idx] & 0xf;
	idx++;
	if (idx > raw->curlen)
		goto fail_len;
	return true;
fail_len:
	DRM_DEBUG_KMS("parse length fail %d %d\n", idx, raw->curlen);
	return false;
}

static bool drm_dp_sideband_parse_remote_i2c_read_ack(struct drm_dp_sideband_msg_rx *raw,
						      struct drm_dp_sideband_msg_reply_body *repmsg)
{
	int idx = 1;

	repmsg->u.remote_i2c_read_ack.port_number = (raw->msg[idx] & 0xf);
	idx++;
	if (idx > raw->curlen)
		goto fail_len;
	repmsg->u.remote_i2c_read_ack.num_bytes = raw->msg[idx];
	idx++;
	/* TODO check */
	memcpy(repmsg->u.remote_i2c_read_ack.bytes, &raw->msg[idx], repmsg->u.remote_i2c_read_ack.num_bytes);
	return true;
fail_len:
	DRM_DEBUG_KMS("remote i2c reply parse length fail %d %d\n", idx, raw->curlen);
	return false;
}

static bool drm_dp_sideband_parse_enum_path_resources_ack(struct drm_dp_sideband_msg_rx *raw,
							  struct drm_dp_sideband_msg_reply_body *repmsg)
{
	int idx = 1;
	repmsg->u.path_resources.port_number = (raw->msg[idx] >> 4) & 0xf;
	repmsg->u.path_resources.fec_capable = raw->msg[idx] & 0x1;
	idx++;
	if (idx > raw->curlen)
		goto fail_len;
	repmsg->u.path_resources.full_payload_bw_number = (raw->msg[idx] << 8) | (raw->msg[idx+1]);
	idx += 2;
	if (idx > raw->curlen)
		goto fail_len;
	repmsg->u.path_resources.avail_payload_bw_number = (raw->msg[idx] << 8) | (raw->msg[idx+1]);
	idx += 2;
	if (idx > raw->curlen)
		goto fail_len;
	return true;
fail_len:
	DRM_DEBUG_KMS("enum resource parse length fail %d %d\n", idx, raw->curlen);
	return false;
}

static bool drm_dp_sideband_parse_allocate_payload_ack(struct drm_dp_sideband_msg_rx *raw,
							  struct drm_dp_sideband_msg_reply_body *repmsg)
{
	int idx = 1;
	repmsg->u.allocate_payload.port_number = (raw->msg[idx] >> 4) & 0xf;
	idx++;
	if (idx > raw->curlen)
		goto fail_len;
	repmsg->u.allocate_payload.vcpi = raw->msg[idx];
	idx++;
	if (idx > raw->curlen)
		goto fail_len;
	repmsg->u.allocate_payload.allocated_pbn = (raw->msg[idx] << 8) | (raw->msg[idx+1]);
	idx += 2;
	if (idx > raw->curlen)
		goto fail_len;
	return true;
fail_len:
	DRM_DEBUG_KMS("allocate payload parse length fail %d %d\n", idx, raw->curlen);
	return false;
}

static bool drm_dp_sideband_parse_query_payload_ack(struct drm_dp_sideband_msg_rx *raw,
						    struct drm_dp_sideband_msg_reply_body *repmsg)
{
	int idx = 1;
	repmsg->u.query_payload.port_number = (raw->msg[idx] >> 4) & 0xf;
	idx++;
	if (idx > raw->curlen)
		goto fail_len;
	repmsg->u.query_payload.allocated_pbn = (raw->msg[idx] << 8) | (raw->msg[idx + 1]);
	idx += 2;
	if (idx > raw->curlen)
		goto fail_len;
	return true;
fail_len:
	DRM_DEBUG_KMS("query payload parse length fail %d %d\n", idx, raw->curlen);
	return false;
}

static bool drm_dp_sideband_parse_power_updown_phy_ack(struct drm_dp_sideband_msg_rx *raw,
						       struct drm_dp_sideband_msg_reply_body *repmsg)
{
	int idx = 1;

	repmsg->u.port_number.port_number = (raw->msg[idx] >> 4) & 0xf;
	idx++;
	if (idx > raw->curlen) {
		DRM_DEBUG_KMS("power up/down phy parse length fail %d %d\n",
			      idx, raw->curlen);
		return false;
	}
	return true;
}

static bool drm_dp_sideband_parse_reply(struct drm_dp_sideband_msg_rx *raw,
					struct drm_dp_sideband_msg_reply_body *msg)
{
	memset(msg, 0, sizeof(*msg));
	msg->reply_type = (raw->msg[0] & 0x80) >> 7;
	msg->req_type = (raw->msg[0] & 0x7f);

	if (msg->reply_type == DP_SIDEBAND_REPLY_NAK) {
		memcpy(msg->u.nak.guid, &raw->msg[1], 16);
		msg->u.nak.reason = raw->msg[17];
		msg->u.nak.nak_data = raw->msg[18];
		return false;
	}

	switch (msg->req_type) {
	case DP_LINK_ADDRESS:
		return drm_dp_sideband_parse_link_address(raw, msg);
	case DP_QUERY_PAYLOAD:
		return drm_dp_sideband_parse_query_payload_ack(raw, msg);
	case DP_REMOTE_DPCD_READ:
		return drm_dp_sideband_parse_remote_dpcd_read(raw, msg);
	case DP_REMOTE_DPCD_WRITE:
		return drm_dp_sideband_parse_remote_dpcd_write(raw, msg);
	case DP_REMOTE_I2C_READ:
		return drm_dp_sideband_parse_remote_i2c_read_ack(raw, msg);
	case DP_ENUM_PATH_RESOURCES:
		return drm_dp_sideband_parse_enum_path_resources_ack(raw, msg);
	case DP_ALLOCATE_PAYLOAD:
		return drm_dp_sideband_parse_allocate_payload_ack(raw, msg);
	case DP_POWER_DOWN_PHY:
	case DP_POWER_UP_PHY:
		return drm_dp_sideband_parse_power_updown_phy_ack(raw, msg);
	case DP_CLEAR_PAYLOAD_ID_TABLE:
		return true; /* since there's nothing to parse */
	default:
		DRM_ERROR("Got unknown reply 0x%02x (%s)\n", msg->req_type,
			  drm_dp_mst_req_type_str(msg->req_type));
		return false;
	}
}

static bool drm_dp_sideband_parse_connection_status_notify(struct drm_dp_sideband_msg_rx *raw,
							   struct drm_dp_sideband_msg_req_body *msg)
{
	int idx = 1;

	msg->u.conn_stat.port_number = (raw->msg[idx] & 0xf0) >> 4;
	idx++;
	if (idx > raw->curlen)
		goto fail_len;

	memcpy(msg->u.conn_stat.guid, &raw->msg[idx], 16);
	idx += 16;
	if (idx > raw->curlen)
		goto fail_len;

	msg->u.conn_stat.legacy_device_plug_status = (raw->msg[idx] >> 6) & 0x1;
	msg->u.conn_stat.displayport_device_plug_status = (raw->msg[idx] >> 5) & 0x1;
	msg->u.conn_stat.message_capability_status = (raw->msg[idx] >> 4) & 0x1;
	msg->u.conn_stat.input_port = (raw->msg[idx] >> 3) & 0x1;
	msg->u.conn_stat.peer_device_type = (raw->msg[idx] & 0x7);
	idx++;
	return true;
fail_len:
	DRM_DEBUG_KMS("connection status reply parse length fail %d %d\n", idx, raw->curlen);
	return false;
}

static bool drm_dp_sideband_parse_resource_status_notify(struct drm_dp_sideband_msg_rx *raw,
							   struct drm_dp_sideband_msg_req_body *msg)
{
	int idx = 1;

	msg->u.resource_stat.port_number = (raw->msg[idx] & 0xf0) >> 4;
	idx++;
	if (idx > raw->curlen)
		goto fail_len;

	memcpy(msg->u.resource_stat.guid, &raw->msg[idx], 16);
	idx += 16;
	if (idx > raw->curlen)
		goto fail_len;

	msg->u.resource_stat.available_pbn = (raw->msg[idx] << 8) | (raw->msg[idx + 1]);
	idx++;
	return true;
fail_len:
	DRM_DEBUG_KMS("resource status reply parse length fail %d %d\n", idx, raw->curlen);
	return false;
}

static bool drm_dp_sideband_parse_req(struct drm_dp_sideband_msg_rx *raw,
				      struct drm_dp_sideband_msg_req_body *msg)
{
	memset(msg, 0, sizeof(*msg));
	msg->req_type = (raw->msg[0] & 0x7f);

	switch (msg->req_type) {
	case DP_CONNECTION_STATUS_NOTIFY:
		return drm_dp_sideband_parse_connection_status_notify(raw, msg);
	case DP_RESOURCE_STATUS_NOTIFY:
		return drm_dp_sideband_parse_resource_status_notify(raw, msg);
	default:
		DRM_ERROR("Got unknown request 0x%02x (%s)\n", msg->req_type,
			  drm_dp_mst_req_type_str(msg->req_type));
		return false;
	}
}

static int build_dpcd_write(struct drm_dp_sideband_msg_tx *msg, u8 port_num, u32 offset, u8 num_bytes, u8 *bytes)
{
	struct drm_dp_sideband_msg_req_body req;

	req.req_type = DP_REMOTE_DPCD_WRITE;
	req.u.dpcd_write.port_number = port_num;
	req.u.dpcd_write.dpcd_address = offset;
	req.u.dpcd_write.num_bytes = num_bytes;
	req.u.dpcd_write.bytes = bytes;
	drm_dp_encode_sideband_req(&req, msg);

	return 0;
}

static int build_link_address(struct drm_dp_sideband_msg_tx *msg)
{
	struct drm_dp_sideband_msg_req_body req;

	req.req_type = DP_LINK_ADDRESS;
	drm_dp_encode_sideband_req(&req, msg);
	return 0;
}

static int build_clear_payload_id_table(struct drm_dp_sideband_msg_tx *msg)
{
	struct drm_dp_sideband_msg_req_body req;

	req.req_type = DP_CLEAR_PAYLOAD_ID_TABLE;
	drm_dp_encode_sideband_req(&req, msg);
	return 0;
}

static int build_enum_path_resources(struct drm_dp_sideband_msg_tx *msg, int port_num)
{
	struct drm_dp_sideband_msg_req_body req;

	req.req_type = DP_ENUM_PATH_RESOURCES;
	req.u.port_num.port_number = port_num;
	drm_dp_encode_sideband_req(&req, msg);
	msg->path_msg = true;
	return 0;
}

static int build_allocate_payload(struct drm_dp_sideband_msg_tx *msg, int port_num,
				  u8 vcpi, uint16_t pbn,
				  u8 number_sdp_streams,
				  u8 *sdp_stream_sink)
{
	struct drm_dp_sideband_msg_req_body req;
	memset(&req, 0, sizeof(req));
	req.req_type = DP_ALLOCATE_PAYLOAD;
	req.u.allocate_payload.port_number = port_num;
	req.u.allocate_payload.vcpi = vcpi;
	req.u.allocate_payload.pbn = pbn;
	req.u.allocate_payload.number_sdp_streams = number_sdp_streams;
	memcpy(req.u.allocate_payload.sdp_stream_sink, sdp_stream_sink,
		   number_sdp_streams);
	drm_dp_encode_sideband_req(&req, msg);
	msg->path_msg = true;
	return 0;
}

static int build_power_updown_phy(struct drm_dp_sideband_msg_tx *msg,
				  int port_num, bool power_up)
{
	struct drm_dp_sideband_msg_req_body req;

	if (power_up)
		req.req_type = DP_POWER_UP_PHY;
	else
		req.req_type = DP_POWER_DOWN_PHY;

	req.u.port_num.port_number = port_num;
	drm_dp_encode_sideband_req(&req, msg);
	msg->path_msg = true;
	return 0;
}

static int drm_dp_mst_assign_payload_id(struct drm_dp_mst_topology_mgr *mgr,
					struct drm_dp_vcpi *vcpi)
{
	int ret, vcpi_ret;

	mutex_lock(&mgr->payload_lock);
	ret = find_first_zero_bit(&mgr->payload_mask, mgr->max_payloads + 1);
	if (ret > mgr->max_payloads) {
		ret = -EINVAL;
		DRM_DEBUG_KMS("out of payload ids %d\n", ret);
		goto out_unlock;
	}

	vcpi_ret = find_first_zero_bit(&mgr->vcpi_mask, mgr->max_payloads + 1);
	if (vcpi_ret > mgr->max_payloads) {
		ret = -EINVAL;
		DRM_DEBUG_KMS("out of vcpi ids %d\n", ret);
		goto out_unlock;
	}

	set_bit(ret, &mgr->payload_mask);
	set_bit(vcpi_ret, &mgr->vcpi_mask);
	vcpi->vcpi = vcpi_ret + 1;
	mgr->proposed_vcpis[ret - 1] = vcpi;
out_unlock:
	mutex_unlock(&mgr->payload_lock);
	return ret;
}

static void drm_dp_mst_put_payload_id(struct drm_dp_mst_topology_mgr *mgr,
				      int vcpi)
{
	int i;
	if (vcpi == 0)
		return;

	mutex_lock(&mgr->payload_lock);
	DRM_DEBUG_KMS("putting payload %d\n", vcpi);
	clear_bit(vcpi - 1, &mgr->vcpi_mask);

	for (i = 0; i < mgr->max_payloads; i++) {
		if (mgr->proposed_vcpis[i] &&
		    mgr->proposed_vcpis[i]->vcpi == vcpi) {
			mgr->proposed_vcpis[i] = NULL;
			clear_bit(i + 1, &mgr->payload_mask);
		}
	}
	mutex_unlock(&mgr->payload_lock);
}

static bool check_txmsg_state(struct drm_dp_mst_topology_mgr *mgr,
			      struct drm_dp_sideband_msg_tx *txmsg)
{
	unsigned int state;

	/*
	 * All updates to txmsg->state are protected by mgr->qlock, and the two
	 * cases we check here are terminal states. For those the barriers
	 * provided by the wake_up/wait_event pair are enough.
	 */
	state = READ_ONCE(txmsg->state);
	return (state == DRM_DP_SIDEBAND_TX_RX ||
		state == DRM_DP_SIDEBAND_TX_TIMEOUT);
}

static int drm_dp_mst_wait_tx_reply(struct drm_dp_mst_branch *mstb,
				    struct drm_dp_sideband_msg_tx *txmsg)
{
	struct drm_dp_mst_topology_mgr *mgr = mstb->mgr;
	int ret;

	ret = wait_event_timeout(mgr->tx_waitq,
				 check_txmsg_state(mgr, txmsg),
				 (4 * HZ));
	mutex_lock(&mstb->mgr->qlock);
	if (ret > 0) {
		if (txmsg->state == DRM_DP_SIDEBAND_TX_TIMEOUT) {
			ret = -EIO;
			goto out;
		}
	} else {
		DRM_DEBUG_KMS("timedout msg send %p %d %d\n", txmsg, txmsg->state, txmsg->seqno);

		/* dump some state */
		ret = -EIO;

		/* remove from q */
		if (txmsg->state == DRM_DP_SIDEBAND_TX_QUEUED ||
		    txmsg->state == DRM_DP_SIDEBAND_TX_START_SEND) {
			list_del(&txmsg->next);
		}

		if (txmsg->state == DRM_DP_SIDEBAND_TX_START_SEND ||
		    txmsg->state == DRM_DP_SIDEBAND_TX_SENT) {
			mstb->tx_slots[txmsg->seqno] = NULL;
		}
		mgr->is_waiting_for_dwn_reply = false;

	}
out:
	if (unlikely(ret == -EIO) && drm_debug_enabled(DRM_UT_DP)) {
		struct drm_printer p = drm_debug_printer(DBG_PREFIX);

		drm_dp_mst_dump_sideband_msg_tx(&p, txmsg);
	}
	mutex_unlock(&mgr->qlock);

	drm_dp_mst_kick_tx(mgr);
	return ret;
}

static struct drm_dp_mst_branch *drm_dp_add_mst_branch_device(u8 lct, u8 *rad)
{
	struct drm_dp_mst_branch *mstb;

	mstb = kzalloc(sizeof(*mstb), GFP_KERNEL);
	if (!mstb)
		return NULL;

	mstb->lct = lct;
	if (lct > 1)
		memcpy(mstb->rad, rad, lct / 2);
	INIT_LIST_HEAD(&mstb->ports);
	kref_init(&mstb->topology_kref);
	kref_init(&mstb->malloc_kref);
	return mstb;
}

static void drm_dp_free_mst_branch_device(struct kref *kref)
{
	struct drm_dp_mst_branch *mstb =
		container_of(kref, struct drm_dp_mst_branch, malloc_kref);

	if (mstb->port_parent)
		drm_dp_mst_put_port_malloc(mstb->port_parent);

	kfree(mstb);
}

/**
 * DOC: Branch device and port refcounting
 *
 * Topology refcount overview
 * ~~~~~~~~~~~~~~~~~~~~~~~~~~
 *
 * The refcounting schemes for &struct drm_dp_mst_branch and &struct
 * drm_dp_mst_port are somewhat unusual. Both ports and branch devices have
 * two different kinds of refcounts: topology refcounts, and malloc refcounts.
 *
 * Topology refcounts are not exposed to drivers, and are handled internally
 * by the DP MST helpers. The helpers use them in order to prevent the
 * in-memory topology state from being changed in the middle of critical
 * operations like changing the internal state of payload allocations. This
 * means each branch and port will be considered to be connected to the rest
 * of the topology until its topology refcount reaches zero. Additionally,
 * for ports this means that their associated &struct drm_connector will stay
 * registered with userspace until the port's refcount reaches 0.
 *
 * Malloc refcount overview
 * ~~~~~~~~~~~~~~~~~~~~~~~~
 *
 * Malloc references are used to keep a &struct drm_dp_mst_port or &struct
 * drm_dp_mst_branch allocated even after all of its topology references have
 * been dropped, so that the driver or MST helpers can safely access each
 * branch's last known state before it was disconnected from the topology.
 * When the malloc refcount of a port or branch reaches 0, the memory
 * allocation containing the &struct drm_dp_mst_branch or &struct
 * drm_dp_mst_port respectively will be freed.
 *
 * For &struct drm_dp_mst_branch, malloc refcounts are not currently exposed
 * to drivers. As of writing this documentation, there are no drivers that
 * have a usecase for accessing &struct drm_dp_mst_branch outside of the MST
 * helpers. Exposing this API to drivers in a race-free manner would take more
 * tweaking of the refcounting scheme, however patches are welcome provided
 * there is a legitimate driver usecase for this.
 *
 * Refcount relationships in a topology
 * ~~~~~~~~~~~~~~~~~~~~~~~~~~~~~~~~~~~~
 *
 * Let's take a look at why the relationship between topology and malloc
 * refcounts is designed the way it is.
 *
 * .. kernel-figure:: dp-mst/topology-figure-1.dot
 *
 *    An example of topology and malloc refs in a DP MST topology with two
 *    active payloads. Topology refcount increments are indicated by solid
 *    lines, and malloc refcount increments are indicated by dashed lines.
 *    Each starts from the branch which incremented the refcount, and ends at
 *    the branch to which the refcount belongs to, i.e. the arrow points the
 *    same way as the C pointers used to reference a structure.
 *
 * As you can see in the above figure, every branch increments the topology
 * refcount of its children, and increments the malloc refcount of its
 * parent. Additionally, every payload increments the malloc refcount of its
 * assigned port by 1.
 *
 * So, what would happen if MSTB #3 from the above figure was unplugged from
 * the system, but the driver hadn't yet removed payload #2 from port #3? The
 * topology would start to look like the figure below.
 *
 * .. kernel-figure:: dp-mst/topology-figure-2.dot
 *
 *    Ports and branch devices which have been released from memory are
 *    colored grey, and references which have been removed are colored red.
 *
 * Whenever a port or branch device's topology refcount reaches zero, it will
 * decrement the topology refcounts of all its children, the malloc refcount
 * of its parent, and finally its own malloc refcount. For MSTB #4 and port
 * #4, this means they both have been disconnected from the topology and freed
 * from memory. But, because payload #2 is still holding a reference to port
 * #3, port #3 is removed from the topology but its &struct drm_dp_mst_port
 * is still accessible from memory. This also means port #3 has not yet
 * decremented the malloc refcount of MSTB #3, so its &struct
 * drm_dp_mst_branch will also stay allocated in memory until port #3's
 * malloc refcount reaches 0.
 *
 * This relationship is necessary because in order to release payload #2, we
 * need to be able to figure out the last relative of port #3 that's still
 * connected to the topology. In this case, we would travel up the topology as
 * shown below.
 *
 * .. kernel-figure:: dp-mst/topology-figure-3.dot
 *
 * And finally, remove payload #2 by communicating with port #2 through
 * sideband transactions.
 */

/**
 * drm_dp_mst_get_mstb_malloc() - Increment the malloc refcount of a branch
 * device
 * @mstb: The &struct drm_dp_mst_branch to increment the malloc refcount of
 *
 * Increments &drm_dp_mst_branch.malloc_kref. When
 * &drm_dp_mst_branch.malloc_kref reaches 0, the memory allocation for @mstb
 * will be released and @mstb may no longer be used.
 *
 * See also: drm_dp_mst_put_mstb_malloc()
 */
static void
drm_dp_mst_get_mstb_malloc(struct drm_dp_mst_branch *mstb)
{
	kref_get(&mstb->malloc_kref);
	DRM_DEBUG("mstb %p (%d)\n", mstb, kref_read(&mstb->malloc_kref));
}

/**
 * drm_dp_mst_put_mstb_malloc() - Decrement the malloc refcount of a branch
 * device
 * @mstb: The &struct drm_dp_mst_branch to decrement the malloc refcount of
 *
 * Decrements &drm_dp_mst_branch.malloc_kref. When
 * &drm_dp_mst_branch.malloc_kref reaches 0, the memory allocation for @mstb
 * will be released and @mstb may no longer be used.
 *
 * See also: drm_dp_mst_get_mstb_malloc()
 */
static void
drm_dp_mst_put_mstb_malloc(struct drm_dp_mst_branch *mstb)
{
	DRM_DEBUG("mstb %p (%d)\n", mstb, kref_read(&mstb->malloc_kref) - 1);
	kref_put(&mstb->malloc_kref, drm_dp_free_mst_branch_device);
}

static void drm_dp_free_mst_port(struct kref *kref)
{
	struct drm_dp_mst_port *port =
		container_of(kref, struct drm_dp_mst_port, malloc_kref);

	drm_dp_mst_put_mstb_malloc(port->parent);
	kfree(port);
}

/**
 * drm_dp_mst_get_port_malloc() - Increment the malloc refcount of an MST port
 * @port: The &struct drm_dp_mst_port to increment the malloc refcount of
 *
 * Increments &drm_dp_mst_port.malloc_kref. When &drm_dp_mst_port.malloc_kref
 * reaches 0, the memory allocation for @port will be released and @port may
 * no longer be used.
 *
 * Because @port could potentially be freed at any time by the DP MST helpers
 * if &drm_dp_mst_port.malloc_kref reaches 0, including during a call to this
 * function, drivers that which to make use of &struct drm_dp_mst_port should
 * ensure that they grab at least one main malloc reference to their MST ports
 * in &drm_dp_mst_topology_cbs.add_connector. This callback is called before
 * there is any chance for &drm_dp_mst_port.malloc_kref to reach 0.
 *
 * See also: drm_dp_mst_put_port_malloc()
 */
void
drm_dp_mst_get_port_malloc(struct drm_dp_mst_port *port)
{
	kref_get(&port->malloc_kref);
	DRM_DEBUG("port %p (%d)\n", port, kref_read(&port->malloc_kref));
}
EXPORT_SYMBOL(drm_dp_mst_get_port_malloc);

/**
 * drm_dp_mst_put_port_malloc() - Decrement the malloc refcount of an MST port
 * @port: The &struct drm_dp_mst_port to decrement the malloc refcount of
 *
 * Decrements &drm_dp_mst_port.malloc_kref. When &drm_dp_mst_port.malloc_kref
 * reaches 0, the memory allocation for @port will be released and @port may
 * no longer be used.
 *
 * See also: drm_dp_mst_get_port_malloc()
 */
void
drm_dp_mst_put_port_malloc(struct drm_dp_mst_port *port)
{
	DRM_DEBUG("port %p (%d)\n", port, kref_read(&port->malloc_kref) - 1);
	kref_put(&port->malloc_kref, drm_dp_free_mst_port);
}
EXPORT_SYMBOL(drm_dp_mst_put_port_malloc);

#if IS_ENABLED(CONFIG_DRM_DEBUG_DP_MST_TOPOLOGY_REFS)

#define STACK_DEPTH 8

static noinline void
__topology_ref_save(struct drm_dp_mst_topology_mgr *mgr,
		    struct drm_dp_mst_topology_ref_history *history,
		    enum drm_dp_mst_topology_ref_type type)
{
	struct drm_dp_mst_topology_ref_entry *entry = NULL;
	depot_stack_handle_t backtrace;
	ulong stack_entries[STACK_DEPTH];
	uint n;
	int i;

	n = stack_trace_save(stack_entries, ARRAY_SIZE(stack_entries), 1);
	backtrace = stack_depot_save(stack_entries, n, GFP_KERNEL);
	if (!backtrace)
		return;

	/* Try to find an existing entry for this backtrace */
	for (i = 0; i < history->len; i++) {
		if (history->entries[i].backtrace == backtrace) {
			entry = &history->entries[i];
			break;
		}
	}

	/* Otherwise add one */
	if (!entry) {
		struct drm_dp_mst_topology_ref_entry *new;
		int new_len = history->len + 1;

		new = krealloc(history->entries, sizeof(*new) * new_len,
			       GFP_KERNEL);
		if (!new)
			return;

		entry = &new[history->len];
		history->len = new_len;
		history->entries = new;

		entry->backtrace = backtrace;
		entry->type = type;
		entry->count = 0;
	}
	entry->count++;
	entry->ts_nsec = ktime_get_ns();
}

static int
topology_ref_history_cmp(const void *a, const void *b)
{
	const struct drm_dp_mst_topology_ref_entry *entry_a = a, *entry_b = b;

	if (entry_a->ts_nsec > entry_b->ts_nsec)
		return 1;
	else if (entry_a->ts_nsec < entry_b->ts_nsec)
		return -1;
	else
		return 0;
}

static inline const char *
topology_ref_type_to_str(enum drm_dp_mst_topology_ref_type type)
{
	if (type == DRM_DP_MST_TOPOLOGY_REF_GET)
		return "get";
	else
		return "put";
}

static void
__dump_topology_ref_history(struct drm_dp_mst_topology_ref_history *history,
			    void *ptr, const char *type_str)
{
	struct drm_printer p = drm_debug_printer(DBG_PREFIX);
	char *buf = kzalloc(PAGE_SIZE, GFP_KERNEL);
	int i;

	if (!buf)
		return;

	if (!history->len)
		goto out;

	/* First, sort the list so that it goes from oldest to newest
	 * reference entry
	 */
	sort(history->entries, history->len, sizeof(*history->entries),
	     topology_ref_history_cmp, NULL);

	drm_printf(&p, "%s (%p) topology count reached 0, dumping history:\n",
		   type_str, ptr);

	for (i = 0; i < history->len; i++) {
		const struct drm_dp_mst_topology_ref_entry *entry =
			&history->entries[i];
		ulong *entries;
		uint nr_entries;
		u64 ts_nsec = entry->ts_nsec;
		u32 rem_nsec = do_div(ts_nsec, 1000000000);

		nr_entries = stack_depot_fetch(entry->backtrace, &entries);
		stack_trace_snprint(buf, PAGE_SIZE, entries, nr_entries, 4);

		drm_printf(&p, "  %d %ss (last at %5llu.%06u):\n%s",
			   entry->count,
			   topology_ref_type_to_str(entry->type),
			   ts_nsec, rem_nsec / 1000, buf);
	}

	/* Now free the history, since this is the only time we expose it */
	kfree(history->entries);
out:
	kfree(buf);
}

static __always_inline void
drm_dp_mst_dump_mstb_topology_history(struct drm_dp_mst_branch *mstb)
{
	__dump_topology_ref_history(&mstb->topology_ref_history, mstb,
				    "MSTB");
}

static __always_inline void
drm_dp_mst_dump_port_topology_history(struct drm_dp_mst_port *port)
{
	__dump_topology_ref_history(&port->topology_ref_history, port,
				    "Port");
}

static __always_inline void
save_mstb_topology_ref(struct drm_dp_mst_branch *mstb,
		       enum drm_dp_mst_topology_ref_type type)
{
	__topology_ref_save(mstb->mgr, &mstb->topology_ref_history, type);
}

static __always_inline void
save_port_topology_ref(struct drm_dp_mst_port *port,
		       enum drm_dp_mst_topology_ref_type type)
{
	__topology_ref_save(port->mgr, &port->topology_ref_history, type);
}

static inline void
topology_ref_history_lock(struct drm_dp_mst_topology_mgr *mgr)
{
	mutex_lock(&mgr->topology_ref_history_lock);
}

static inline void
topology_ref_history_unlock(struct drm_dp_mst_topology_mgr *mgr)
{
	mutex_unlock(&mgr->topology_ref_history_lock);
}
#else
static inline void
topology_ref_history_lock(struct drm_dp_mst_topology_mgr *mgr) {}
static inline void
topology_ref_history_unlock(struct drm_dp_mst_topology_mgr *mgr) {}
static inline void
drm_dp_mst_dump_mstb_topology_history(struct drm_dp_mst_branch *mstb) {}
static inline void
drm_dp_mst_dump_port_topology_history(struct drm_dp_mst_port *port) {}
#define save_mstb_topology_ref(mstb, type)
#define save_port_topology_ref(port, type)
#endif

static void drm_dp_destroy_mst_branch_device(struct kref *kref)
{
	struct drm_dp_mst_branch *mstb =
		container_of(kref, struct drm_dp_mst_branch, topology_kref);
	struct drm_dp_mst_topology_mgr *mgr = mstb->mgr;

	drm_dp_mst_dump_mstb_topology_history(mstb);

	INIT_LIST_HEAD(&mstb->destroy_next);

	/*
	 * This can get called under mgr->mutex, so we need to perform the
	 * actual destruction of the mstb in another worker
	 */
	mutex_lock(&mgr->delayed_destroy_lock);
	list_add(&mstb->destroy_next, &mgr->destroy_branch_device_list);
	mutex_unlock(&mgr->delayed_destroy_lock);
	schedule_work(&mgr->delayed_destroy_work);
}

/**
 * drm_dp_mst_topology_try_get_mstb() - Increment the topology refcount of a
 * branch device unless it's zero
 * @mstb: &struct drm_dp_mst_branch to increment the topology refcount of
 *
 * Attempts to grab a topology reference to @mstb, if it hasn't yet been
 * removed from the topology (e.g. &drm_dp_mst_branch.topology_kref has
 * reached 0). Holding a topology reference implies that a malloc reference
 * will be held to @mstb as long as the user holds the topology reference.
 *
 * Care should be taken to ensure that the user has at least one malloc
 * reference to @mstb. If you already have a topology reference to @mstb, you
 * should use drm_dp_mst_topology_get_mstb() instead.
 *
 * See also:
 * drm_dp_mst_topology_get_mstb()
 * drm_dp_mst_topology_put_mstb()
 *
 * Returns:
 * * 1: A topology reference was grabbed successfully
 * * 0: @port is no longer in the topology, no reference was grabbed
 */
static int __must_check
drm_dp_mst_topology_try_get_mstb(struct drm_dp_mst_branch *mstb)
{
	int ret;

	topology_ref_history_lock(mstb->mgr);
	ret = kref_get_unless_zero(&mstb->topology_kref);
	if (ret) {
		DRM_DEBUG("mstb %p (%d)\n",
			  mstb, kref_read(&mstb->topology_kref));
		save_mstb_topology_ref(mstb, DRM_DP_MST_TOPOLOGY_REF_GET);
	}

	topology_ref_history_unlock(mstb->mgr);

	return ret;
}

/**
 * drm_dp_mst_topology_get_mstb() - Increment the topology refcount of a
 * branch device
 * @mstb: The &struct drm_dp_mst_branch to increment the topology refcount of
 *
 * Increments &drm_dp_mst_branch.topology_refcount without checking whether or
 * not it's already reached 0. This is only valid to use in scenarios where
 * you are already guaranteed to have at least one active topology reference
 * to @mstb. Otherwise, drm_dp_mst_topology_try_get_mstb() must be used.
 *
 * See also:
 * drm_dp_mst_topology_try_get_mstb()
 * drm_dp_mst_topology_put_mstb()
 */
static void drm_dp_mst_topology_get_mstb(struct drm_dp_mst_branch *mstb)
{
	topology_ref_history_lock(mstb->mgr);

	save_mstb_topology_ref(mstb, DRM_DP_MST_TOPOLOGY_REF_GET);
	WARN_ON(kref_read(&mstb->topology_kref) == 0);
	kref_get(&mstb->topology_kref);
	DRM_DEBUG("mstb %p (%d)\n", mstb, kref_read(&mstb->topology_kref));

	topology_ref_history_unlock(mstb->mgr);
}

/**
 * drm_dp_mst_topology_put_mstb() - release a topology reference to a branch
 * device
 * @mstb: The &struct drm_dp_mst_branch to release the topology reference from
 *
 * Releases a topology reference from @mstb by decrementing
 * &drm_dp_mst_branch.topology_kref.
 *
 * See also:
 * drm_dp_mst_topology_try_get_mstb()
 * drm_dp_mst_topology_get_mstb()
 */
static void
drm_dp_mst_topology_put_mstb(struct drm_dp_mst_branch *mstb)
{
	topology_ref_history_lock(mstb->mgr);

	DRM_DEBUG("mstb %p (%d)\n",
		  mstb, kref_read(&mstb->topology_kref) - 1);
	save_mstb_topology_ref(mstb, DRM_DP_MST_TOPOLOGY_REF_PUT);

	topology_ref_history_unlock(mstb->mgr);
	kref_put(&mstb->topology_kref, drm_dp_destroy_mst_branch_device);
}

static void drm_dp_destroy_port(struct kref *kref)
{
	struct drm_dp_mst_port *port =
		container_of(kref, struct drm_dp_mst_port, topology_kref);
	struct drm_dp_mst_topology_mgr *mgr = port->mgr;

	drm_dp_mst_dump_port_topology_history(port);

	/* There's nothing that needs locking to destroy an input port yet */
	if (port->input) {
		drm_dp_mst_put_port_malloc(port);
		return;
	}

	kfree(port->cached_edid);

	/*
	 * we can't destroy the connector here, as we might be holding the
	 * mode_config.mutex from an EDID retrieval
	 */
	mutex_lock(&mgr->delayed_destroy_lock);
	list_add(&port->next, &mgr->destroy_port_list);
	mutex_unlock(&mgr->delayed_destroy_lock);
	schedule_work(&mgr->delayed_destroy_work);
}

/**
 * drm_dp_mst_topology_try_get_port() - Increment the topology refcount of a
 * port unless it's zero
 * @port: &struct drm_dp_mst_port to increment the topology refcount of
 *
 * Attempts to grab a topology reference to @port, if it hasn't yet been
 * removed from the topology (e.g. &drm_dp_mst_port.topology_kref has reached
 * 0). Holding a topology reference implies that a malloc reference will be
 * held to @port as long as the user holds the topology reference.
 *
 * Care should be taken to ensure that the user has at least one malloc
 * reference to @port. If you already have a topology reference to @port, you
 * should use drm_dp_mst_topology_get_port() instead.
 *
 * See also:
 * drm_dp_mst_topology_get_port()
 * drm_dp_mst_topology_put_port()
 *
 * Returns:
 * * 1: A topology reference was grabbed successfully
 * * 0: @port is no longer in the topology, no reference was grabbed
 */
static int __must_check
drm_dp_mst_topology_try_get_port(struct drm_dp_mst_port *port)
{
	int ret;

	topology_ref_history_lock(port->mgr);
	ret = kref_get_unless_zero(&port->topology_kref);
	if (ret) {
		DRM_DEBUG("port %p (%d)\n",
			  port, kref_read(&port->topology_kref));
		save_port_topology_ref(port, DRM_DP_MST_TOPOLOGY_REF_GET);
	}

	topology_ref_history_unlock(port->mgr);
	return ret;
}

/**
 * drm_dp_mst_topology_get_port() - Increment the topology refcount of a port
 * @port: The &struct drm_dp_mst_port to increment the topology refcount of
 *
 * Increments &drm_dp_mst_port.topology_refcount without checking whether or
 * not it's already reached 0. This is only valid to use in scenarios where
 * you are already guaranteed to have at least one active topology reference
 * to @port. Otherwise, drm_dp_mst_topology_try_get_port() must be used.
 *
 * See also:
 * drm_dp_mst_topology_try_get_port()
 * drm_dp_mst_topology_put_port()
 */
static void drm_dp_mst_topology_get_port(struct drm_dp_mst_port *port)
{
	topology_ref_history_lock(port->mgr);

	WARN_ON(kref_read(&port->topology_kref) == 0);
	kref_get(&port->topology_kref);
	DRM_DEBUG("port %p (%d)\n", port, kref_read(&port->topology_kref));
	save_port_topology_ref(port, DRM_DP_MST_TOPOLOGY_REF_GET);

	topology_ref_history_unlock(port->mgr);
}

/**
 * drm_dp_mst_topology_put_port() - release a topology reference to a port
 * @port: The &struct drm_dp_mst_port to release the topology reference from
 *
 * Releases a topology reference from @port by decrementing
 * &drm_dp_mst_port.topology_kref.
 *
 * See also:
 * drm_dp_mst_topology_try_get_port()
 * drm_dp_mst_topology_get_port()
 */
static void drm_dp_mst_topology_put_port(struct drm_dp_mst_port *port)
{
	topology_ref_history_lock(port->mgr);

	DRM_DEBUG("port %p (%d)\n",
		  port, kref_read(&port->topology_kref) - 1);
	save_port_topology_ref(port, DRM_DP_MST_TOPOLOGY_REF_PUT);

	topology_ref_history_unlock(port->mgr);
	kref_put(&port->topology_kref, drm_dp_destroy_port);
}

static struct drm_dp_mst_branch *
drm_dp_mst_topology_get_mstb_validated_locked(struct drm_dp_mst_branch *mstb,
					      struct drm_dp_mst_branch *to_find)
{
	struct drm_dp_mst_port *port;
	struct drm_dp_mst_branch *rmstb;

	if (to_find == mstb)
		return mstb;

	list_for_each_entry(port, &mstb->ports, next) {
		if (port->mstb) {
			rmstb = drm_dp_mst_topology_get_mstb_validated_locked(
			    port->mstb, to_find);
			if (rmstb)
				return rmstb;
		}
	}
	return NULL;
}

static struct drm_dp_mst_branch *
drm_dp_mst_topology_get_mstb_validated(struct drm_dp_mst_topology_mgr *mgr,
				       struct drm_dp_mst_branch *mstb)
{
	struct drm_dp_mst_branch *rmstb = NULL;

	mutex_lock(&mgr->lock);
	if (mgr->mst_primary) {
		rmstb = drm_dp_mst_topology_get_mstb_validated_locked(
		    mgr->mst_primary, mstb);

		if (rmstb && !drm_dp_mst_topology_try_get_mstb(rmstb))
			rmstb = NULL;
	}
	mutex_unlock(&mgr->lock);
	return rmstb;
}

static struct drm_dp_mst_port *
drm_dp_mst_topology_get_port_validated_locked(struct drm_dp_mst_branch *mstb,
					      struct drm_dp_mst_port *to_find)
{
	struct drm_dp_mst_port *port, *mport;

	list_for_each_entry(port, &mstb->ports, next) {
		if (port == to_find)
			return port;

		if (port->mstb) {
			mport = drm_dp_mst_topology_get_port_validated_locked(
			    port->mstb, to_find);
			if (mport)
				return mport;
		}
	}
	return NULL;
}

static struct drm_dp_mst_port *
drm_dp_mst_topology_get_port_validated(struct drm_dp_mst_topology_mgr *mgr,
				       struct drm_dp_mst_port *port)
{
	struct drm_dp_mst_port *rport = NULL;

	mutex_lock(&mgr->lock);
	if (mgr->mst_primary) {
		rport = drm_dp_mst_topology_get_port_validated_locked(
		    mgr->mst_primary, port);

		if (rport && !drm_dp_mst_topology_try_get_port(rport))
			rport = NULL;
	}
	mutex_unlock(&mgr->lock);
	return rport;
}

static struct drm_dp_mst_port *drm_dp_get_port(struct drm_dp_mst_branch *mstb, u8 port_num)
{
	struct drm_dp_mst_port *port;
	int ret;

	list_for_each_entry(port, &mstb->ports, next) {
		if (port->port_num == port_num) {
			ret = drm_dp_mst_topology_try_get_port(port);
			return ret ? port : NULL;
		}
	}

	return NULL;
}

/*
 * calculate a new RAD for this MST branch device
 * if parent has an LCT of 2 then it has 1 nibble of RAD,
 * if parent has an LCT of 3 then it has 2 nibbles of RAD,
 */
static u8 drm_dp_calculate_rad(struct drm_dp_mst_port *port,
				 u8 *rad)
{
	int parent_lct = port->parent->lct;
	int shift = 4;
	int idx = (parent_lct - 1) / 2;
	if (parent_lct > 1) {
		memcpy(rad, port->parent->rad, idx + 1);
		shift = (parent_lct % 2) ? 4 : 0;
	} else
		rad[0] = 0;

	rad[idx] |= port->port_num << shift;
	return parent_lct + 1;
}

static bool drm_dp_mst_is_end_device(u8 pdt, bool mcs)
{
	switch (pdt) {
	case DP_PEER_DEVICE_DP_LEGACY_CONV:
	case DP_PEER_DEVICE_SST_SINK:
		return true;
	case DP_PEER_DEVICE_MST_BRANCHING:
		/* For sst branch device */
		if (!mcs)
			return true;

		return false;
	}
	return true;
}

static int
drm_dp_port_set_pdt(struct drm_dp_mst_port *port, u8 new_pdt,
		    bool new_mcs)
{
	struct drm_dp_mst_topology_mgr *mgr = port->mgr;
	struct drm_dp_mst_branch *mstb;
	u8 rad[8], lct;
	int ret = 0;

	if (port->pdt == new_pdt && port->mcs == new_mcs)
		return 0;

	/* Teardown the old pdt, if there is one */
	if (port->pdt != DP_PEER_DEVICE_NONE) {
		if (drm_dp_mst_is_end_device(port->pdt, port->mcs)) {
			/*
			 * If the new PDT would also have an i2c bus,
			 * don't bother with reregistering it
			 */
			if (new_pdt != DP_PEER_DEVICE_NONE &&
			    drm_dp_mst_is_end_device(new_pdt, new_mcs)) {
				port->pdt = new_pdt;
				port->mcs = new_mcs;
				return 0;
			}

			/* remove i2c over sideband */
			drm_dp_mst_unregister_i2c_bus(&port->aux);
		} else {
			mutex_lock(&mgr->lock);
			drm_dp_mst_topology_put_mstb(port->mstb);
			port->mstb = NULL;
			mutex_unlock(&mgr->lock);
		}
	}

	port->pdt = new_pdt;
	port->mcs = new_mcs;

	if (port->pdt != DP_PEER_DEVICE_NONE) {
		if (drm_dp_mst_is_end_device(port->pdt, port->mcs)) {
			/* add i2c over sideband */
			ret = drm_dp_mst_register_i2c_bus(&port->aux);
		} else {
			lct = drm_dp_calculate_rad(port, rad);
			mstb = drm_dp_add_mst_branch_device(lct, rad);
			if (!mstb) {
				ret = -ENOMEM;
				DRM_ERROR("Failed to create MSTB for port %p",
					  port);
				goto out;
			}

			mutex_lock(&mgr->lock);
			port->mstb = mstb;
			mstb->mgr = port->mgr;
			mstb->port_parent = port;

			/*
			 * Make sure this port's memory allocation stays
			 * around until its child MSTB releases it
			 */
			drm_dp_mst_get_port_malloc(port);
			mutex_unlock(&mgr->lock);

			/* And make sure we send a link address for this */
			ret = 1;
		}
	}

out:
	if (ret < 0)
		port->pdt = DP_PEER_DEVICE_NONE;
	return ret;
}

/**
 * drm_dp_mst_dpcd_read() - read a series of bytes from the DPCD via sideband
 * @aux: Fake sideband AUX CH
 * @offset: address of the (first) register to read
 * @buffer: buffer to store the register values
 * @size: number of bytes in @buffer
 *
 * Performs the same functionality for remote devices via
 * sideband messaging as drm_dp_dpcd_read() does for local
 * devices via actual AUX CH.
 *
 * Return: Number of bytes read, or negative error code on failure.
 */
ssize_t drm_dp_mst_dpcd_read(struct drm_dp_aux *aux,
			     unsigned int offset, void *buffer, size_t size)
{
	struct drm_dp_mst_port *port = container_of(aux, struct drm_dp_mst_port,
						    aux);

	return drm_dp_send_dpcd_read(port->mgr, port,
				     offset, size, buffer);
}

/**
 * drm_dp_mst_dpcd_write() - write a series of bytes to the DPCD via sideband
 * @aux: Fake sideband AUX CH
 * @offset: address of the (first) register to write
 * @buffer: buffer containing the values to write
 * @size: number of bytes in @buffer
 *
 * Performs the same functionality for remote devices via
 * sideband messaging as drm_dp_dpcd_write() does for local
 * devices via actual AUX CH.
 *
 * Return: 0 on success, negative error code on failure.
 */
ssize_t drm_dp_mst_dpcd_write(struct drm_dp_aux *aux,
			      unsigned int offset, void *buffer, size_t size)
{
	struct drm_dp_mst_port *port = container_of(aux, struct drm_dp_mst_port,
						    aux);

	return drm_dp_send_dpcd_write(port->mgr, port,
				      offset, size, buffer);
}

static void drm_dp_check_mstb_guid(struct drm_dp_mst_branch *mstb, u8 *guid)
{
	int ret;

	memcpy(mstb->guid, guid, 16);

	if (!drm_dp_validate_guid(mstb->mgr, mstb->guid)) {
		if (mstb->port_parent) {
			ret = drm_dp_send_dpcd_write(
					mstb->mgr,
					mstb->port_parent,
					DP_GUID,
					16,
					mstb->guid);
		} else {

			ret = drm_dp_dpcd_write(
					mstb->mgr->aux,
					DP_GUID,
					mstb->guid,
					16);
		}
	}
}

static void build_mst_prop_path(const struct drm_dp_mst_branch *mstb,
				int pnum,
				char *proppath,
				size_t proppath_size)
{
	int i;
	char temp[8];
	snprintf(proppath, proppath_size, "mst:%d", mstb->mgr->conn_base_id);
	for (i = 0; i < (mstb->lct - 1); i++) {
		int shift = (i % 2) ? 0 : 4;
		int port_num = (mstb->rad[i / 2] >> shift) & 0xf;
		snprintf(temp, sizeof(temp), "-%d", port_num);
		strlcat(proppath, temp, proppath_size);
	}
	snprintf(temp, sizeof(temp), "-%d", pnum);
	strlcat(proppath, temp, proppath_size);
}

/**
 * drm_dp_mst_connector_late_register() - Late MST connector registration
 * @connector: The MST connector
 * @port: The MST port for this connector
 *
 * Helper to register the remote aux device for this MST port. Drivers should
 * call this from their mst connector's late_register hook to enable MST aux
 * devices.
 *
 * Return: 0 on success, negative error code on failure.
 */
int drm_dp_mst_connector_late_register(struct drm_connector *connector,
				       struct drm_dp_mst_port *port)
{
	DRM_DEBUG_KMS("registering %s remote bus for %s\n",
		      port->aux.name, connector->kdev->kobj.name);

	port->aux.dev = connector->kdev;
	return drm_dp_aux_register_devnode(&port->aux);
}
EXPORT_SYMBOL(drm_dp_mst_connector_late_register);

/**
 * drm_dp_mst_connector_early_unregister() - Early MST connector unregistration
 * @connector: The MST connector
 * @port: The MST port for this connector
 *
 * Helper to unregister the remote aux device for this MST port, registered by
 * drm_dp_mst_connector_late_register(). Drivers should call this from their mst
 * connector's early_unregister hook.
 */
void drm_dp_mst_connector_early_unregister(struct drm_connector *connector,
					   struct drm_dp_mst_port *port)
{
	DRM_DEBUG_KMS("unregistering %s remote bus for %s\n",
		      port->aux.name, connector->kdev->kobj.name);
	drm_dp_aux_unregister_devnode(&port->aux);
}
EXPORT_SYMBOL(drm_dp_mst_connector_early_unregister);

static void
drm_dp_mst_port_add_connector(struct drm_dp_mst_branch *mstb,
			      struct drm_dp_mst_port *port)
{
	struct drm_dp_mst_topology_mgr *mgr = port->mgr;
	char proppath[255];
	int ret;

	build_mst_prop_path(mstb, port->port_num, proppath, sizeof(proppath));
	port->connector = mgr->cbs->add_connector(mgr, port, proppath);
	if (!port->connector) {
		ret = -ENOMEM;
		goto error;
	}

	if (port->pdt != DP_PEER_DEVICE_NONE &&
	    drm_dp_mst_is_end_device(port->pdt, port->mcs)) {
		port->cached_edid = drm_get_edid(port->connector,
						 &port->aux.ddc);
		drm_connector_set_tile_property(port->connector);
	}

	mgr->cbs->register_connector(port->connector);
	return;

error:
	DRM_ERROR("Failed to create connector for port %p: %d\n", port, ret);
}

/*
 * Drop a topology reference, and unlink the port from the in-memory topology
 * layout
 */
static void
drm_dp_mst_topology_unlink_port(struct drm_dp_mst_topology_mgr *mgr,
				struct drm_dp_mst_port *port)
{
	mutex_lock(&mgr->lock);
	port->parent->num_ports--;
	list_del(&port->next);
	mutex_unlock(&mgr->lock);
	drm_dp_mst_topology_put_port(port);
}

static struct drm_dp_mst_port *
drm_dp_mst_add_port(struct drm_device *dev,
		    struct drm_dp_mst_topology_mgr *mgr,
		    struct drm_dp_mst_branch *mstb, u8 port_number)
{
	struct drm_dp_mst_port *port = kzalloc(sizeof(*port), GFP_KERNEL);

	if (!port)
		return NULL;

	kref_init(&port->topology_kref);
	kref_init(&port->malloc_kref);
	port->parent = mstb;
	port->port_num = port_number;
	port->mgr = mgr;
	port->aux.name = "DPMST";
	port->aux.dev = dev->dev;
	port->aux.is_remote = true;

	/* initialize the MST downstream port's AUX crc work queue */
	drm_dp_remote_aux_init(&port->aux);

	/*
	 * Make sure the memory allocation for our parent branch stays
	 * around until our own memory allocation is released
	 */
	drm_dp_mst_get_mstb_malloc(mstb);

	return port;
}

static int
drm_dp_mst_handle_link_address_port(struct drm_dp_mst_branch *mstb,
				    struct drm_device *dev,
				    struct drm_dp_link_addr_reply_port *port_msg)
{
	struct drm_dp_mst_topology_mgr *mgr = mstb->mgr;
	struct drm_dp_mst_port *port;
	int old_ddps = 0, ret;
	u8 new_pdt = DP_PEER_DEVICE_NONE;
	bool new_mcs = 0;
	bool created = false, send_link_addr = false, changed = false;

	port = drm_dp_get_port(mstb, port_msg->port_number);
	if (!port) {
		port = drm_dp_mst_add_port(dev, mgr, mstb,
					   port_msg->port_number);
		if (!port)
			return -ENOMEM;
		created = true;
		changed = true;
	} else if (!port->input && port_msg->input_port && port->connector) {
		/* Since port->connector can't be changed here, we create a
		 * new port if input_port changes from 0 to 1
		 */
		drm_dp_mst_topology_unlink_port(mgr, port);
		drm_dp_mst_topology_put_port(port);
		port = drm_dp_mst_add_port(dev, mgr, mstb,
					   port_msg->port_number);
		if (!port)
			return -ENOMEM;
		changed = true;
		created = true;
	} else if (port->input && !port_msg->input_port) {
		changed = true;
	} else if (port->connector) {
		/* We're updating a port that's exposed to userspace, so do it
		 * under lock
		 */
		drm_modeset_lock(&mgr->base.lock, NULL);

		old_ddps = port->ddps;
		changed = port->ddps != port_msg->ddps ||
			(port->ddps &&
			 (port->ldps != port_msg->legacy_device_plug_status ||
			  port->dpcd_rev != port_msg->dpcd_revision ||
			  port->mcs != port_msg->mcs ||
			  port->pdt != port_msg->peer_device_type ||
			  port->num_sdp_stream_sinks !=
			  port_msg->num_sdp_stream_sinks));
	}

	port->input = port_msg->input_port;
	if (!port->input)
		new_pdt = port_msg->peer_device_type;
	new_mcs = port_msg->mcs;
	port->ddps = port_msg->ddps;
	port->ldps = port_msg->legacy_device_plug_status;
	port->dpcd_rev = port_msg->dpcd_revision;
	port->num_sdp_streams = port_msg->num_sdp_streams;
	port->num_sdp_stream_sinks = port_msg->num_sdp_stream_sinks;

	/* manage mstb port lists with mgr lock - take a reference
	   for this list */
	if (created) {
		mutex_lock(&mgr->lock);
		drm_dp_mst_topology_get_port(port);
		list_add(&port->next, &mstb->ports);
		mstb->num_ports++;
		mutex_unlock(&mgr->lock);
	}

	/*
	 * Reprobe PBN caps on both hotplug, and when re-probing the link
	 * for our parent mstb
	 */
	if (old_ddps != port->ddps || !created) {
		if (port->ddps && !port->input) {
			ret = drm_dp_send_enum_path_resources(mgr, mstb,
							      port);
			if (ret == 1)
				changed = true;
		} else {
			port->full_pbn = 0;
		}
	}

	ret = drm_dp_port_set_pdt(port, new_pdt, new_mcs);
	if (ret == 1) {
		send_link_addr = true;
	} else if (ret < 0) {
		DRM_ERROR("Failed to change PDT on port %p: %d\n",
			  port, ret);
		goto fail;
	}

	/*
	 * If this port wasn't just created, then we're reprobing because
	 * we're coming out of suspend. In this case, always resend the link
	 * address if there's an MSTB on this port
	 */
	if (!created && port->pdt == DP_PEER_DEVICE_MST_BRANCHING &&
	    port->mcs)
		send_link_addr = true;

	if (port->connector)
		drm_modeset_unlock(&mgr->base.lock);
	else if (!port->input)
		drm_dp_mst_port_add_connector(mstb, port);

	if (send_link_addr && port->mstb) {
		ret = drm_dp_send_link_address(mgr, port->mstb);
		if (ret == 1) /* MSTB below us changed */
			changed = true;
		else if (ret < 0)
			goto fail_put;
	}

	/* put reference to this port */
	drm_dp_mst_topology_put_port(port);
	return changed;

fail:
	drm_dp_mst_topology_unlink_port(mgr, port);
	if (port->connector)
		drm_modeset_unlock(&mgr->base.lock);
fail_put:
	drm_dp_mst_topology_put_port(port);
	return ret;
}

static void
drm_dp_mst_handle_conn_stat(struct drm_dp_mst_branch *mstb,
			    struct drm_dp_connection_status_notify *conn_stat)
{
	struct drm_dp_mst_topology_mgr *mgr = mstb->mgr;
	struct drm_dp_mst_port *port;
	int old_ddps, old_input, ret, i;
	u8 new_pdt;
	bool new_mcs;
	bool dowork = false, create_connector = false;

	port = drm_dp_get_port(mstb, conn_stat->port_number);
	if (!port)
		return;

	if (port->connector) {
		if (!port->input && conn_stat->input_port) {
			/*
			 * We can't remove a connector from an already exposed
			 * port, so just throw the port out and make sure we
			 * reprobe the link address of it's parent MSTB
			 */
			drm_dp_mst_topology_unlink_port(mgr, port);
			mstb->link_address_sent = false;
			dowork = true;
			goto out;
		}

		/* Locking is only needed if the port's exposed to userspace */
		drm_modeset_lock(&mgr->base.lock, NULL);
	} else if (port->input && !conn_stat->input_port) {
		create_connector = true;
		/* Reprobe link address so we get num_sdp_streams */
		mstb->link_address_sent = false;
		dowork = true;
	}

	old_ddps = port->ddps;
	old_input = port->input;
	port->input = conn_stat->input_port;
	port->ldps = conn_stat->legacy_device_plug_status;
	port->ddps = conn_stat->displayport_device_plug_status;

	if (old_ddps != port->ddps) {
		if (port->ddps && !port->input)
			drm_dp_send_enum_path_resources(mgr, mstb, port);
		else
			port->full_pbn = 0;
	}

	new_pdt = port->input ? DP_PEER_DEVICE_NONE : conn_stat->peer_device_type;
	new_mcs = conn_stat->message_capability_status;
	ret = drm_dp_port_set_pdt(port, new_pdt, new_mcs);
	if (ret == 1) {
		dowork = true;
	} else if (ret < 0) {
		DRM_ERROR("Failed to change PDT for port %p: %d\n",
			  port, ret);
		dowork = false;
	}

	if (!old_input && old_ddps != port->ddps && !port->ddps) {
		for (i = 0; i < mgr->max_payloads; i++) {
			struct drm_dp_vcpi *vcpi = mgr->proposed_vcpis[i];
			struct drm_dp_mst_port *port_validated;

			if (!vcpi)
				continue;

			port_validated =
				container_of(vcpi, struct drm_dp_mst_port, vcpi);
			port_validated =
				drm_dp_mst_topology_get_port_validated(mgr, port_validated);
			if (!port_validated) {
				mutex_lock(&mgr->payload_lock);
				vcpi->num_slots = 0;
				mutex_unlock(&mgr->payload_lock);
			} else {
				drm_dp_mst_topology_put_port(port_validated);
			}
		}
	}

	if (port->connector)
		drm_modeset_unlock(&mgr->base.lock);
	else if (create_connector)
		drm_dp_mst_port_add_connector(mstb, port);

out:
	drm_dp_mst_topology_put_port(port);
	if (dowork)
		queue_work(system_long_wq, &mstb->mgr->work);
}

static struct drm_dp_mst_branch *drm_dp_get_mst_branch_device(struct drm_dp_mst_topology_mgr *mgr,
							       u8 lct, u8 *rad)
{
	struct drm_dp_mst_branch *mstb;
	struct drm_dp_mst_port *port;
	int i, ret;
	/* find the port by iterating down */

	mutex_lock(&mgr->lock);
	mstb = mgr->mst_primary;

	if (!mstb)
		goto out;

	for (i = 0; i < lct - 1; i++) {
		int shift = (i % 2) ? 0 : 4;
		int port_num = (rad[i / 2] >> shift) & 0xf;

		list_for_each_entry(port, &mstb->ports, next) {
			if (port->port_num == port_num) {
				mstb = port->mstb;
				if (!mstb) {
					DRM_ERROR("failed to lookup MSTB with lct %d, rad %02x\n", lct, rad[0]);
					goto out;
				}

				break;
			}
		}
	}
	ret = drm_dp_mst_topology_try_get_mstb(mstb);
	if (!ret)
		mstb = NULL;
out:
	mutex_unlock(&mgr->lock);
	return mstb;
}

static struct drm_dp_mst_branch *get_mst_branch_device_by_guid_helper(
	struct drm_dp_mst_branch *mstb,
	const uint8_t *guid)
{
	struct drm_dp_mst_branch *found_mstb;
	struct drm_dp_mst_port *port;

	if (memcmp(mstb->guid, guid, 16) == 0)
		return mstb;


	list_for_each_entry(port, &mstb->ports, next) {
		if (!port->mstb)
			continue;

		found_mstb = get_mst_branch_device_by_guid_helper(port->mstb, guid);

		if (found_mstb)
			return found_mstb;
	}

	return NULL;
}

static struct drm_dp_mst_branch *
drm_dp_get_mst_branch_device_by_guid(struct drm_dp_mst_topology_mgr *mgr,
				     const uint8_t *guid)
{
	struct drm_dp_mst_branch *mstb;
	int ret;

	/* find the port by iterating down */
	mutex_lock(&mgr->lock);

	mstb = get_mst_branch_device_by_guid_helper(mgr->mst_primary, guid);
	if (mstb) {
		ret = drm_dp_mst_topology_try_get_mstb(mstb);
		if (!ret)
			mstb = NULL;
	}

	mutex_unlock(&mgr->lock);
	return mstb;
}

static int drm_dp_check_and_send_link_address(struct drm_dp_mst_topology_mgr *mgr,
					       struct drm_dp_mst_branch *mstb)
{
	struct drm_dp_mst_port *port;
	int ret;
	bool changed = false;

	if (!mstb->link_address_sent) {
		ret = drm_dp_send_link_address(mgr, mstb);
		if (ret == 1)
			changed = true;
		else if (ret < 0)
			return ret;
	}

	list_for_each_entry(port, &mstb->ports, next) {
		struct drm_dp_mst_branch *mstb_child = NULL;

		if (port->input || !port->ddps)
			continue;

		if (port->mstb)
			mstb_child = drm_dp_mst_topology_get_mstb_validated(
			    mgr, port->mstb);

		if (mstb_child) {
			ret = drm_dp_check_and_send_link_address(mgr,
								 mstb_child);
			drm_dp_mst_topology_put_mstb(mstb_child);
			if (ret == 1)
				changed = true;
			else if (ret < 0)
				return ret;
		}
	}

	return changed;
}

static void drm_dp_mst_link_probe_work(struct work_struct *work)
{
	struct drm_dp_mst_topology_mgr *mgr =
		container_of(work, struct drm_dp_mst_topology_mgr, work);
	struct drm_device *dev = mgr->dev;
	struct drm_dp_mst_branch *mstb;
	int ret;
	bool clear_payload_id_table;

	mutex_lock(&mgr->probe_lock);

	mutex_lock(&mgr->lock);
	clear_payload_id_table = !mgr->payload_id_table_cleared;
	mgr->payload_id_table_cleared = true;

	mstb = mgr->mst_primary;
	if (mstb) {
		ret = drm_dp_mst_topology_try_get_mstb(mstb);
		if (!ret)
			mstb = NULL;
	}
	mutex_unlock(&mgr->lock);
	if (!mstb) {
		mutex_unlock(&mgr->probe_lock);
		return;
	}

	/*
	 * Certain branch devices seem to incorrectly report an available_pbn
	 * of 0 on downstream sinks, even after clearing the
	 * DP_PAYLOAD_ALLOCATE_* registers in
	 * drm_dp_mst_topology_mgr_set_mst(). Namely, the CableMatters USB-C
	 * 2x DP hub. Sending a CLEAR_PAYLOAD_ID_TABLE message seems to make
	 * things work again.
	 */
	if (clear_payload_id_table) {
		DRM_DEBUG_KMS("Clearing payload ID table\n");
		drm_dp_send_clear_payload_id_table(mgr, mstb);
	}

	ret = drm_dp_check_and_send_link_address(mgr, mstb);
	drm_dp_mst_topology_put_mstb(mstb);

	mutex_unlock(&mgr->probe_lock);
	if (ret)
		drm_kms_helper_hotplug_event(dev);
}

static bool drm_dp_validate_guid(struct drm_dp_mst_topology_mgr *mgr,
				 u8 *guid)
{
	u64 salt;

	if (memchr_inv(guid, 0, 16))
		return true;

	salt = get_jiffies_64();

	memcpy(&guid[0], &salt, sizeof(u64));
	memcpy(&guid[8], &salt, sizeof(u64));

	return false;
}

static int build_dpcd_read(struct drm_dp_sideband_msg_tx *msg, u8 port_num, u32 offset, u8 num_bytes)
{
	struct drm_dp_sideband_msg_req_body req;

	req.req_type = DP_REMOTE_DPCD_READ;
	req.u.dpcd_read.port_number = port_num;
	req.u.dpcd_read.dpcd_address = offset;
	req.u.dpcd_read.num_bytes = num_bytes;
	drm_dp_encode_sideband_req(&req, msg);

	return 0;
}

static int drm_dp_send_sideband_msg(struct drm_dp_mst_topology_mgr *mgr,
				    bool up, u8 *msg, int len)
{
	int ret;
	int regbase = up ? DP_SIDEBAND_MSG_UP_REP_BASE : DP_SIDEBAND_MSG_DOWN_REQ_BASE;
	int tosend, total, offset;
	int retries = 0;

retry:
	total = len;
	offset = 0;
	do {
		tosend = min3(mgr->max_dpcd_transaction_bytes, 16, total);

		ret = drm_dp_dpcd_write(mgr->aux, regbase + offset,
					&msg[offset],
					tosend);
		if (ret != tosend) {
			if (ret == -EIO && retries < 5) {
				retries++;
				goto retry;
			}
			DRM_DEBUG_KMS("failed to dpcd write %d %d\n", tosend, ret);

			return -EIO;
		}
		offset += tosend;
		total -= tosend;
	} while (total > 0);
	return 0;
}

static int set_hdr_from_dst_qlock(struct drm_dp_sideband_msg_hdr *hdr,
				  struct drm_dp_sideband_msg_tx *txmsg)
{
	struct drm_dp_mst_branch *mstb = txmsg->dst;
	u8 req_type;

	/* both msg slots are full */
	if (txmsg->seqno == -1) {
		if (mstb->tx_slots[0] && mstb->tx_slots[1]) {
			DRM_DEBUG_KMS("%s: failed to find slot\n", __func__);
			return -EAGAIN;
		}
		if (mstb->tx_slots[0] == NULL && mstb->tx_slots[1] == NULL) {
			txmsg->seqno = mstb->last_seqno;
			mstb->last_seqno ^= 1;
		} else if (mstb->tx_slots[0] == NULL)
			txmsg->seqno = 0;
		else
			txmsg->seqno = 1;
		mstb->tx_slots[txmsg->seqno] = txmsg;
	}

	req_type = txmsg->msg[0] & 0x7f;
	if (req_type == DP_CONNECTION_STATUS_NOTIFY ||
		req_type == DP_RESOURCE_STATUS_NOTIFY)
		hdr->broadcast = 1;
	else
		hdr->broadcast = 0;
	hdr->path_msg = txmsg->path_msg;
	hdr->lct = mstb->lct;
	hdr->lcr = mstb->lct - 1;
	if (mstb->lct > 1)
		memcpy(hdr->rad, mstb->rad, mstb->lct / 2);
	hdr->seqno = txmsg->seqno;
	return 0;
}
/*
 * process a single block of the next message in the sideband queue
 */
static int process_single_tx_qlock(struct drm_dp_mst_topology_mgr *mgr,
				   struct drm_dp_sideband_msg_tx *txmsg,
				   bool up)
{
	u8 chunk[48];
	struct drm_dp_sideband_msg_hdr hdr;
	int len, space, idx, tosend;
	int ret;

	memset(&hdr, 0, sizeof(struct drm_dp_sideband_msg_hdr));

	if (txmsg->state == DRM_DP_SIDEBAND_TX_QUEUED) {
		txmsg->seqno = -1;
		txmsg->state = DRM_DP_SIDEBAND_TX_START_SEND;
	}

	/* make hdr from dst mst - for replies use seqno
	   otherwise assign one */
	ret = set_hdr_from_dst_qlock(&hdr, txmsg);
	if (ret < 0)
		return ret;

	/* amount left to send in this message */
	len = txmsg->cur_len - txmsg->cur_offset;

	/* 48 - sideband msg size - 1 byte for data CRC, x header bytes */
	space = 48 - 1 - drm_dp_calc_sb_hdr_size(&hdr);

	tosend = min(len, space);
	if (len == txmsg->cur_len)
		hdr.somt = 1;
	if (space >= len)
		hdr.eomt = 1;


	hdr.msg_len = tosend + 1;
	drm_dp_encode_sideband_msg_hdr(&hdr, chunk, &idx);
	memcpy(&chunk[idx], &txmsg->msg[txmsg->cur_offset], tosend);
	/* add crc at end */
	drm_dp_crc_sideband_chunk_req(&chunk[idx], tosend);
	idx += tosend + 1;

	ret = drm_dp_send_sideband_msg(mgr, up, chunk, idx);
	if (unlikely(ret) && drm_debug_enabled(DRM_UT_DP)) {
		struct drm_printer p = drm_debug_printer(DBG_PREFIX);

		drm_printf(&p, "sideband msg failed to send\n");
		drm_dp_mst_dump_sideband_msg_tx(&p, txmsg);
		return ret;
	}

	txmsg->cur_offset += tosend;
	if (txmsg->cur_offset == txmsg->cur_len) {
		txmsg->state = DRM_DP_SIDEBAND_TX_SENT;
		return 1;
	}
	return 0;
}

static void process_single_down_tx_qlock(struct drm_dp_mst_topology_mgr *mgr)
{
	struct drm_dp_sideband_msg_tx *txmsg;
	int ret;

	WARN_ON(!mutex_is_locked(&mgr->qlock));

	/* construct a chunk from the first msg in the tx_msg queue */
	if (list_empty(&mgr->tx_msg_downq))
		return;

	txmsg = list_first_entry(&mgr->tx_msg_downq, struct drm_dp_sideband_msg_tx, next);
	ret = process_single_tx_qlock(mgr, txmsg, false);
	if (ret == 1) {
		/* txmsg is sent it should be in the slots now */
		mgr->is_waiting_for_dwn_reply = true;
		list_del(&txmsg->next);
	} else if (ret) {
		DRM_DEBUG_KMS("failed to send msg in q %d\n", ret);
		mgr->is_waiting_for_dwn_reply = false;
		list_del(&txmsg->next);
		if (txmsg->seqno != -1)
			txmsg->dst->tx_slots[txmsg->seqno] = NULL;
		txmsg->state = DRM_DP_SIDEBAND_TX_TIMEOUT;
		wake_up_all(&mgr->tx_waitq);
	}
}

/* called holding qlock */
static void process_single_up_tx_qlock(struct drm_dp_mst_topology_mgr *mgr,
				       struct drm_dp_sideband_msg_tx *txmsg)
{
	int ret;

	/* construct a chunk from the first msg in the tx_msg queue */
	ret = process_single_tx_qlock(mgr, txmsg, true);

	if (ret != 1)
		DRM_DEBUG_KMS("failed to send msg in q %d\n", ret);

	if (txmsg->seqno != -1) {
		WARN_ON((unsigned int)txmsg->seqno >
			ARRAY_SIZE(txmsg->dst->tx_slots));
		txmsg->dst->tx_slots[txmsg->seqno] = NULL;
	}
}

static void drm_dp_queue_down_tx(struct drm_dp_mst_topology_mgr *mgr,
				 struct drm_dp_sideband_msg_tx *txmsg)
{
	mutex_lock(&mgr->qlock);
	list_add_tail(&txmsg->next, &mgr->tx_msg_downq);

	if (drm_debug_enabled(DRM_UT_DP)) {
		struct drm_printer p = drm_debug_printer(DBG_PREFIX);

		drm_dp_mst_dump_sideband_msg_tx(&p, txmsg);
	}

	if (list_is_singular(&mgr->tx_msg_downq) &&
	    !mgr->is_waiting_for_dwn_reply)
		process_single_down_tx_qlock(mgr);
	mutex_unlock(&mgr->qlock);
}

static void
drm_dp_dump_link_address(struct drm_dp_link_address_ack_reply *reply)
{
	struct drm_dp_link_addr_reply_port *port_reply;
	int i;

	for (i = 0; i < reply->nports; i++) {
		port_reply = &reply->ports[i];
		DRM_DEBUG_KMS("port %d: input %d, pdt: %d, pn: %d, dpcd_rev: %02x, mcs: %d, ddps: %d, ldps %d, sdp %d/%d\n",
			      i,
			      port_reply->input_port,
			      port_reply->peer_device_type,
			      port_reply->port_number,
			      port_reply->dpcd_revision,
			      port_reply->mcs,
			      port_reply->ddps,
			      port_reply->legacy_device_plug_status,
			      port_reply->num_sdp_streams,
			      port_reply->num_sdp_stream_sinks);
	}
}

static int drm_dp_send_link_address(struct drm_dp_mst_topology_mgr *mgr,
				     struct drm_dp_mst_branch *mstb)
{
	struct drm_dp_sideband_msg_tx *txmsg;
	struct drm_dp_link_address_ack_reply *reply;
	struct drm_dp_mst_port *port, *tmp;
	int i, len, ret, port_mask = 0;
	bool changed = false;

	txmsg = kzalloc(sizeof(*txmsg), GFP_KERNEL);
	if (!txmsg)
		return -ENOMEM;

	txmsg->dst = mstb;
	len = build_link_address(txmsg);

	mstb->link_address_sent = true;
	drm_dp_queue_down_tx(mgr, txmsg);

	/* FIXME: Actually do some real error handling here */
	ret = drm_dp_mst_wait_tx_reply(mstb, txmsg);
	if (ret <= 0) {
		DRM_ERROR("Sending link address failed with %d\n", ret);
		goto out;
	}
	if (txmsg->reply.reply_type == DP_SIDEBAND_REPLY_NAK) {
		DRM_ERROR("link address NAK received\n");
		ret = -EIO;
		goto out;
	}

	reply = &txmsg->reply.u.link_addr;
	DRM_DEBUG_KMS("link address reply: %d\n", reply->nports);
	drm_dp_dump_link_address(reply);

	drm_dp_check_mstb_guid(mstb, reply->guid);

	for (i = 0; i < reply->nports; i++) {
		port_mask |= BIT(reply->ports[i].port_number);
		ret = drm_dp_mst_handle_link_address_port(mstb, mgr->dev,
							  &reply->ports[i]);
		if (ret == 1)
			changed = true;
		else if (ret < 0)
			goto out;
	}

	/* Prune any ports that are currently a part of mstb in our in-memory
	 * topology, but were not seen in this link address. Usually this
	 * means that they were removed while the topology was out of sync,
	 * e.g. during suspend/resume
	 */
	mutex_lock(&mgr->lock);
	list_for_each_entry_safe(port, tmp, &mstb->ports, next) {
		if (port_mask & BIT(port->port_num))
			continue;

		DRM_DEBUG_KMS("port %d was not in link address, removing\n",
			      port->port_num);
		list_del(&port->next);
		drm_dp_mst_topology_put_port(port);
		changed = true;
	}
	mutex_unlock(&mgr->lock);

out:
	if (ret <= 0)
		mstb->link_address_sent = false;
	kfree(txmsg);
	return ret < 0 ? ret : changed;
}

void drm_dp_send_clear_payload_id_table(struct drm_dp_mst_topology_mgr *mgr,
					struct drm_dp_mst_branch *mstb)
{
	struct drm_dp_sideband_msg_tx *txmsg;
	int len, ret;

	txmsg = kzalloc(sizeof(*txmsg), GFP_KERNEL);
	if (!txmsg)
		return;

	txmsg->dst = mstb;
	len = build_clear_payload_id_table(txmsg);

	drm_dp_queue_down_tx(mgr, txmsg);

	ret = drm_dp_mst_wait_tx_reply(mstb, txmsg);
	if (ret > 0 && txmsg->reply.reply_type == DP_SIDEBAND_REPLY_NAK)
		DRM_DEBUG_KMS("clear payload table id nak received\n");

	kfree(txmsg);
}

static int
drm_dp_send_enum_path_resources(struct drm_dp_mst_topology_mgr *mgr,
				struct drm_dp_mst_branch *mstb,
				struct drm_dp_mst_port *port)
{
	struct drm_dp_enum_path_resources_ack_reply *path_res;
	struct drm_dp_sideband_msg_tx *txmsg;
	int len;
	int ret;

	txmsg = kzalloc(sizeof(*txmsg), GFP_KERNEL);
	if (!txmsg)
		return -ENOMEM;

	txmsg->dst = mstb;
	len = build_enum_path_resources(txmsg, port->port_num);

	drm_dp_queue_down_tx(mgr, txmsg);

	ret = drm_dp_mst_wait_tx_reply(mstb, txmsg);
	if (ret > 0) {
		ret = 0;
		path_res = &txmsg->reply.u.path_resources;

		if (txmsg->reply.reply_type == DP_SIDEBAND_REPLY_NAK) {
			DRM_DEBUG_KMS("enum path resources nak received\n");
		} else {
			if (port->port_num != path_res->port_number)
				DRM_ERROR("got incorrect port in response\n");

			DRM_DEBUG_KMS("enum path resources %d: %d %d\n",
				      path_res->port_number,
				      path_res->full_payload_bw_number,
				      path_res->avail_payload_bw_number);
<<<<<<< HEAD
			port->available_pbn =
				path_res->avail_payload_bw_number;
=======

			/*
			 * If something changed, make sure we send a
			 * hotplug
			 */
			if (port->full_pbn != path_res->full_payload_bw_number ||
			    port->fec_capable != path_res->fec_capable)
				ret = 1;

			port->full_pbn = path_res->full_payload_bw_number;
>>>>>>> 77a36a3a
			port->fec_capable = path_res->fec_capable;
		}
	}

	kfree(txmsg);
	return ret;
}

static struct drm_dp_mst_port *drm_dp_get_last_connected_port_to_mstb(struct drm_dp_mst_branch *mstb)
{
	if (!mstb->port_parent)
		return NULL;

	if (mstb->port_parent->mstb != mstb)
		return mstb->port_parent;

	return drm_dp_get_last_connected_port_to_mstb(mstb->port_parent->parent);
}

/*
 * Searches upwards in the topology starting from mstb to try to find the
 * closest available parent of mstb that's still connected to the rest of the
 * topology. This can be used in order to perform operations like releasing
 * payloads, where the branch device which owned the payload may no longer be
 * around and thus would require that the payload on the last living relative
 * be freed instead.
 */
static struct drm_dp_mst_branch *
drm_dp_get_last_connected_port_and_mstb(struct drm_dp_mst_topology_mgr *mgr,
					struct drm_dp_mst_branch *mstb,
					int *port_num)
{
	struct drm_dp_mst_branch *rmstb = NULL;
	struct drm_dp_mst_port *found_port;

	mutex_lock(&mgr->lock);
	if (!mgr->mst_primary)
		goto out;

	do {
		found_port = drm_dp_get_last_connected_port_to_mstb(mstb);
		if (!found_port)
			break;

		if (drm_dp_mst_topology_try_get_mstb(found_port->parent)) {
			rmstb = found_port->parent;
			*port_num = found_port->port_num;
		} else {
			/* Search again, starting from this parent */
			mstb = found_port->parent;
		}
	} while (!rmstb);
out:
	mutex_unlock(&mgr->lock);
	return rmstb;
}

static int drm_dp_payload_send_msg(struct drm_dp_mst_topology_mgr *mgr,
				   struct drm_dp_mst_port *port,
				   int id,
				   int pbn)
{
	struct drm_dp_sideband_msg_tx *txmsg;
	struct drm_dp_mst_branch *mstb;
	int len, ret, port_num;
	u8 sinks[DRM_DP_MAX_SDP_STREAMS];
	int i;

	port_num = port->port_num;
	mstb = drm_dp_mst_topology_get_mstb_validated(mgr, port->parent);
	if (!mstb) {
		mstb = drm_dp_get_last_connected_port_and_mstb(mgr,
							       port->parent,
							       &port_num);

		if (!mstb)
			return -EINVAL;
	}

	txmsg = kzalloc(sizeof(*txmsg), GFP_KERNEL);
	if (!txmsg) {
		ret = -ENOMEM;
		goto fail_put;
	}

	for (i = 0; i < port->num_sdp_streams; i++)
		sinks[i] = i;

	txmsg->dst = mstb;
	len = build_allocate_payload(txmsg, port_num,
				     id,
				     pbn, port->num_sdp_streams, sinks);

	drm_dp_queue_down_tx(mgr, txmsg);

	/*
	 * FIXME: there is a small chance that between getting the last
	 * connected mstb and sending the payload message, the last connected
	 * mstb could also be removed from the topology. In the future, this
	 * needs to be fixed by restarting the
	 * drm_dp_get_last_connected_port_and_mstb() search in the event of a
	 * timeout if the topology is still connected to the system.
	 */
	ret = drm_dp_mst_wait_tx_reply(mstb, txmsg);
	if (ret > 0) {
		if (txmsg->reply.reply_type == DP_SIDEBAND_REPLY_NAK)
			ret = -EINVAL;
		else
			ret = 0;
	}
	kfree(txmsg);
fail_put:
	drm_dp_mst_topology_put_mstb(mstb);
	return ret;
}

int drm_dp_send_power_updown_phy(struct drm_dp_mst_topology_mgr *mgr,
				 struct drm_dp_mst_port *port, bool power_up)
{
	struct drm_dp_sideband_msg_tx *txmsg;
	int len, ret;

	port = drm_dp_mst_topology_get_port_validated(mgr, port);
	if (!port)
		return -EINVAL;

	txmsg = kzalloc(sizeof(*txmsg), GFP_KERNEL);
	if (!txmsg) {
		drm_dp_mst_topology_put_port(port);
		return -ENOMEM;
	}

	txmsg->dst = port->parent;
	len = build_power_updown_phy(txmsg, port->port_num, power_up);
	drm_dp_queue_down_tx(mgr, txmsg);

	ret = drm_dp_mst_wait_tx_reply(port->parent, txmsg);
	if (ret > 0) {
		if (txmsg->reply.reply_type == DP_SIDEBAND_REPLY_NAK)
			ret = -EINVAL;
		else
			ret = 0;
	}
	kfree(txmsg);
	drm_dp_mst_topology_put_port(port);

	return ret;
}
EXPORT_SYMBOL(drm_dp_send_power_updown_phy);

static int drm_dp_create_payload_step1(struct drm_dp_mst_topology_mgr *mgr,
				       int id,
				       struct drm_dp_payload *payload)
{
	int ret;

	ret = drm_dp_dpcd_write_payload(mgr, id, payload);
	if (ret < 0) {
		payload->payload_state = 0;
		return ret;
	}
	payload->payload_state = DP_PAYLOAD_LOCAL;
	return 0;
}

static int drm_dp_create_payload_step2(struct drm_dp_mst_topology_mgr *mgr,
				       struct drm_dp_mst_port *port,
				       int id,
				       struct drm_dp_payload *payload)
{
	int ret;
	ret = drm_dp_payload_send_msg(mgr, port, id, port->vcpi.pbn);
	if (ret < 0)
		return ret;
	payload->payload_state = DP_PAYLOAD_REMOTE;
	return ret;
}

static int drm_dp_destroy_payload_step1(struct drm_dp_mst_topology_mgr *mgr,
					struct drm_dp_mst_port *port,
					int id,
					struct drm_dp_payload *payload)
{
	DRM_DEBUG_KMS("\n");
	/* it's okay for these to fail */
	if (port) {
		drm_dp_payload_send_msg(mgr, port, id, 0);
	}

	drm_dp_dpcd_write_payload(mgr, id, payload);
	payload->payload_state = DP_PAYLOAD_DELETE_LOCAL;
	return 0;
}

static int drm_dp_destroy_payload_step2(struct drm_dp_mst_topology_mgr *mgr,
					int id,
					struct drm_dp_payload *payload)
{
	payload->payload_state = 0;
	return 0;
}

/**
 * drm_dp_update_payload_part1() - Execute payload update part 1
 * @mgr: manager to use.
 *
 * This iterates over all proposed virtual channels, and tries to
 * allocate space in the link for them. For 0->slots transitions,
 * this step just writes the VCPI to the MST device. For slots->0
 * transitions, this writes the updated VCPIs and removes the
 * remote VC payloads.
 *
 * after calling this the driver should generate ACT and payload
 * packets.
 */
int drm_dp_update_payload_part1(struct drm_dp_mst_topology_mgr *mgr)
{
	struct drm_dp_payload req_payload;
	struct drm_dp_mst_port *port;
	int i, j;
	int cur_slots = 1;

	mutex_lock(&mgr->payload_lock);
	for (i = 0; i < mgr->max_payloads; i++) {
		struct drm_dp_vcpi *vcpi = mgr->proposed_vcpis[i];
		struct drm_dp_payload *payload = &mgr->payloads[i];
		bool put_port = false;

		/* solve the current payloads - compare to the hw ones
		   - update the hw view */
		req_payload.start_slot = cur_slots;
		if (vcpi) {
			port = container_of(vcpi, struct drm_dp_mst_port,
					    vcpi);

			/* Validated ports don't matter if we're releasing
			 * VCPI
			 */
			if (vcpi->num_slots) {
				port = drm_dp_mst_topology_get_port_validated(
				    mgr, port);
				if (!port) {
					mutex_unlock(&mgr->payload_lock);
					return -EINVAL;
				}
				put_port = true;
			}

			req_payload.num_slots = vcpi->num_slots;
			req_payload.vcpi = vcpi->vcpi;
		} else {
			port = NULL;
			req_payload.num_slots = 0;
		}

		payload->start_slot = req_payload.start_slot;
		/* work out what is required to happen with this payload */
		if (payload->num_slots != req_payload.num_slots) {

			/* need to push an update for this payload */
			if (req_payload.num_slots) {
				drm_dp_create_payload_step1(mgr, vcpi->vcpi,
							    &req_payload);
				payload->num_slots = req_payload.num_slots;
				payload->vcpi = req_payload.vcpi;

			} else if (payload->num_slots) {
				payload->num_slots = 0;
				drm_dp_destroy_payload_step1(mgr, port,
							     payload->vcpi,
							     payload);
				req_payload.payload_state =
					payload->payload_state;
				payload->start_slot = 0;
			}
			payload->payload_state = req_payload.payload_state;
		}
		cur_slots += req_payload.num_slots;

		if (put_port)
			drm_dp_mst_topology_put_port(port);
	}

	for (i = 0; i < mgr->max_payloads; /* do nothing */) {
		if (mgr->payloads[i].payload_state != DP_PAYLOAD_DELETE_LOCAL) {
			i++;
			continue;
		}

		DRM_DEBUG_KMS("removing payload %d\n", i);
		for (j = i; j < mgr->max_payloads - 1; j++) {
			mgr->payloads[j] = mgr->payloads[j + 1];
			mgr->proposed_vcpis[j] = mgr->proposed_vcpis[j + 1];

			if (mgr->proposed_vcpis[j] &&
			    mgr->proposed_vcpis[j]->num_slots) {
				set_bit(j + 1, &mgr->payload_mask);
			} else {
				clear_bit(j + 1, &mgr->payload_mask);
			}
		}

		memset(&mgr->payloads[mgr->max_payloads - 1], 0,
		       sizeof(struct drm_dp_payload));
		mgr->proposed_vcpis[mgr->max_payloads - 1] = NULL;
		clear_bit(mgr->max_payloads, &mgr->payload_mask);
	}
	mutex_unlock(&mgr->payload_lock);

	return 0;
}
EXPORT_SYMBOL(drm_dp_update_payload_part1);

/**
 * drm_dp_update_payload_part2() - Execute payload update part 2
 * @mgr: manager to use.
 *
 * This iterates over all proposed virtual channels, and tries to
 * allocate space in the link for them. For 0->slots transitions,
 * this step writes the remote VC payload commands. For slots->0
 * this just resets some internal state.
 */
int drm_dp_update_payload_part2(struct drm_dp_mst_topology_mgr *mgr)
{
	struct drm_dp_mst_port *port;
	int i;
	int ret = 0;
	mutex_lock(&mgr->payload_lock);
	for (i = 0; i < mgr->max_payloads; i++) {

		if (!mgr->proposed_vcpis[i])
			continue;

		port = container_of(mgr->proposed_vcpis[i], struct drm_dp_mst_port, vcpi);

		DRM_DEBUG_KMS("payload %d %d\n", i, mgr->payloads[i].payload_state);
		if (mgr->payloads[i].payload_state == DP_PAYLOAD_LOCAL) {
			ret = drm_dp_create_payload_step2(mgr, port, mgr->proposed_vcpis[i]->vcpi, &mgr->payloads[i]);
		} else if (mgr->payloads[i].payload_state == DP_PAYLOAD_DELETE_LOCAL) {
			ret = drm_dp_destroy_payload_step2(mgr, mgr->proposed_vcpis[i]->vcpi, &mgr->payloads[i]);
		}
		if (ret) {
			mutex_unlock(&mgr->payload_lock);
			return ret;
		}
	}
	mutex_unlock(&mgr->payload_lock);
	return 0;
}
EXPORT_SYMBOL(drm_dp_update_payload_part2);

static int drm_dp_send_dpcd_read(struct drm_dp_mst_topology_mgr *mgr,
				 struct drm_dp_mst_port *port,
				 int offset, int size, u8 *bytes)
{
	int len;
	int ret = 0;
	struct drm_dp_sideband_msg_tx *txmsg;
	struct drm_dp_mst_branch *mstb;

	mstb = drm_dp_mst_topology_get_mstb_validated(mgr, port->parent);
	if (!mstb)
		return -EINVAL;

	txmsg = kzalloc(sizeof(*txmsg), GFP_KERNEL);
	if (!txmsg) {
		ret = -ENOMEM;
		goto fail_put;
	}

	len = build_dpcd_read(txmsg, port->port_num, offset, size);
	txmsg->dst = port->parent;

	drm_dp_queue_down_tx(mgr, txmsg);

	ret = drm_dp_mst_wait_tx_reply(mstb, txmsg);
	if (ret < 0)
		goto fail_free;

	/* DPCD read should never be NACKed */
	if (txmsg->reply.reply_type == 1) {
		DRM_ERROR("mstb %p port %d: DPCD read on addr 0x%x for %d bytes NAKed\n",
			  mstb, port->port_num, offset, size);
		ret = -EIO;
		goto fail_free;
	}

	if (txmsg->reply.u.remote_dpcd_read_ack.num_bytes != size) {
		ret = -EPROTO;
		goto fail_free;
	}

	ret = min_t(size_t, txmsg->reply.u.remote_dpcd_read_ack.num_bytes,
		    size);
	memcpy(bytes, txmsg->reply.u.remote_dpcd_read_ack.bytes, ret);

fail_free:
	kfree(txmsg);
fail_put:
	drm_dp_mst_topology_put_mstb(mstb);

	return ret;
}

static int drm_dp_send_dpcd_write(struct drm_dp_mst_topology_mgr *mgr,
				  struct drm_dp_mst_port *port,
				  int offset, int size, u8 *bytes)
{
	int len;
	int ret;
	struct drm_dp_sideband_msg_tx *txmsg;
	struct drm_dp_mst_branch *mstb;

	mstb = drm_dp_mst_topology_get_mstb_validated(mgr, port->parent);
	if (!mstb)
		return -EINVAL;

	txmsg = kzalloc(sizeof(*txmsg), GFP_KERNEL);
	if (!txmsg) {
		ret = -ENOMEM;
		goto fail_put;
	}

	len = build_dpcd_write(txmsg, port->port_num, offset, size, bytes);
	txmsg->dst = mstb;

	drm_dp_queue_down_tx(mgr, txmsg);

	ret = drm_dp_mst_wait_tx_reply(mstb, txmsg);
	if (ret > 0) {
		if (txmsg->reply.reply_type == DP_SIDEBAND_REPLY_NAK)
			ret = -EIO;
		else
			ret = 0;
	}
	kfree(txmsg);
fail_put:
	drm_dp_mst_topology_put_mstb(mstb);
	return ret;
}

static int drm_dp_encode_up_ack_reply(struct drm_dp_sideband_msg_tx *msg, u8 req_type)
{
	struct drm_dp_sideband_msg_reply_body reply;

	reply.reply_type = DP_SIDEBAND_REPLY_ACK;
	reply.req_type = req_type;
	drm_dp_encode_sideband_reply(&reply, msg);
	return 0;
}

static int drm_dp_send_up_ack_reply(struct drm_dp_mst_topology_mgr *mgr,
				    struct drm_dp_mst_branch *mstb,
				    int req_type, int seqno, bool broadcast)
{
	struct drm_dp_sideband_msg_tx *txmsg;

	txmsg = kzalloc(sizeof(*txmsg), GFP_KERNEL);
	if (!txmsg)
		return -ENOMEM;

	txmsg->dst = mstb;
	txmsg->seqno = seqno;
	drm_dp_encode_up_ack_reply(txmsg, req_type);

	mutex_lock(&mgr->qlock);

	process_single_up_tx_qlock(mgr, txmsg);

	mutex_unlock(&mgr->qlock);

	kfree(txmsg);
	return 0;
}

static int drm_dp_get_vc_payload_bw(u8 dp_link_bw, u8  dp_link_count)
{
	if (dp_link_bw == 0 || dp_link_count == 0)
		DRM_DEBUG_KMS("invalid link bandwidth in DPCD: %x (link count: %d)\n",
			      dp_link_bw, dp_link_count);

	return dp_link_bw * dp_link_count / 2;
}

/**
 * drm_dp_mst_topology_mgr_set_mst() - Set the MST state for a topology manager
 * @mgr: manager to set state for
 * @mst_state: true to enable MST on this connector - false to disable.
 *
 * This is called by the driver when it detects an MST capable device plugged
 * into a DP MST capable port, or when a DP MST capable device is unplugged.
 */
int drm_dp_mst_topology_mgr_set_mst(struct drm_dp_mst_topology_mgr *mgr, bool mst_state)
{
	int ret = 0;
	int i = 0;
	struct drm_dp_mst_branch *mstb = NULL;

	mutex_lock(&mgr->lock);
	if (mst_state == mgr->mst_state)
		goto out_unlock;

	mgr->mst_state = mst_state;
	/* set the device into MST mode */
	if (mst_state) {
		WARN_ON(mgr->mst_primary);

		/* get dpcd info */
		ret = drm_dp_dpcd_read(mgr->aux, DP_DPCD_REV, mgr->dpcd, DP_RECEIVER_CAP_SIZE);
		if (ret != DP_RECEIVER_CAP_SIZE) {
			DRM_DEBUG_KMS("failed to read DPCD\n");
			goto out_unlock;
		}

		mgr->pbn_div = drm_dp_get_vc_payload_bw(mgr->dpcd[1],
							mgr->dpcd[2] & DP_MAX_LANE_COUNT_MASK);
		if (mgr->pbn_div == 0) {
			ret = -EINVAL;
			goto out_unlock;
		}

		/* add initial branch device at LCT 1 */
		mstb = drm_dp_add_mst_branch_device(1, NULL);
		if (mstb == NULL) {
			ret = -ENOMEM;
			goto out_unlock;
		}
		mstb->mgr = mgr;

		/* give this the main reference */
		mgr->mst_primary = mstb;
		drm_dp_mst_topology_get_mstb(mgr->mst_primary);

		ret = drm_dp_dpcd_writeb(mgr->aux, DP_MSTM_CTRL,
							 DP_MST_EN | DP_UP_REQ_EN | DP_UPSTREAM_IS_SRC);
		if (ret < 0) {
			goto out_unlock;
		}

		{
			struct drm_dp_payload reset_pay;
			reset_pay.start_slot = 0;
			reset_pay.num_slots = 0x3f;
			drm_dp_dpcd_write_payload(mgr, 0, &reset_pay);
		}

		queue_work(system_long_wq, &mgr->work);

		ret = 0;
	} else {
		/* disable MST on the device */
		mstb = mgr->mst_primary;
		mgr->mst_primary = NULL;
		/* this can fail if the device is gone */
		drm_dp_dpcd_writeb(mgr->aux, DP_MSTM_CTRL, 0);
		ret = 0;
		mutex_lock(&mgr->payload_lock);
		memset(mgr->payloads, 0, mgr->max_payloads * sizeof(struct drm_dp_payload));
		mgr->payload_mask = 0;
		set_bit(0, &mgr->payload_mask);
		for (i = 0; i < mgr->max_payloads; i++) {
			struct drm_dp_vcpi *vcpi = mgr->proposed_vcpis[i];

			if (vcpi) {
				vcpi->vcpi = 0;
				vcpi->num_slots = 0;
			}
			mgr->proposed_vcpis[i] = NULL;
		}
		mgr->vcpi_mask = 0;
		mutex_unlock(&mgr->payload_lock);

		mgr->payload_id_table_cleared = false;
	}

out_unlock:
	mutex_unlock(&mgr->lock);
	if (mstb)
		drm_dp_mst_topology_put_mstb(mstb);
	return ret;

}
EXPORT_SYMBOL(drm_dp_mst_topology_mgr_set_mst);

static void
drm_dp_mst_topology_mgr_invalidate_mstb(struct drm_dp_mst_branch *mstb)
{
	struct drm_dp_mst_port *port;

	/* The link address will need to be re-sent on resume */
	mstb->link_address_sent = false;

	list_for_each_entry(port, &mstb->ports, next)
		if (port->mstb)
			drm_dp_mst_topology_mgr_invalidate_mstb(port->mstb);
}

/**
 * drm_dp_mst_topology_mgr_suspend() - suspend the MST manager
 * @mgr: manager to suspend
 *
 * This function tells the MST device that we can't handle UP messages
 * anymore. This should stop it from sending any since we are suspended.
 */
void drm_dp_mst_topology_mgr_suspend(struct drm_dp_mst_topology_mgr *mgr)
{
	mutex_lock(&mgr->lock);
	drm_dp_dpcd_writeb(mgr->aux, DP_MSTM_CTRL,
			   DP_MST_EN | DP_UPSTREAM_IS_SRC);
	mutex_unlock(&mgr->lock);
	flush_work(&mgr->up_req_work);
	flush_work(&mgr->work);
	flush_work(&mgr->delayed_destroy_work);

	mutex_lock(&mgr->lock);
	if (mgr->mst_state && mgr->mst_primary)
		drm_dp_mst_topology_mgr_invalidate_mstb(mgr->mst_primary);
	mutex_unlock(&mgr->lock);
}
EXPORT_SYMBOL(drm_dp_mst_topology_mgr_suspend);

/**
 * drm_dp_mst_topology_mgr_resume() - resume the MST manager
 * @mgr: manager to resume
 * @sync: whether or not to perform topology reprobing synchronously
 *
 * This will fetch DPCD and see if the device is still there,
 * if it is, it will rewrite the MSTM control bits, and return.
 *
 * If the device fails this returns -1, and the driver should do
 * a full MST reprobe, in case we were undocked.
 *
 * During system resume (where it is assumed that the driver will be calling
 * drm_atomic_helper_resume()) this function should be called beforehand with
 * @sync set to true. In contexts like runtime resume where the driver is not
 * expected to be calling drm_atomic_helper_resume(), this function should be
 * called with @sync set to false in order to avoid deadlocking.
 *
 * Returns: -1 if the MST topology was removed while we were suspended, 0
 * otherwise.
 */
int drm_dp_mst_topology_mgr_resume(struct drm_dp_mst_topology_mgr *mgr,
				   bool sync)
{
	int ret;
	u8 guid[16];

	mutex_lock(&mgr->lock);
	if (!mgr->mst_primary)
		goto out_fail;

	ret = drm_dp_dpcd_read(mgr->aux, DP_DPCD_REV, mgr->dpcd,
			       DP_RECEIVER_CAP_SIZE);
	if (ret != DP_RECEIVER_CAP_SIZE) {
		DRM_DEBUG_KMS("dpcd read failed - undocked during suspend?\n");
		goto out_fail;
	}

	ret = drm_dp_dpcd_writeb(mgr->aux, DP_MSTM_CTRL,
				 DP_MST_EN |
				 DP_UP_REQ_EN |
				 DP_UPSTREAM_IS_SRC);
	if (ret < 0) {
		DRM_DEBUG_KMS("mst write failed - undocked during suspend?\n");
		goto out_fail;
	}

	/* Some hubs forget their guids after they resume */
	ret = drm_dp_dpcd_read(mgr->aux, DP_GUID, guid, 16);
	if (ret != 16) {
		DRM_DEBUG_KMS("dpcd read failed - undocked during suspend?\n");
		goto out_fail;
	}
	drm_dp_check_mstb_guid(mgr->mst_primary, guid);

	/*
	 * For the final step of resuming the topology, we need to bring the
	 * state of our in-memory topology back into sync with reality. So,
	 * restart the probing process as if we're probing a new hub
	 */
	queue_work(system_long_wq, &mgr->work);
	mutex_unlock(&mgr->lock);

	if (sync) {
		DRM_DEBUG_KMS("Waiting for link probe work to finish re-syncing topology...\n");
		flush_work(&mgr->work);
	}

	return 0;

out_fail:
	mutex_unlock(&mgr->lock);
	return -1;
}
EXPORT_SYMBOL(drm_dp_mst_topology_mgr_resume);

static bool drm_dp_get_one_sb_msg(struct drm_dp_mst_topology_mgr *mgr, bool up)
{
	int len;
	u8 replyblock[32];
	int replylen, origlen, curreply;
	int ret;
	struct drm_dp_sideband_msg_rx *msg;
	int basereg = up ? DP_SIDEBAND_MSG_UP_REQ_BASE : DP_SIDEBAND_MSG_DOWN_REP_BASE;
	msg = up ? &mgr->up_req_recv : &mgr->down_rep_recv;

	len = min(mgr->max_dpcd_transaction_bytes, 16);
	ret = drm_dp_dpcd_read(mgr->aux, basereg,
			       replyblock, len);
	if (ret != len) {
		DRM_DEBUG_KMS("failed to read DPCD down rep %d %d\n", len, ret);
		return false;
	}
	ret = drm_dp_sideband_msg_build(msg, replyblock, len, true);
	if (!ret) {
		DRM_DEBUG_KMS("sideband msg build failed %d\n", replyblock[0]);
		return false;
	}
	replylen = msg->curchunk_len + msg->curchunk_hdrlen;

	origlen = replylen;
	replylen -= len;
	curreply = len;
	while (replylen > 0) {
		len = min3(replylen, mgr->max_dpcd_transaction_bytes, 16);
		ret = drm_dp_dpcd_read(mgr->aux, basereg + curreply,
				    replyblock, len);
		if (ret != len) {
			DRM_DEBUG_KMS("failed to read a chunk (len %d, ret %d)\n",
				      len, ret);
			return false;
		}

		ret = drm_dp_sideband_msg_build(msg, replyblock, len, false);
		if (!ret) {
			DRM_DEBUG_KMS("failed to build sideband msg\n");
			return false;
		}

		curreply += len;
		replylen -= len;
	}
	return true;
}

static int drm_dp_mst_handle_down_rep(struct drm_dp_mst_topology_mgr *mgr)
{
	struct drm_dp_sideband_msg_tx *txmsg;
	struct drm_dp_mst_branch *mstb;
	struct drm_dp_sideband_msg_hdr *hdr = &mgr->down_rep_recv.initial_hdr;
	int slot = -1;

	if (!drm_dp_get_one_sb_msg(mgr, false))
		goto clear_down_rep_recv;

	if (!mgr->down_rep_recv.have_eomt)
		return 0;

	mstb = drm_dp_get_mst_branch_device(mgr, hdr->lct, hdr->rad);
	if (!mstb) {
		DRM_DEBUG_KMS("Got MST reply from unknown device %d\n",
			      hdr->lct);
		goto clear_down_rep_recv;
	}

	/* find the message */
	slot = hdr->seqno;
	mutex_lock(&mgr->qlock);
	txmsg = mstb->tx_slots[slot];
	/* remove from slots */
	mutex_unlock(&mgr->qlock);

	if (!txmsg) {
		DRM_DEBUG_KMS("Got MST reply with no msg %p %d %d %02x %02x\n",
			      mstb, hdr->seqno, hdr->lct, hdr->rad[0],
			      mgr->down_rep_recv.msg[0]);
		goto no_msg;
	}

	drm_dp_sideband_parse_reply(&mgr->down_rep_recv, &txmsg->reply);

	if (txmsg->reply.reply_type == DP_SIDEBAND_REPLY_NAK)
		DRM_DEBUG_KMS("Got NAK reply: req 0x%02x (%s), reason 0x%02x (%s), nak data 0x%02x\n",
			      txmsg->reply.req_type,
			      drm_dp_mst_req_type_str(txmsg->reply.req_type),
			      txmsg->reply.u.nak.reason,
			      drm_dp_mst_nak_reason_str(txmsg->reply.u.nak.reason),
			      txmsg->reply.u.nak.nak_data);

	memset(&mgr->down_rep_recv, 0, sizeof(struct drm_dp_sideband_msg_rx));
	drm_dp_mst_topology_put_mstb(mstb);

	mutex_lock(&mgr->qlock);
	txmsg->state = DRM_DP_SIDEBAND_TX_RX;
	mstb->tx_slots[slot] = NULL;
	mgr->is_waiting_for_dwn_reply = false;
	mutex_unlock(&mgr->qlock);

	wake_up_all(&mgr->tx_waitq);

	return 0;

no_msg:
	drm_dp_mst_topology_put_mstb(mstb);
clear_down_rep_recv:
	mutex_lock(&mgr->qlock);
	mgr->is_waiting_for_dwn_reply = false;
	mutex_unlock(&mgr->qlock);
	memset(&mgr->down_rep_recv, 0, sizeof(struct drm_dp_sideband_msg_rx));

	return 0;
}

static inline bool
drm_dp_mst_process_up_req(struct drm_dp_mst_topology_mgr *mgr,
			  struct drm_dp_pending_up_req *up_req)
{
	struct drm_dp_mst_branch *mstb = NULL;
	struct drm_dp_sideband_msg_req_body *msg = &up_req->msg;
	struct drm_dp_sideband_msg_hdr *hdr = &up_req->hdr;
	bool hotplug = false;

	if (hdr->broadcast) {
		const u8 *guid = NULL;

		if (msg->req_type == DP_CONNECTION_STATUS_NOTIFY)
			guid = msg->u.conn_stat.guid;
		else if (msg->req_type == DP_RESOURCE_STATUS_NOTIFY)
			guid = msg->u.resource_stat.guid;

		if (guid)
			mstb = drm_dp_get_mst_branch_device_by_guid(mgr, guid);
	} else {
		mstb = drm_dp_get_mst_branch_device(mgr, hdr->lct, hdr->rad);
	}

	if (!mstb) {
		DRM_DEBUG_KMS("Got MST reply from unknown device %d\n",
			      hdr->lct);
		return false;
	}

	/* TODO: Add missing handler for DP_RESOURCE_STATUS_NOTIFY events */
	if (msg->req_type == DP_CONNECTION_STATUS_NOTIFY) {
		drm_dp_mst_handle_conn_stat(mstb, &msg->u.conn_stat);
		hotplug = true;
	}

	drm_dp_mst_topology_put_mstb(mstb);
	return hotplug;
}

static void drm_dp_mst_up_req_work(struct work_struct *work)
{
	struct drm_dp_mst_topology_mgr *mgr =
		container_of(work, struct drm_dp_mst_topology_mgr,
			     up_req_work);
	struct drm_dp_pending_up_req *up_req;
	bool send_hotplug = false;

	mutex_lock(&mgr->probe_lock);
	while (true) {
		mutex_lock(&mgr->up_req_lock);
		up_req = list_first_entry_or_null(&mgr->up_req_list,
						  struct drm_dp_pending_up_req,
						  next);
		if (up_req)
			list_del(&up_req->next);
		mutex_unlock(&mgr->up_req_lock);

		if (!up_req)
			break;

		send_hotplug |= drm_dp_mst_process_up_req(mgr, up_req);
		kfree(up_req);
	}
	mutex_unlock(&mgr->probe_lock);

	if (send_hotplug)
		drm_kms_helper_hotplug_event(mgr->dev);
}

static int drm_dp_mst_handle_up_req(struct drm_dp_mst_topology_mgr *mgr)
{
	struct drm_dp_sideband_msg_hdr *hdr = &mgr->up_req_recv.initial_hdr;
	struct drm_dp_pending_up_req *up_req;
	bool seqno;

	if (!drm_dp_get_one_sb_msg(mgr, true))
		goto out;

	if (!mgr->up_req_recv.have_eomt)
		return 0;

	up_req = kzalloc(sizeof(*up_req), GFP_KERNEL);
	if (!up_req) {
		DRM_ERROR("Not enough memory to process MST up req\n");
		return -ENOMEM;
	}
	INIT_LIST_HEAD(&up_req->next);

	seqno = hdr->seqno;
	drm_dp_sideband_parse_req(&mgr->up_req_recv, &up_req->msg);

	if (up_req->msg.req_type != DP_CONNECTION_STATUS_NOTIFY &&
	    up_req->msg.req_type != DP_RESOURCE_STATUS_NOTIFY) {
		DRM_DEBUG_KMS("Received unknown up req type, ignoring: %x\n",
			      up_req->msg.req_type);
		kfree(up_req);
		goto out;
	}

	drm_dp_send_up_ack_reply(mgr, mgr->mst_primary, up_req->msg.req_type,
				 seqno, false);

	if (up_req->msg.req_type == DP_CONNECTION_STATUS_NOTIFY) {
		const struct drm_dp_connection_status_notify *conn_stat =
			&up_req->msg.u.conn_stat;

		DRM_DEBUG_KMS("Got CSN: pn: %d ldps:%d ddps: %d mcs: %d ip: %d pdt: %d\n",
			      conn_stat->port_number,
			      conn_stat->legacy_device_plug_status,
			      conn_stat->displayport_device_plug_status,
			      conn_stat->message_capability_status,
			      conn_stat->input_port,
			      conn_stat->peer_device_type);
	} else if (up_req->msg.req_type == DP_RESOURCE_STATUS_NOTIFY) {
		const struct drm_dp_resource_status_notify *res_stat =
			&up_req->msg.u.resource_stat;

		DRM_DEBUG_KMS("Got RSN: pn: %d avail_pbn %d\n",
			      res_stat->port_number,
			      res_stat->available_pbn);
	}

	up_req->hdr = *hdr;
	mutex_lock(&mgr->up_req_lock);
	list_add_tail(&up_req->next, &mgr->up_req_list);
	mutex_unlock(&mgr->up_req_lock);
	queue_work(system_long_wq, &mgr->up_req_work);

out:
	memset(&mgr->up_req_recv, 0, sizeof(struct drm_dp_sideband_msg_rx));
	return 0;
}

/**
 * drm_dp_mst_hpd_irq() - MST hotplug IRQ notify
 * @mgr: manager to notify irq for.
 * @esi: 4 bytes from SINK_COUNT_ESI
 * @handled: whether the hpd interrupt was consumed or not
 *
 * This should be called from the driver when it detects a short IRQ,
 * along with the value of the DEVICE_SERVICE_IRQ_VECTOR_ESI0. The
 * topology manager will process the sideband messages received as a result
 * of this.
 */
int drm_dp_mst_hpd_irq(struct drm_dp_mst_topology_mgr *mgr, u8 *esi, bool *handled)
{
	int ret = 0;
	int sc;
	*handled = false;
	sc = esi[0] & 0x3f;

	if (sc != mgr->sink_count) {
		mgr->sink_count = sc;
		*handled = true;
	}

	if (esi[1] & DP_DOWN_REP_MSG_RDY) {
		ret = drm_dp_mst_handle_down_rep(mgr);
		*handled = true;
	}

	if (esi[1] & DP_UP_REQ_MSG_RDY) {
		ret |= drm_dp_mst_handle_up_req(mgr);
		*handled = true;
	}

	drm_dp_mst_kick_tx(mgr);
	return ret;
}
EXPORT_SYMBOL(drm_dp_mst_hpd_irq);

/**
 * drm_dp_mst_detect_port() - get connection status for an MST port
 * @connector: DRM connector for this port
 * @ctx: The acquisition context to use for grabbing locks
 * @mgr: manager for this port
 * @port: pointer to a port
 *
 * This returns the current connection state for a port.
 */
int
drm_dp_mst_detect_port(struct drm_connector *connector,
		       struct drm_modeset_acquire_ctx *ctx,
		       struct drm_dp_mst_topology_mgr *mgr,
		       struct drm_dp_mst_port *port)
{
	int ret;

	/* we need to search for the port in the mgr in case it's gone */
	port = drm_dp_mst_topology_get_port_validated(mgr, port);
	if (!port)
		return connector_status_disconnected;

	ret = drm_modeset_lock(&mgr->base.lock, ctx);
	if (ret)
		goto out;

	ret = connector_status_disconnected;

	if (!port->ddps)
		goto out;

	switch (port->pdt) {
	case DP_PEER_DEVICE_NONE:
	case DP_PEER_DEVICE_MST_BRANCHING:
		if (!port->mcs)
			ret = connector_status_connected;
		break;

	case DP_PEER_DEVICE_SST_SINK:
		ret = connector_status_connected;
		/* for logical ports - cache the EDID */
		if (port->port_num >= 8 && !port->cached_edid) {
			port->cached_edid = drm_get_edid(connector, &port->aux.ddc);
		}
		break;
	case DP_PEER_DEVICE_DP_LEGACY_CONV:
		if (port->ldps)
			ret = connector_status_connected;
		break;
	}
out:
	drm_dp_mst_topology_put_port(port);
	return ret;
}
EXPORT_SYMBOL(drm_dp_mst_detect_port);

/**
 * drm_dp_mst_port_has_audio() - Check whether port has audio capability or not
 * @mgr: manager for this port
 * @port: unverified pointer to a port.
 *
 * This returns whether the port supports audio or not.
 */
bool drm_dp_mst_port_has_audio(struct drm_dp_mst_topology_mgr *mgr,
					struct drm_dp_mst_port *port)
{
	bool ret = false;

	port = drm_dp_mst_topology_get_port_validated(mgr, port);
	if (!port)
		return ret;
	ret = port->has_audio;
	drm_dp_mst_topology_put_port(port);
	return ret;
}
EXPORT_SYMBOL(drm_dp_mst_port_has_audio);

/**
 * drm_dp_mst_get_edid() - get EDID for an MST port
 * @connector: toplevel connector to get EDID for
 * @mgr: manager for this port
 * @port: unverified pointer to a port.
 *
 * This returns an EDID for the port connected to a connector,
 * It validates the pointer still exists so the caller doesn't require a
 * reference.
 */
struct edid *drm_dp_mst_get_edid(struct drm_connector *connector, struct drm_dp_mst_topology_mgr *mgr, struct drm_dp_mst_port *port)
{
	struct edid *edid = NULL;

	/* we need to search for the port in the mgr in case it's gone */
	port = drm_dp_mst_topology_get_port_validated(mgr, port);
	if (!port)
		return NULL;

	if (port->cached_edid)
		edid = drm_edid_duplicate(port->cached_edid);
	else {
		edid = drm_get_edid(connector, &port->aux.ddc);
	}
	port->has_audio = drm_detect_monitor_audio(edid);
	drm_dp_mst_topology_put_port(port);
	return edid;
}
EXPORT_SYMBOL(drm_dp_mst_get_edid);

/**
 * drm_dp_find_vcpi_slots() - Find VCPI slots for this PBN value
 * @mgr: manager to use
 * @pbn: payload bandwidth to convert into slots.
 *
 * Calculate the number of VCPI slots that will be required for the given PBN
 * value. This function is deprecated, and should not be used in atomic
 * drivers.
 *
 * RETURNS:
 * The total slots required for this port, or error.
 */
int drm_dp_find_vcpi_slots(struct drm_dp_mst_topology_mgr *mgr,
			   int pbn)
{
	int num_slots;

	num_slots = DIV_ROUND_UP(pbn, mgr->pbn_div);

	/* max. time slots - one slot for MTP header */
	if (num_slots > 63)
		return -ENOSPC;
	return num_slots;
}
EXPORT_SYMBOL(drm_dp_find_vcpi_slots);

static int drm_dp_init_vcpi(struct drm_dp_mst_topology_mgr *mgr,
			    struct drm_dp_vcpi *vcpi, int pbn, int slots)
{
	int ret;

	/* max. time slots - one slot for MTP header */
	if (slots > 63)
		return -ENOSPC;

	vcpi->pbn = pbn;
	vcpi->aligned_pbn = slots * mgr->pbn_div;
	vcpi->num_slots = slots;

	ret = drm_dp_mst_assign_payload_id(mgr, vcpi);
	if (ret < 0)
		return ret;
	return 0;
}

/**
 * drm_dp_atomic_find_vcpi_slots() - Find and add VCPI slots to the state
 * @state: global atomic state
 * @mgr: MST topology manager for the port
 * @port: port to find vcpi slots for
 * @pbn: bandwidth required for the mode in PBN
 * @pbn_div: divider for DSC mode that takes FEC into account
 *
 * Allocates VCPI slots to @port, replacing any previous VCPI allocations it
 * may have had. Any atomic drivers which support MST must call this function
 * in their &drm_encoder_helper_funcs.atomic_check() callback to change the
 * current VCPI allocation for the new state, but only when
 * &drm_crtc_state.mode_changed or &drm_crtc_state.connectors_changed is set
 * to ensure compatibility with userspace applications that still use the
 * legacy modesetting UAPI.
 *
 * Allocations set by this function are not checked against the bandwidth
 * restraints of @mgr until the driver calls drm_dp_mst_atomic_check().
 *
 * Additionally, it is OK to call this function multiple times on the same
 * @port as needed. It is not OK however, to call this function and
 * drm_dp_atomic_release_vcpi_slots() in the same atomic check phase.
 *
 * See also:
 * drm_dp_atomic_release_vcpi_slots()
 * drm_dp_mst_atomic_check()
 *
 * Returns:
 * Total slots in the atomic state assigned for this port, or a negative error
 * code if the port no longer exists
 */
int drm_dp_atomic_find_vcpi_slots(struct drm_atomic_state *state,
				  struct drm_dp_mst_topology_mgr *mgr,
				  struct drm_dp_mst_port *port, int pbn,
				  int pbn_div)
{
	struct drm_dp_mst_topology_state *topology_state;
	struct drm_dp_vcpi_allocation *pos, *vcpi = NULL;
	int prev_slots, prev_bw, req_slots;

	topology_state = drm_atomic_get_mst_topology_state(state, mgr);
	if (IS_ERR(topology_state))
		return PTR_ERR(topology_state);

	/* Find the current allocation for this port, if any */
	list_for_each_entry(pos, &topology_state->vcpis, next) {
		if (pos->port == port) {
			vcpi = pos;
			prev_slots = vcpi->vcpi;
			prev_bw = vcpi->pbn;

			/*
			 * This should never happen, unless the driver tries
			 * releasing and allocating the same VCPI allocation,
			 * which is an error
			 */
			if (WARN_ON(!prev_slots)) {
				DRM_ERROR("cannot allocate and release VCPI on [MST PORT:%p] in the same state\n",
					  port);
				return -EINVAL;
			}

			break;
		}
	}
	if (!vcpi) {
		prev_slots = 0;
		prev_bw = 0;
	}
<<<<<<< HEAD

	if (pbn_div <= 0)
		pbn_div = mgr->pbn_div;

=======

	if (pbn_div <= 0)
		pbn_div = mgr->pbn_div;

>>>>>>> 77a36a3a
	req_slots = DIV_ROUND_UP(pbn, pbn_div);

	DRM_DEBUG_ATOMIC("[CONNECTOR:%d:%s] [MST PORT:%p] VCPI %d -> %d\n",
			 port->connector->base.id, port->connector->name,
			 port, prev_slots, req_slots);
	DRM_DEBUG_ATOMIC("[CONNECTOR:%d:%s] [MST PORT:%p] PBN %d -> %d\n",
			 port->connector->base.id, port->connector->name,
			 port, prev_bw, pbn);

	/* Add the new allocation to the state */
	if (!vcpi) {
		vcpi = kzalloc(sizeof(*vcpi), GFP_KERNEL);
		if (!vcpi)
			return -ENOMEM;

		drm_dp_mst_get_port_malloc(port);
		vcpi->port = port;
		list_add(&vcpi->next, &topology_state->vcpis);
	}
	vcpi->vcpi = req_slots;
	vcpi->pbn = pbn;

	return req_slots;
}
EXPORT_SYMBOL(drm_dp_atomic_find_vcpi_slots);

/**
 * drm_dp_atomic_release_vcpi_slots() - Release allocated vcpi slots
 * @state: global atomic state
 * @mgr: MST topology manager for the port
 * @port: The port to release the VCPI slots from
 *
 * Releases any VCPI slots that have been allocated to a port in the atomic
 * state. Any atomic drivers which support MST must call this function in
 * their &drm_connector_helper_funcs.atomic_check() callback when the
 * connector will no longer have VCPI allocated (e.g. because its CRTC was
 * removed) when it had VCPI allocated in the previous atomic state.
 *
 * It is OK to call this even if @port has been removed from the system.
 * Additionally, it is OK to call this function multiple times on the same
 * @port as needed. It is not OK however, to call this function and
 * drm_dp_atomic_find_vcpi_slots() on the same @port in a single atomic check
 * phase.
 *
 * See also:
 * drm_dp_atomic_find_vcpi_slots()
 * drm_dp_mst_atomic_check()
 *
 * Returns:
 * 0 if all slots for this port were added back to
 * &drm_dp_mst_topology_state.avail_slots or negative error code
 */
int drm_dp_atomic_release_vcpi_slots(struct drm_atomic_state *state,
				     struct drm_dp_mst_topology_mgr *mgr,
				     struct drm_dp_mst_port *port)
{
	struct drm_dp_mst_topology_state *topology_state;
	struct drm_dp_vcpi_allocation *pos;
	bool found = false;

	topology_state = drm_atomic_get_mst_topology_state(state, mgr);
	if (IS_ERR(topology_state))
		return PTR_ERR(topology_state);

	list_for_each_entry(pos, &topology_state->vcpis, next) {
		if (pos->port == port) {
			found = true;
			break;
		}
	}
	if (WARN_ON(!found)) {
		DRM_ERROR("no VCPI for [MST PORT:%p] found in mst state %p\n",
			  port, &topology_state->base);
		return -EINVAL;
	}

	DRM_DEBUG_ATOMIC("[MST PORT:%p] VCPI %d -> 0\n", port, pos->vcpi);
	if (pos->vcpi) {
		drm_dp_mst_put_port_malloc(port);
		pos->vcpi = 0;
	}

	return 0;
}
EXPORT_SYMBOL(drm_dp_atomic_release_vcpi_slots);

/**
 * drm_dp_mst_allocate_vcpi() - Allocate a virtual channel
 * @mgr: manager for this port
 * @port: port to allocate a virtual channel for.
 * @pbn: payload bandwidth number to request
 * @slots: returned number of slots for this PBN.
 */
bool drm_dp_mst_allocate_vcpi(struct drm_dp_mst_topology_mgr *mgr,
			      struct drm_dp_mst_port *port, int pbn, int slots)
{
	int ret;

	port = drm_dp_mst_topology_get_port_validated(mgr, port);
	if (!port)
		return false;

	if (slots < 0)
		return false;

	if (port->vcpi.vcpi > 0) {
		DRM_DEBUG_KMS("payload: vcpi %d already allocated for pbn %d - requested pbn %d\n",
			      port->vcpi.vcpi, port->vcpi.pbn, pbn);
		if (pbn == port->vcpi.pbn) {
			drm_dp_mst_topology_put_port(port);
			return true;
		}
	}

	ret = drm_dp_init_vcpi(mgr, &port->vcpi, pbn, slots);
	if (ret) {
		DRM_DEBUG_KMS("failed to init vcpi slots=%d max=63 ret=%d\n",
			      DIV_ROUND_UP(pbn, mgr->pbn_div), ret);
		goto out;
	}
	DRM_DEBUG_KMS("initing vcpi for pbn=%d slots=%d\n",
		      pbn, port->vcpi.num_slots);

	/* Keep port allocated until its payload has been removed */
	drm_dp_mst_get_port_malloc(port);
	drm_dp_mst_topology_put_port(port);
	return true;
out:
	return false;
}
EXPORT_SYMBOL(drm_dp_mst_allocate_vcpi);

int drm_dp_mst_get_vcpi_slots(struct drm_dp_mst_topology_mgr *mgr, struct drm_dp_mst_port *port)
{
	int slots = 0;
	port = drm_dp_mst_topology_get_port_validated(mgr, port);
	if (!port)
		return slots;

	slots = port->vcpi.num_slots;
	drm_dp_mst_topology_put_port(port);
	return slots;
}
EXPORT_SYMBOL(drm_dp_mst_get_vcpi_slots);

/**
 * drm_dp_mst_reset_vcpi_slots() - Reset number of slots to 0 for VCPI
 * @mgr: manager for this port
 * @port: unverified pointer to a port.
 *
 * This just resets the number of slots for the ports VCPI for later programming.
 */
void drm_dp_mst_reset_vcpi_slots(struct drm_dp_mst_topology_mgr *mgr, struct drm_dp_mst_port *port)
{
	/*
	 * A port with VCPI will remain allocated until its VCPI is
	 * released, no verified ref needed
	 */

	port->vcpi.num_slots = 0;
}
EXPORT_SYMBOL(drm_dp_mst_reset_vcpi_slots);

/**
 * drm_dp_mst_deallocate_vcpi() - deallocate a VCPI
 * @mgr: manager for this port
 * @port: port to deallocate vcpi for
 *
 * This can be called unconditionally, regardless of whether
 * drm_dp_mst_allocate_vcpi() succeeded or not.
 */
void drm_dp_mst_deallocate_vcpi(struct drm_dp_mst_topology_mgr *mgr,
				struct drm_dp_mst_port *port)
{
	if (!port->vcpi.vcpi)
		return;

	drm_dp_mst_put_payload_id(mgr, port->vcpi.vcpi);
	port->vcpi.num_slots = 0;
	port->vcpi.pbn = 0;
	port->vcpi.aligned_pbn = 0;
	port->vcpi.vcpi = 0;
	drm_dp_mst_put_port_malloc(port);
}
EXPORT_SYMBOL(drm_dp_mst_deallocate_vcpi);

static int drm_dp_dpcd_write_payload(struct drm_dp_mst_topology_mgr *mgr,
				     int id, struct drm_dp_payload *payload)
{
	u8 payload_alloc[3], status;
	int ret;
	int retries = 0;

	drm_dp_dpcd_writeb(mgr->aux, DP_PAYLOAD_TABLE_UPDATE_STATUS,
			   DP_PAYLOAD_TABLE_UPDATED);

	payload_alloc[0] = id;
	payload_alloc[1] = payload->start_slot;
	payload_alloc[2] = payload->num_slots;

	ret = drm_dp_dpcd_write(mgr->aux, DP_PAYLOAD_ALLOCATE_SET, payload_alloc, 3);
	if (ret != 3) {
		DRM_DEBUG_KMS("failed to write payload allocation %d\n", ret);
		goto fail;
	}

retry:
	ret = drm_dp_dpcd_readb(mgr->aux, DP_PAYLOAD_TABLE_UPDATE_STATUS, &status);
	if (ret < 0) {
		DRM_DEBUG_KMS("failed to read payload table status %d\n", ret);
		goto fail;
	}

	if (!(status & DP_PAYLOAD_TABLE_UPDATED)) {
		retries++;
		if (retries < 20) {
			usleep_range(10000, 20000);
			goto retry;
		}
		DRM_DEBUG_KMS("status not set after read payload table status %d\n", status);
		ret = -EINVAL;
		goto fail;
	}
	ret = 0;
fail:
	return ret;
}


/**
 * drm_dp_check_act_status() - Check ACT handled status.
 * @mgr: manager to use
 *
 * Check the payload status bits in the DPCD for ACT handled completion.
 */
int drm_dp_check_act_status(struct drm_dp_mst_topology_mgr *mgr)
{
	u8 status;
	int ret;
	int count = 0;

	do {
		ret = drm_dp_dpcd_readb(mgr->aux, DP_PAYLOAD_TABLE_UPDATE_STATUS, &status);

		if (ret < 0) {
			DRM_DEBUG_KMS("failed to read payload table status %d\n", ret);
			goto fail;
		}

		if (status & DP_PAYLOAD_ACT_HANDLED)
			break;
		count++;
		udelay(100);

	} while (count < 30);

	if (!(status & DP_PAYLOAD_ACT_HANDLED)) {
		DRM_DEBUG_KMS("failed to get ACT bit %d after %d retries\n", status, count);
		ret = -EINVAL;
		goto fail;
	}
	return 0;
fail:
	return ret;
}
EXPORT_SYMBOL(drm_dp_check_act_status);

/**
 * drm_dp_calc_pbn_mode() - Calculate the PBN for a mode.
 * @clock: dot clock for the mode
 * @bpp: bpp for the mode.
 * @dsc: DSC mode. If true, bpp has units of 1/16 of a bit per pixel
 *
 * This uses the formula in the spec to calculate the PBN value for a mode.
 */
int drm_dp_calc_pbn_mode(int clock, int bpp, bool dsc)
{
	/*
	 * margin 5300ppm + 300ppm ~ 0.6% as per spec, factor is 1.006
	 * The unit of 54/64Mbytes/sec is an arbitrary unit chosen based on
	 * common multiplier to render an integer PBN for all link rate/lane
	 * counts combinations
	 * calculate
	 * peak_kbps *= (1006/1000)
	 * peak_kbps *= (64/54)
	 * peak_kbps *= 8    convert to bytes
	 *
	 * If the bpp is in units of 1/16, further divide by 16. Put this
	 * factor in the numerator rather than the denominator to avoid
	 * integer overflow
	 */

	if (dsc)
		return DIV_ROUND_UP_ULL(mul_u32_u32(clock * (bpp / 16), 64 * 1006),
					8 * 54 * 1000 * 1000);

	return DIV_ROUND_UP_ULL(mul_u32_u32(clock * bpp, 64 * 1006),
				8 * 54 * 1000 * 1000);
}
EXPORT_SYMBOL(drm_dp_calc_pbn_mode);

/* we want to kick the TX after we've ack the up/down IRQs. */
static void drm_dp_mst_kick_tx(struct drm_dp_mst_topology_mgr *mgr)
{
	queue_work(system_long_wq, &mgr->tx_work);
}

static void drm_dp_mst_dump_mstb(struct seq_file *m,
				 struct drm_dp_mst_branch *mstb)
{
	struct drm_dp_mst_port *port;
	int tabs = mstb->lct;
	char prefix[10];
	int i;

	for (i = 0; i < tabs; i++)
		prefix[i] = '\t';
	prefix[i] = '\0';

	seq_printf(m, "%smst: %p, %d\n", prefix, mstb, mstb->num_ports);
	list_for_each_entry(port, &mstb->ports, next) {
		seq_printf(m, "%sport: %d: input: %d: pdt: %d, ddps: %d ldps: %d, sdp: %d/%d, %p, conn: %p\n", prefix, port->port_num, port->input, port->pdt, port->ddps, port->ldps, port->num_sdp_streams, port->num_sdp_stream_sinks, port, port->connector);
		if (port->mstb)
			drm_dp_mst_dump_mstb(m, port->mstb);
	}
}

#define DP_PAYLOAD_TABLE_SIZE		64

static bool dump_dp_payload_table(struct drm_dp_mst_topology_mgr *mgr,
				  char *buf)
{
	int i;

	for (i = 0; i < DP_PAYLOAD_TABLE_SIZE; i += 16) {
		if (drm_dp_dpcd_read(mgr->aux,
				     DP_PAYLOAD_TABLE_UPDATE_STATUS + i,
				     &buf[i], 16) != 16)
			return false;
	}
	return true;
}

static void fetch_monitor_name(struct drm_dp_mst_topology_mgr *mgr,
			       struct drm_dp_mst_port *port, char *name,
			       int namelen)
{
	struct edid *mst_edid;

	mst_edid = drm_dp_mst_get_edid(port->connector, mgr, port);
	drm_edid_get_monitor_name(mst_edid, name, namelen);
}

/**
 * drm_dp_mst_dump_topology(): dump topology to seq file.
 * @m: seq_file to dump output to
 * @mgr: manager to dump current topology for.
 *
 * helper to dump MST topology to a seq file for debugfs.
 */
void drm_dp_mst_dump_topology(struct seq_file *m,
			      struct drm_dp_mst_topology_mgr *mgr)
{
	int i;
	struct drm_dp_mst_port *port;

	mutex_lock(&mgr->lock);
	if (mgr->mst_primary)
		drm_dp_mst_dump_mstb(m, mgr->mst_primary);

	/* dump VCPIs */
	mutex_unlock(&mgr->lock);

	mutex_lock(&mgr->payload_lock);
	seq_printf(m, "vcpi: %lx %lx %d\n", mgr->payload_mask, mgr->vcpi_mask,
		mgr->max_payloads);

	for (i = 0; i < mgr->max_payloads; i++) {
		if (mgr->proposed_vcpis[i]) {
			char name[14];

			port = container_of(mgr->proposed_vcpis[i], struct drm_dp_mst_port, vcpi);
			fetch_monitor_name(mgr, port, name, sizeof(name));
			seq_printf(m, "vcpi %d: %d %d %d sink name: %s\n", i,
				   port->port_num, port->vcpi.vcpi,
				   port->vcpi.num_slots,
				   (*name != 0) ? name :  "Unknown");
		} else
			seq_printf(m, "vcpi %d:unused\n", i);
	}
	for (i = 0; i < mgr->max_payloads; i++) {
		seq_printf(m, "payload %d: %d, %d, %d\n",
			   i,
			   mgr->payloads[i].payload_state,
			   mgr->payloads[i].start_slot,
			   mgr->payloads[i].num_slots);


	}
	mutex_unlock(&mgr->payload_lock);

	mutex_lock(&mgr->lock);
	if (mgr->mst_primary) {
		u8 buf[DP_PAYLOAD_TABLE_SIZE];
		int ret;

		ret = drm_dp_dpcd_read(mgr->aux, DP_DPCD_REV, buf, DP_RECEIVER_CAP_SIZE);
		seq_printf(m, "dpcd: %*ph\n", DP_RECEIVER_CAP_SIZE, buf);
		ret = drm_dp_dpcd_read(mgr->aux, DP_FAUX_CAP, buf, 2);
		seq_printf(m, "faux/mst: %*ph\n", 2, buf);
		ret = drm_dp_dpcd_read(mgr->aux, DP_MSTM_CTRL, buf, 1);
		seq_printf(m, "mst ctrl: %*ph\n", 1, buf);

		/* dump the standard OUI branch header */
		ret = drm_dp_dpcd_read(mgr->aux, DP_BRANCH_OUI, buf, DP_BRANCH_OUI_HEADER_SIZE);
		seq_printf(m, "branch oui: %*phN devid: ", 3, buf);
		for (i = 0x3; i < 0x8 && buf[i]; i++)
			seq_printf(m, "%c", buf[i]);
		seq_printf(m, " revision: hw: %x.%x sw: %x.%x\n",
			   buf[0x9] >> 4, buf[0x9] & 0xf, buf[0xa], buf[0xb]);
		if (dump_dp_payload_table(mgr, buf))
			seq_printf(m, "payload table: %*ph\n", DP_PAYLOAD_TABLE_SIZE, buf);
	}

	mutex_unlock(&mgr->lock);

}
EXPORT_SYMBOL(drm_dp_mst_dump_topology);

static void drm_dp_tx_work(struct work_struct *work)
{
	struct drm_dp_mst_topology_mgr *mgr = container_of(work, struct drm_dp_mst_topology_mgr, tx_work);

	mutex_lock(&mgr->qlock);
	if (!list_empty(&mgr->tx_msg_downq) && !mgr->is_waiting_for_dwn_reply)
		process_single_down_tx_qlock(mgr);
	mutex_unlock(&mgr->qlock);
}

static inline void
drm_dp_delayed_destroy_port(struct drm_dp_mst_port *port)
{
	if (port->connector)
		port->mgr->cbs->destroy_connector(port->mgr, port->connector);

	drm_dp_port_set_pdt(port, DP_PEER_DEVICE_NONE, port->mcs);
	drm_dp_mst_put_port_malloc(port);
}

static inline void
drm_dp_delayed_destroy_mstb(struct drm_dp_mst_branch *mstb)
{
	struct drm_dp_mst_topology_mgr *mgr = mstb->mgr;
	struct drm_dp_mst_port *port, *tmp;
	bool wake_tx = false;

	mutex_lock(&mgr->lock);
	list_for_each_entry_safe(port, tmp, &mstb->ports, next) {
		list_del(&port->next);
		drm_dp_mst_topology_put_port(port);
	}
	mutex_unlock(&mgr->lock);

	/* drop any tx slots msg */
	mutex_lock(&mstb->mgr->qlock);
	if (mstb->tx_slots[0]) {
		mstb->tx_slots[0]->state = DRM_DP_SIDEBAND_TX_TIMEOUT;
		mstb->tx_slots[0] = NULL;
		wake_tx = true;
	}
	if (mstb->tx_slots[1]) {
		mstb->tx_slots[1]->state = DRM_DP_SIDEBAND_TX_TIMEOUT;
		mstb->tx_slots[1] = NULL;
		wake_tx = true;
	}
	mutex_unlock(&mstb->mgr->qlock);

	if (wake_tx)
		wake_up_all(&mstb->mgr->tx_waitq);

	drm_dp_mst_put_mstb_malloc(mstb);
}

static void drm_dp_delayed_destroy_work(struct work_struct *work)
{
	struct drm_dp_mst_topology_mgr *mgr =
		container_of(work, struct drm_dp_mst_topology_mgr,
			     delayed_destroy_work);
	bool send_hotplug = false, go_again;

	/*
	 * Not a regular list traverse as we have to drop the destroy
	 * connector lock before destroying the mstb/port, to avoid AB->BA
	 * ordering between this lock and the config mutex.
	 */
	do {
		go_again = false;

		for (;;) {
			struct drm_dp_mst_branch *mstb;

			mutex_lock(&mgr->delayed_destroy_lock);
			mstb = list_first_entry_or_null(&mgr->destroy_branch_device_list,
							struct drm_dp_mst_branch,
							destroy_next);
			if (mstb)
				list_del(&mstb->destroy_next);
			mutex_unlock(&mgr->delayed_destroy_lock);

			if (!mstb)
				break;

			drm_dp_delayed_destroy_mstb(mstb);
			go_again = true;
		}

		for (;;) {
			struct drm_dp_mst_port *port;

			mutex_lock(&mgr->delayed_destroy_lock);
			port = list_first_entry_or_null(&mgr->destroy_port_list,
							struct drm_dp_mst_port,
							next);
			if (port)
				list_del(&port->next);
			mutex_unlock(&mgr->delayed_destroy_lock);

			if (!port)
				break;

			drm_dp_delayed_destroy_port(port);
			send_hotplug = true;
			go_again = true;
		}
	} while (go_again);

	if (send_hotplug)
		drm_kms_helper_hotplug_event(mgr->dev);
}

static struct drm_private_state *
drm_dp_mst_duplicate_state(struct drm_private_obj *obj)
{
	struct drm_dp_mst_topology_state *state, *old_state =
		to_dp_mst_topology_state(obj->state);
	struct drm_dp_vcpi_allocation *pos, *vcpi;

	state = kmemdup(old_state, sizeof(*state), GFP_KERNEL);
	if (!state)
		return NULL;

	__drm_atomic_helper_private_obj_duplicate_state(obj, &state->base);

	INIT_LIST_HEAD(&state->vcpis);

	list_for_each_entry(pos, &old_state->vcpis, next) {
		/* Prune leftover freed VCPI allocations */
		if (!pos->vcpi)
			continue;

		vcpi = kmemdup(pos, sizeof(*vcpi), GFP_KERNEL);
		if (!vcpi)
			goto fail;

		drm_dp_mst_get_port_malloc(vcpi->port);
		list_add(&vcpi->next, &state->vcpis);
	}

	return &state->base;

fail:
	list_for_each_entry_safe(pos, vcpi, &state->vcpis, next) {
		drm_dp_mst_put_port_malloc(pos->port);
		kfree(pos);
	}
	kfree(state);

	return NULL;
}

static void drm_dp_mst_destroy_state(struct drm_private_obj *obj,
				     struct drm_private_state *state)
{
	struct drm_dp_mst_topology_state *mst_state =
		to_dp_mst_topology_state(state);
	struct drm_dp_vcpi_allocation *pos, *tmp;

	list_for_each_entry_safe(pos, tmp, &mst_state->vcpis, next) {
		/* We only keep references to ports with non-zero VCPIs */
		if (pos->vcpi)
			drm_dp_mst_put_port_malloc(pos->port);
		kfree(pos);
	}

	kfree(mst_state);
}

static bool drm_dp_mst_port_downstream_of_branch(struct drm_dp_mst_port *port,
						 struct drm_dp_mst_branch *branch)
{
	while (port->parent) {
		if (port->parent == branch)
			return true;

		if (port->parent->port_parent)
			port = port->parent->port_parent;
		else
			break;
	}
	return false;
}

<<<<<<< HEAD
static inline
int drm_dp_mst_atomic_check_bw_limit(struct drm_dp_mst_branch *branch,
				     struct drm_dp_mst_topology_state *mst_state)
{
	struct drm_dp_mst_port *port;
	struct drm_dp_vcpi_allocation *vcpi;
	int pbn_limit = 0, pbn_used = 0;

	list_for_each_entry(port, &branch->ports, next) {
		if (port->mstb)
			if (drm_dp_mst_atomic_check_bw_limit(port->mstb, mst_state))
				return -ENOSPC;

		if (port->available_pbn > 0)
			pbn_limit = port->available_pbn;
	}
	DRM_DEBUG_ATOMIC("[MST BRANCH:%p] branch has %d PBN available\n",
			 branch, pbn_limit);

	list_for_each_entry(vcpi, &mst_state->vcpis, next) {
		if (!vcpi->pbn)
			continue;

		if (drm_dp_mst_port_downstream_of_branch(vcpi->port, branch))
			pbn_used += vcpi->pbn;
	}
	DRM_DEBUG_ATOMIC("[MST BRANCH:%p] branch used %d PBN\n",
			 branch, pbn_used);

	if (pbn_used > pbn_limit) {
		DRM_DEBUG_ATOMIC("[MST BRANCH:%p] No available bandwidth\n",
				 branch);
		return -ENOSPC;
	}
	return 0;
=======
static int
drm_dp_mst_atomic_check_port_bw_limit(struct drm_dp_mst_port *port,
				      struct drm_dp_mst_topology_state *state);

static int
drm_dp_mst_atomic_check_mstb_bw_limit(struct drm_dp_mst_branch *mstb,
				      struct drm_dp_mst_topology_state *state)
{
	struct drm_dp_vcpi_allocation *vcpi;
	struct drm_dp_mst_port *port;
	int pbn_used = 0, ret;
	bool found = false;

	/* Check that we have at least one port in our state that's downstream
	 * of this branch, otherwise we can skip this branch
	 */
	list_for_each_entry(vcpi, &state->vcpis, next) {
		if (!vcpi->pbn ||
		    !drm_dp_mst_port_downstream_of_branch(vcpi->port, mstb))
			continue;

		found = true;
		break;
	}
	if (!found)
		return 0;

	if (mstb->port_parent)
		DRM_DEBUG_ATOMIC("[MSTB:%p] [MST PORT:%p] Checking bandwidth limits on [MSTB:%p]\n",
				 mstb->port_parent->parent, mstb->port_parent,
				 mstb);
	else
		DRM_DEBUG_ATOMIC("[MSTB:%p] Checking bandwidth limits\n",
				 mstb);

	list_for_each_entry(port, &mstb->ports, next) {
		ret = drm_dp_mst_atomic_check_port_bw_limit(port, state);
		if (ret < 0)
			return ret;

		pbn_used += ret;
	}

	return pbn_used;
}

static int
drm_dp_mst_atomic_check_port_bw_limit(struct drm_dp_mst_port *port,
				      struct drm_dp_mst_topology_state *state)
{
	struct drm_dp_vcpi_allocation *vcpi;
	int pbn_used = 0;

	if (port->pdt == DP_PEER_DEVICE_NONE)
		return 0;

	if (drm_dp_mst_is_end_device(port->pdt, port->mcs)) {
		bool found = false;

		list_for_each_entry(vcpi, &state->vcpis, next) {
			if (vcpi->port != port)
				continue;
			if (!vcpi->pbn)
				return 0;

			found = true;
			break;
		}
		if (!found)
			return 0;

		/* This should never happen, as it means we tried to
		 * set a mode before querying the full_pbn
		 */
		if (WARN_ON(!port->full_pbn))
			return -EINVAL;

		pbn_used = vcpi->pbn;
	} else {
		pbn_used = drm_dp_mst_atomic_check_mstb_bw_limit(port->mstb,
								 state);
		if (pbn_used <= 0)
			return pbn_used;
	}

	if (pbn_used > port->full_pbn) {
		DRM_DEBUG_ATOMIC("[MSTB:%p] [MST PORT:%p] required PBN of %d exceeds port limit of %d\n",
				 port->parent, port, pbn_used,
				 port->full_pbn);
		return -ENOSPC;
	}

	DRM_DEBUG_ATOMIC("[MSTB:%p] [MST PORT:%p] uses %d out of %d PBN\n",
			 port->parent, port, pbn_used, port->full_pbn);

	return pbn_used;
>>>>>>> 77a36a3a
}

static inline int
drm_dp_mst_atomic_check_vcpi_alloc_limit(struct drm_dp_mst_topology_mgr *mgr,
					 struct drm_dp_mst_topology_state *mst_state)
{
	struct drm_dp_vcpi_allocation *vcpi;
	int avail_slots = 63, payload_count = 0;

	list_for_each_entry(vcpi, &mst_state->vcpis, next) {
		/* Releasing VCPI is always OK-even if the port is gone */
		if (!vcpi->vcpi) {
			DRM_DEBUG_ATOMIC("[MST PORT:%p] releases all VCPI slots\n",
					 vcpi->port);
			continue;
		}

		DRM_DEBUG_ATOMIC("[MST PORT:%p] requires %d vcpi slots\n",
				 vcpi->port, vcpi->vcpi);

		avail_slots -= vcpi->vcpi;
		if (avail_slots < 0) {
			DRM_DEBUG_ATOMIC("[MST PORT:%p] not enough VCPI slots in mst state %p (avail=%d)\n",
					 vcpi->port, mst_state,
					 avail_slots + vcpi->vcpi);
			return -ENOSPC;
		}

		if (++payload_count > mgr->max_payloads) {
			DRM_DEBUG_ATOMIC("[MST MGR:%p] state %p has too many payloads (max=%d)\n",
					 mgr, mst_state, mgr->max_payloads);
			return -EINVAL;
		}
	}
	DRM_DEBUG_ATOMIC("[MST MGR:%p] mst state %p VCPI avail=%d used=%d\n",
			 mgr, mst_state, avail_slots,
			 63 - avail_slots);

	return 0;
}

/**
 * drm_dp_mst_add_affected_dsc_crtcs
 * @state: Pointer to the new struct drm_dp_mst_topology_state
 * @mgr: MST topology manager
 *
 * Whenever there is a change in mst topology
 * DSC configuration would have to be recalculated
 * therefore we need to trigger modeset on all affected
 * CRTCs in that topology
 *
 * See also:
 * drm_dp_mst_atomic_enable_dsc()
 */
int drm_dp_mst_add_affected_dsc_crtcs(struct drm_atomic_state *state, struct drm_dp_mst_topology_mgr *mgr)
{
	struct drm_dp_mst_topology_state *mst_state;
	struct drm_dp_vcpi_allocation *pos;
	struct drm_connector *connector;
	struct drm_connector_state *conn_state;
	struct drm_crtc *crtc;
	struct drm_crtc_state *crtc_state;

	mst_state = drm_atomic_get_mst_topology_state(state, mgr);

	if (IS_ERR(mst_state))
		return -EINVAL;

	list_for_each_entry(pos, &mst_state->vcpis, next) {

		connector = pos->port->connector;

		if (!connector)
			return -EINVAL;

		conn_state = drm_atomic_get_connector_state(state, connector);

		if (IS_ERR(conn_state))
			return PTR_ERR(conn_state);

		crtc = conn_state->crtc;

		if (WARN_ON(!crtc))
			return -EINVAL;

		if (!drm_dp_mst_dsc_aux_for_port(pos->port))
			continue;

		crtc_state = drm_atomic_get_crtc_state(mst_state->base.state, crtc);

		if (IS_ERR(crtc_state))
			return PTR_ERR(crtc_state);

		DRM_DEBUG_ATOMIC("[MST MGR:%p] Setting mode_changed flag on CRTC %p\n",
				 mgr, crtc);

		crtc_state->mode_changed = true;
	}
	return 0;
}
EXPORT_SYMBOL(drm_dp_mst_add_affected_dsc_crtcs);

/**
 * drm_dp_mst_atomic_enable_dsc - Set DSC Enable Flag to On/Off
 * @state: Pointer to the new drm_atomic_state
 * @port: Pointer to the affected MST Port
 * @pbn: Newly recalculated bw required for link with DSC enabled
 * @pbn_div: Divider to calculate correct number of pbn per slot
 * @enable: Boolean flag to enable or disable DSC on the port
 *
 * This function enables DSC on the given Port
 * by recalculating its vcpi from pbn provided
 * and sets dsc_enable flag to keep track of which
 * ports have DSC enabled
 *
 */
int drm_dp_mst_atomic_enable_dsc(struct drm_atomic_state *state,
				 struct drm_dp_mst_port *port,
				 int pbn, int pbn_div,
				 bool enable)
{
	struct drm_dp_mst_topology_state *mst_state;
	struct drm_dp_vcpi_allocation *pos;
	bool found = false;
	int vcpi = 0;

	mst_state = drm_atomic_get_mst_topology_state(state, port->mgr);

	if (IS_ERR(mst_state))
		return PTR_ERR(mst_state);

	list_for_each_entry(pos, &mst_state->vcpis, next) {
		if (pos->port == port) {
			found = true;
			break;
		}
	}

	if (!found) {
		DRM_DEBUG_ATOMIC("[MST PORT:%p] Couldn't find VCPI allocation in mst state %p\n",
				 port, mst_state);
		return -EINVAL;
	}

	if (pos->dsc_enabled == enable) {
		DRM_DEBUG_ATOMIC("[MST PORT:%p] DSC flag is already set to %d, returning %d VCPI slots\n",
				 port, enable, pos->vcpi);
		vcpi = pos->vcpi;
	}

	if (enable) {
		vcpi = drm_dp_atomic_find_vcpi_slots(state, port->mgr, port, pbn, pbn_div);
		DRM_DEBUG_ATOMIC("[MST PORT:%p] Enabling DSC flag, reallocating %d VCPI slots on the port\n",
				 port, vcpi);
		if (vcpi < 0)
			return -EINVAL;
	}

	pos->dsc_enabled = enable;

	return vcpi;
}
EXPORT_SYMBOL(drm_dp_mst_atomic_enable_dsc);
/**
 * drm_dp_mst_atomic_check - Check that the new state of an MST topology in an
 * atomic update is valid
 * @state: Pointer to the new &struct drm_dp_mst_topology_state
 *
 * Checks the given topology state for an atomic update to ensure that it's
 * valid. This includes checking whether there's enough bandwidth to support
 * the new VCPI allocations in the atomic update.
 *
 * Any atomic drivers supporting DP MST must make sure to call this after
 * checking the rest of their state in their
 * &drm_mode_config_funcs.atomic_check() callback.
 *
 * See also:
 * drm_dp_atomic_find_vcpi_slots()
 * drm_dp_atomic_release_vcpi_slots()
 *
 * Returns:
 *
 * 0 if the new state is valid, negative error code otherwise.
 */
int drm_dp_mst_atomic_check(struct drm_atomic_state *state)
{
	struct drm_dp_mst_topology_mgr *mgr;
	struct drm_dp_mst_topology_state *mst_state;
	int i, ret = 0;

	for_each_new_mst_mgr_in_state(state, mgr, mst_state, i) {
		if (!mgr->mst_state)
			continue;

		ret = drm_dp_mst_atomic_check_vcpi_alloc_limit(mgr, mst_state);
<<<<<<< HEAD
		if (ret)
			break;
		ret = drm_dp_mst_atomic_check_bw_limit(mgr->mst_primary, mst_state);
=======
>>>>>>> 77a36a3a
		if (ret)
			break;

		mutex_lock(&mgr->lock);
		ret = drm_dp_mst_atomic_check_mstb_bw_limit(mgr->mst_primary,
							    mst_state);
		mutex_unlock(&mgr->lock);
		if (ret < 0)
			break;
		else
			ret = 0;
	}

	return ret;
}
EXPORT_SYMBOL(drm_dp_mst_atomic_check);

const struct drm_private_state_funcs drm_dp_mst_topology_state_funcs = {
	.atomic_duplicate_state = drm_dp_mst_duplicate_state,
	.atomic_destroy_state = drm_dp_mst_destroy_state,
};
EXPORT_SYMBOL(drm_dp_mst_topology_state_funcs);

/**
 * drm_atomic_get_mst_topology_state: get MST topology state
 *
 * @state: global atomic state
 * @mgr: MST topology manager, also the private object in this case
 *
 * This function wraps drm_atomic_get_priv_obj_state() passing in the MST atomic
 * state vtable so that the private object state returned is that of a MST
 * topology object. Also, drm_atomic_get_private_obj_state() expects the caller
 * to care of the locking, so warn if don't hold the connection_mutex.
 *
 * RETURNS:
 *
 * The MST topology state or error pointer.
 */
struct drm_dp_mst_topology_state *drm_atomic_get_mst_topology_state(struct drm_atomic_state *state,
								    struct drm_dp_mst_topology_mgr *mgr)
{
	return to_dp_mst_topology_state(drm_atomic_get_private_obj_state(state, &mgr->base));
}
EXPORT_SYMBOL(drm_atomic_get_mst_topology_state);

/**
 * drm_dp_mst_topology_mgr_init - initialise a topology manager
 * @mgr: manager struct to initialise
 * @dev: device providing this structure - for i2c addition.
 * @aux: DP helper aux channel to talk to this device
 * @max_dpcd_transaction_bytes: hw specific DPCD transaction limit
 * @max_payloads: maximum number of payloads this GPU can source
 * @conn_base_id: the connector object ID the MST device is connected to.
 *
 * Return 0 for success, or negative error code on failure
 */
int drm_dp_mst_topology_mgr_init(struct drm_dp_mst_topology_mgr *mgr,
				 struct drm_device *dev, struct drm_dp_aux *aux,
				 int max_dpcd_transaction_bytes,
				 int max_payloads, int conn_base_id)
{
	struct drm_dp_mst_topology_state *mst_state;

	mutex_init(&mgr->lock);
	mutex_init(&mgr->qlock);
	mutex_init(&mgr->payload_lock);
	mutex_init(&mgr->delayed_destroy_lock);
	mutex_init(&mgr->up_req_lock);
	mutex_init(&mgr->probe_lock);
#if IS_ENABLED(CONFIG_DRM_DEBUG_DP_MST_TOPOLOGY_REFS)
	mutex_init(&mgr->topology_ref_history_lock);
#endif
	INIT_LIST_HEAD(&mgr->tx_msg_downq);
	INIT_LIST_HEAD(&mgr->destroy_port_list);
	INIT_LIST_HEAD(&mgr->destroy_branch_device_list);
	INIT_LIST_HEAD(&mgr->up_req_list);
	INIT_WORK(&mgr->work, drm_dp_mst_link_probe_work);
	INIT_WORK(&mgr->tx_work, drm_dp_tx_work);
	INIT_WORK(&mgr->delayed_destroy_work, drm_dp_delayed_destroy_work);
	INIT_WORK(&mgr->up_req_work, drm_dp_mst_up_req_work);
	init_waitqueue_head(&mgr->tx_waitq);
	mgr->dev = dev;
	mgr->aux = aux;
	mgr->max_dpcd_transaction_bytes = max_dpcd_transaction_bytes;
	mgr->max_payloads = max_payloads;
	mgr->conn_base_id = conn_base_id;
	if (max_payloads + 1 > sizeof(mgr->payload_mask) * 8 ||
	    max_payloads + 1 > sizeof(mgr->vcpi_mask) * 8)
		return -EINVAL;
	mgr->payloads = kcalloc(max_payloads, sizeof(struct drm_dp_payload), GFP_KERNEL);
	if (!mgr->payloads)
		return -ENOMEM;
	mgr->proposed_vcpis = kcalloc(max_payloads, sizeof(struct drm_dp_vcpi *), GFP_KERNEL);
	if (!mgr->proposed_vcpis)
		return -ENOMEM;
	set_bit(0, &mgr->payload_mask);

	mst_state = kzalloc(sizeof(*mst_state), GFP_KERNEL);
	if (mst_state == NULL)
		return -ENOMEM;

	mst_state->mgr = mgr;
	INIT_LIST_HEAD(&mst_state->vcpis);

	drm_atomic_private_obj_init(dev, &mgr->base,
				    &mst_state->base,
				    &drm_dp_mst_topology_state_funcs);

	return 0;
}
EXPORT_SYMBOL(drm_dp_mst_topology_mgr_init);

/**
 * drm_dp_mst_topology_mgr_destroy() - destroy topology manager.
 * @mgr: manager to destroy
 */
void drm_dp_mst_topology_mgr_destroy(struct drm_dp_mst_topology_mgr *mgr)
{
	drm_dp_mst_topology_mgr_set_mst(mgr, false);
	flush_work(&mgr->work);
	cancel_work_sync(&mgr->delayed_destroy_work);
	mutex_lock(&mgr->payload_lock);
	kfree(mgr->payloads);
	mgr->payloads = NULL;
	kfree(mgr->proposed_vcpis);
	mgr->proposed_vcpis = NULL;
	mutex_unlock(&mgr->payload_lock);
	mgr->dev = NULL;
	mgr->aux = NULL;
	drm_atomic_private_obj_fini(&mgr->base);
	mgr->funcs = NULL;

	mutex_destroy(&mgr->delayed_destroy_lock);
	mutex_destroy(&mgr->payload_lock);
	mutex_destroy(&mgr->qlock);
	mutex_destroy(&mgr->lock);
	mutex_destroy(&mgr->up_req_lock);
	mutex_destroy(&mgr->probe_lock);
#if IS_ENABLED(CONFIG_DRM_DEBUG_DP_MST_TOPOLOGY_REFS)
	mutex_destroy(&mgr->topology_ref_history_lock);
#endif
}
EXPORT_SYMBOL(drm_dp_mst_topology_mgr_destroy);

static bool remote_i2c_read_ok(const struct i2c_msg msgs[], int num)
{
	int i;

	if (num - 1 > DP_REMOTE_I2C_READ_MAX_TRANSACTIONS)
		return false;

	for (i = 0; i < num - 1; i++) {
		if (msgs[i].flags & I2C_M_RD ||
		    msgs[i].len > 0xff)
			return false;
	}

	return msgs[num - 1].flags & I2C_M_RD &&
		msgs[num - 1].len <= 0xff;
}

/* I2C device */
static int drm_dp_mst_i2c_xfer(struct i2c_adapter *adapter, struct i2c_msg *msgs,
			       int num)
{
	struct drm_dp_aux *aux = adapter->algo_data;
	struct drm_dp_mst_port *port = container_of(aux, struct drm_dp_mst_port, aux);
	struct drm_dp_mst_branch *mstb;
	struct drm_dp_mst_topology_mgr *mgr = port->mgr;
	unsigned int i;
	struct drm_dp_sideband_msg_req_body msg;
	struct drm_dp_sideband_msg_tx *txmsg = NULL;
	int ret;

	mstb = drm_dp_mst_topology_get_mstb_validated(mgr, port->parent);
	if (!mstb)
		return -EREMOTEIO;

	if (!remote_i2c_read_ok(msgs, num)) {
		DRM_DEBUG_KMS("Unsupported I2C transaction for MST device\n");
		ret = -EIO;
		goto out;
	}

	memset(&msg, 0, sizeof(msg));
	msg.req_type = DP_REMOTE_I2C_READ;
	msg.u.i2c_read.num_transactions = num - 1;
	msg.u.i2c_read.port_number = port->port_num;
	for (i = 0; i < num - 1; i++) {
		msg.u.i2c_read.transactions[i].i2c_dev_id = msgs[i].addr;
		msg.u.i2c_read.transactions[i].num_bytes = msgs[i].len;
		msg.u.i2c_read.transactions[i].bytes = msgs[i].buf;
		msg.u.i2c_read.transactions[i].no_stop_bit = !(msgs[i].flags & I2C_M_STOP);
	}
	msg.u.i2c_read.read_i2c_device_id = msgs[num - 1].addr;
	msg.u.i2c_read.num_bytes_read = msgs[num - 1].len;

	txmsg = kzalloc(sizeof(*txmsg), GFP_KERNEL);
	if (!txmsg) {
		ret = -ENOMEM;
		goto out;
	}

	txmsg->dst = mstb;
	drm_dp_encode_sideband_req(&msg, txmsg);

	drm_dp_queue_down_tx(mgr, txmsg);

	ret = drm_dp_mst_wait_tx_reply(mstb, txmsg);
	if (ret > 0) {

		if (txmsg->reply.reply_type == DP_SIDEBAND_REPLY_NAK) {
			ret = -EREMOTEIO;
			goto out;
		}
		if (txmsg->reply.u.remote_i2c_read_ack.num_bytes != msgs[num - 1].len) {
			ret = -EIO;
			goto out;
		}
		memcpy(msgs[num - 1].buf, txmsg->reply.u.remote_i2c_read_ack.bytes, msgs[num - 1].len);
		ret = num;
	}
out:
	kfree(txmsg);
	drm_dp_mst_topology_put_mstb(mstb);
	return ret;
}

static u32 drm_dp_mst_i2c_functionality(struct i2c_adapter *adapter)
{
	return I2C_FUNC_I2C | I2C_FUNC_SMBUS_EMUL |
	       I2C_FUNC_SMBUS_READ_BLOCK_DATA |
	       I2C_FUNC_SMBUS_BLOCK_PROC_CALL |
	       I2C_FUNC_10BIT_ADDR;
}

static const struct i2c_algorithm drm_dp_mst_i2c_algo = {
	.functionality = drm_dp_mst_i2c_functionality,
	.master_xfer = drm_dp_mst_i2c_xfer,
};

/**
 * drm_dp_mst_register_i2c_bus() - register an I2C adapter for I2C-over-AUX
 * @aux: DisplayPort AUX channel
 *
 * Returns 0 on success or a negative error code on failure.
 */
static int drm_dp_mst_register_i2c_bus(struct drm_dp_aux *aux)
{
	aux->ddc.algo = &drm_dp_mst_i2c_algo;
	aux->ddc.algo_data = aux;
	aux->ddc.retries = 3;

	aux->ddc.class = I2C_CLASS_DDC;
	aux->ddc.owner = THIS_MODULE;
	aux->ddc.dev.parent = aux->dev;
	aux->ddc.dev.of_node = aux->dev->of_node;

	strlcpy(aux->ddc.name, aux->name ? aux->name : dev_name(aux->dev),
		sizeof(aux->ddc.name));

	return i2c_add_adapter(&aux->ddc);
}

/**
 * drm_dp_mst_unregister_i2c_bus() - unregister an I2C-over-AUX adapter
 * @aux: DisplayPort AUX channel
 */
static void drm_dp_mst_unregister_i2c_bus(struct drm_dp_aux *aux)
{
	i2c_del_adapter(&aux->ddc);
}

/**
 * drm_dp_mst_is_virtual_dpcd() - Is the given port a virtual DP Peer Device
 * @port: The port to check
 *
 * A single physical MST hub object can be represented in the topology
 * by multiple branches, with virtual ports between those branches.
 *
 * As of DP1.4, An MST hub with internal (virtual) ports must expose
 * certain DPCD registers over those ports. See sections 2.6.1.1.1
 * and 2.6.1.1.2 of Display Port specification v1.4 for details.
 *
 * May acquire mgr->lock
 *
 * Returns:
 * true if the port is a virtual DP peer device, false otherwise
 */
static bool drm_dp_mst_is_virtual_dpcd(struct drm_dp_mst_port *port)
{
	struct drm_dp_mst_port *downstream_port;

	if (!port || port->dpcd_rev < DP_DPCD_REV_14)
		return false;

	/* Virtual DP Sink (Internal Display Panel) */
	if (port->port_num >= 8)
		return true;

	/* DP-to-HDMI Protocol Converter */
	if (port->pdt == DP_PEER_DEVICE_DP_LEGACY_CONV &&
	    !port->mcs &&
	    port->ldps)
		return true;

	/* DP-to-DP */
	mutex_lock(&port->mgr->lock);
	if (port->pdt == DP_PEER_DEVICE_MST_BRANCHING &&
	    port->mstb &&
	    port->mstb->num_ports == 2) {
		list_for_each_entry(downstream_port, &port->mstb->ports, next) {
			if (downstream_port->pdt == DP_PEER_DEVICE_SST_SINK &&
			    !downstream_port->input) {
				mutex_unlock(&port->mgr->lock);
				return true;
			}
		}
	}
	mutex_unlock(&port->mgr->lock);

	return false;
}

/**
 * drm_dp_mst_dsc_aux_for_port() - Find the correct aux for DSC
 * @port: The port to check. A leaf of the MST tree with an attached display.
 *
 * Depending on the situation, DSC may be enabled via the endpoint aux,
 * the immediately upstream aux, or the connector's physical aux.
 *
 * This is both the correct aux to read DSC_CAPABILITY and the
 * correct aux to write DSC_ENABLED.
 *
 * This operation can be expensive (up to four aux reads), so
 * the caller should cache the return.
 *
 * Returns:
 * NULL if DSC cannot be enabled on this port, otherwise the aux device
 */
struct drm_dp_aux *drm_dp_mst_dsc_aux_for_port(struct drm_dp_mst_port *port)
{
	struct drm_dp_mst_port *immediate_upstream_port;
	struct drm_dp_mst_port *fec_port;
	struct drm_dp_desc desc = { 0 };
	u8 endpoint_fec;
	u8 endpoint_dsc;

	if (!port)
		return NULL;

	if (port->parent->port_parent)
		immediate_upstream_port = port->parent->port_parent;
	else
		immediate_upstream_port = NULL;

	fec_port = immediate_upstream_port;
	while (fec_port) {
		/*
		 * Each physical link (i.e. not a virtual port) between the
		 * output and the primary device must support FEC
		 */
		if (!drm_dp_mst_is_virtual_dpcd(fec_port) &&
		    !fec_port->fec_capable)
			return NULL;

		fec_port = fec_port->parent->port_parent;
	}

	/* DP-to-DP peer device */
	if (drm_dp_mst_is_virtual_dpcd(immediate_upstream_port)) {
		u8 upstream_dsc;

		if (drm_dp_dpcd_read(&port->aux,
				     DP_DSC_SUPPORT, &endpoint_dsc, 1) != 1)
			return NULL;
		if (drm_dp_dpcd_read(&port->aux,
				     DP_FEC_CAPABILITY, &endpoint_fec, 1) != 1)
			return NULL;
		if (drm_dp_dpcd_read(&immediate_upstream_port->aux,
				     DP_DSC_SUPPORT, &upstream_dsc, 1) != 1)
			return NULL;

		/* Enpoint decompression with DP-to-DP peer device */
		if ((endpoint_dsc & DP_DSC_DECOMPRESSION_IS_SUPPORTED) &&
		    (endpoint_fec & DP_FEC_CAPABLE) &&
		    (upstream_dsc & 0x2) /* DSC passthrough */)
			return &port->aux;

		/* Virtual DPCD decompression with DP-to-DP peer device */
		return &immediate_upstream_port->aux;
	}

	/* Virtual DPCD decompression with DP-to-HDMI or Virtual DP Sink */
	if (drm_dp_mst_is_virtual_dpcd(port))
		return &port->aux;

	/*
	 * Synaptics quirk
	 * Applies to ports for which:
	 * - Physical aux has Synaptics OUI
	 * - DPv1.4 or higher
	 * - Port is on primary branch device
	 * - Not a VGA adapter (DP_DWN_STRM_PORT_TYPE_ANALOG)
	 */
	if (drm_dp_read_desc(port->mgr->aux, &desc, true))
		return NULL;

	if (drm_dp_has_quirk(&desc, DP_DPCD_QUIRK_DSC_WITHOUT_VIRTUAL_DPCD) &&
	    port->mgr->dpcd[DP_DPCD_REV] >= DP_DPCD_REV_14 &&
	    port->parent == port->mgr->mst_primary) {
		u8 downstreamport;

		if (drm_dp_dpcd_read(&port->aux, DP_DOWNSTREAMPORT_PRESENT,
				     &downstreamport, 1) < 0)
			return NULL;

		if ((downstreamport & DP_DWN_STRM_PORT_PRESENT) &&
		   ((downstreamport & DP_DWN_STRM_PORT_TYPE_MASK)
		     != DP_DWN_STRM_PORT_TYPE_ANALOG))
			return port->mgr->aux;
	}

	/*
	 * The check below verifies if the MST sink
	 * connected to the GPU is capable of DSC -
	 * therefore the endpoint needs to be
	 * both DSC and FEC capable.
	 */
	if (drm_dp_dpcd_read(&port->aux,
	   DP_DSC_SUPPORT, &endpoint_dsc, 1) != 1)
		return NULL;
	if (drm_dp_dpcd_read(&port->aux,
	   DP_FEC_CAPABILITY, &endpoint_fec, 1) != 1)
		return NULL;
	if ((endpoint_dsc & DP_DSC_DECOMPRESSION_IS_SUPPORTED) &&
	   (endpoint_fec & DP_FEC_CAPABLE))
		return &port->aux;

	return NULL;
}
EXPORT_SYMBOL(drm_dp_mst_dsc_aux_for_port);<|MERGE_RESOLUTION|>--- conflicted
+++ resolved
@@ -2999,10 +2999,6 @@
 				      path_res->port_number,
 				      path_res->full_payload_bw_number,
 				      path_res->avail_payload_bw_number);
-<<<<<<< HEAD
-			port->available_pbn =
-				path_res->avail_payload_bw_number;
-=======
 
 			/*
 			 * If something changed, make sure we send a
@@ -3013,7 +3009,6 @@
 				ret = 1;
 
 			port->full_pbn = path_res->full_payload_bw_number;
->>>>>>> 77a36a3a
 			port->fec_capable = path_res->fec_capable;
 		}
 	}
@@ -4219,17 +4214,10 @@
 		prev_slots = 0;
 		prev_bw = 0;
 	}
-<<<<<<< HEAD
 
 	if (pbn_div <= 0)
 		pbn_div = mgr->pbn_div;
 
-=======
-
-	if (pbn_div <= 0)
-		pbn_div = mgr->pbn_div;
-
->>>>>>> 77a36a3a
 	req_slots = DIV_ROUND_UP(pbn, pbn_div);
 
 	DRM_DEBUG_ATOMIC("[CONNECTOR:%d:%s] [MST PORT:%p] VCPI %d -> %d\n",
@@ -4842,43 +4830,6 @@
 	return false;
 }
 
-<<<<<<< HEAD
-static inline
-int drm_dp_mst_atomic_check_bw_limit(struct drm_dp_mst_branch *branch,
-				     struct drm_dp_mst_topology_state *mst_state)
-{
-	struct drm_dp_mst_port *port;
-	struct drm_dp_vcpi_allocation *vcpi;
-	int pbn_limit = 0, pbn_used = 0;
-
-	list_for_each_entry(port, &branch->ports, next) {
-		if (port->mstb)
-			if (drm_dp_mst_atomic_check_bw_limit(port->mstb, mst_state))
-				return -ENOSPC;
-
-		if (port->available_pbn > 0)
-			pbn_limit = port->available_pbn;
-	}
-	DRM_DEBUG_ATOMIC("[MST BRANCH:%p] branch has %d PBN available\n",
-			 branch, pbn_limit);
-
-	list_for_each_entry(vcpi, &mst_state->vcpis, next) {
-		if (!vcpi->pbn)
-			continue;
-
-		if (drm_dp_mst_port_downstream_of_branch(vcpi->port, branch))
-			pbn_used += vcpi->pbn;
-	}
-	DRM_DEBUG_ATOMIC("[MST BRANCH:%p] branch used %d PBN\n",
-			 branch, pbn_used);
-
-	if (pbn_used > pbn_limit) {
-		DRM_DEBUG_ATOMIC("[MST BRANCH:%p] No available bandwidth\n",
-				 branch);
-		return -ENOSPC;
-	}
-	return 0;
-=======
 static int
 drm_dp_mst_atomic_check_port_bw_limit(struct drm_dp_mst_port *port,
 				      struct drm_dp_mst_topology_state *state);
@@ -4975,7 +4926,6 @@
 			 port->parent, port, pbn_used, port->full_pbn);
 
 	return pbn_used;
->>>>>>> 77a36a3a
 }
 
 static inline int
@@ -5171,12 +5121,6 @@
 			continue;
 
 		ret = drm_dp_mst_atomic_check_vcpi_alloc_limit(mgr, mst_state);
-<<<<<<< HEAD
-		if (ret)
-			break;
-		ret = drm_dp_mst_atomic_check_bw_limit(mgr->mst_primary, mst_state);
-=======
->>>>>>> 77a36a3a
 		if (ret)
 			break;
 

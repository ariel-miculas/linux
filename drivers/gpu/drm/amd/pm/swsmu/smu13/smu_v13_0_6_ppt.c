--- conflicted
+++ resolved
@@ -170,8 +170,6 @@
 	MSG_MAP(SetSoftMaxGfxClk,                    PPSMC_MSG_SetSoftMaxGfxClk,                0),
 	MSG_MAP(PrepareMp1ForUnload,                 PPSMC_MSG_PrepareForDriverUnload,          0),
 	MSG_MAP(GetCTFLimit,                         PPSMC_MSG_GetCTFLimit,                     0),
-<<<<<<< HEAD
-=======
 	MSG_MAP(GetThermalLimit,                     PPSMC_MSG_ReadThrottlerLimit,              0),
 	MSG_MAP(ClearMcaOnRead,	                     PPSMC_MSG_ClearMcaOnRead,                  0),
 	MSG_MAP(QueryValidMcaCount,                  PPSMC_MSG_QueryValidMcaCount,              0),
@@ -179,7 +177,6 @@
 	MSG_MAP(McaBankDumpDW,                       PPSMC_MSG_McaBankDumpDW,                   0),
 	MSG_MAP(McaBankCeDumpDW,                     PPSMC_MSG_McaBankCeDumpDW,                 0),
 	MSG_MAP(SelectPLPDMode,                      PPSMC_MSG_SelectPLPDMode,                  0),
->>>>>>> cd905115
 };
 
 static const struct cmn2asic_mapping smu_v13_0_6_clk_map[SMU_CLK_COUNT] = {
@@ -2176,12 +2173,7 @@
 						     struct smu_temperature_range *range)
 {
 	struct amdgpu_device *adev = smu->adev;
-<<<<<<< HEAD
-	u32 aid_temp, xcd_temp, mem_temp;
-	uint32_t smu_version;
-=======
 	u32 aid_temp, xcd_temp, max_temp;
->>>>>>> cd905115
 	u32 ccd_temp = 0;
 	int ret;
 
@@ -2192,50 +2184,24 @@
 		return -EINVAL;
 
 	/*Check smu version, GetCtfLimit message only supported for smu version 85.69 or higher */
-<<<<<<< HEAD
-	smu_cmn_get_smc_version(smu, NULL, &smu_version);
-	if (smu_version < 0x554500)
-		return 0;
-
-=======
 	if (smu->smc_fw_version < 0x554500)
 		return 0;
 
 	/* Get SOC Max operating temperature */
->>>>>>> cd905115
 	ret = smu_cmn_send_smc_msg_with_param(smu, SMU_MSG_GetCTFLimit,
 					      PPSMC_AID_THM_TYPE, &aid_temp);
 	if (ret)
 		goto failed;
-<<<<<<< HEAD
-
-=======
->>>>>>> cd905115
 	if (adev->flags & AMD_IS_APU) {
 		ret = smu_cmn_send_smc_msg_with_param(smu, SMU_MSG_GetCTFLimit,
 						      PPSMC_CCD_THM_TYPE, &ccd_temp);
 		if (ret)
 			goto failed;
 	}
-<<<<<<< HEAD
-
-=======
->>>>>>> cd905115
 	ret = smu_cmn_send_smc_msg_with_param(smu, SMU_MSG_GetCTFLimit,
 					      PPSMC_XCD_THM_TYPE, &xcd_temp);
 	if (ret)
 		goto failed;
-<<<<<<< HEAD
-
-	range->hotspot_crit_max = max3(aid_temp, xcd_temp, ccd_temp) *
-				       SMU_TEMPERATURE_UNITS_PER_CENTIGRADES;
-	ret = smu_cmn_send_smc_msg_with_param(smu, SMU_MSG_GetCTFLimit,
-					      PPSMC_HBM_THM_TYPE, &mem_temp);
-	if (ret)
-		goto failed;
-
-	range->mem_crit_max = mem_temp * SMU_TEMPERATURE_UNITS_PER_CENTIGRADES;
-=======
 	range->hotspot_emergency_max = max3(aid_temp, xcd_temp, ccd_temp) *
 				       SMU_TEMPERATURE_UNITS_PER_CENTIGRADES;
 
@@ -2265,7 +2231,6 @@
 
 	range->mem_crit_max = max_temp * SMU_TEMPERATURE_UNITS_PER_CENTIGRADES;
 
->>>>>>> cd905115
 failed:
 	return ret;
 }

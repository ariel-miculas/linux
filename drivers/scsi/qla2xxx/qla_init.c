--- conflicted
+++ resolved
@@ -1720,13 +1720,10 @@
 void qla_handle_els_plogi_done(scsi_qla_host_t *vha,
 				      struct event_arg *ea)
 {
-<<<<<<< HEAD
-=======
 	/* for pure Target Mode, PRLI will not be initiated */
 	if (vha->host->active_mode == MODE_TARGET)
 		return;
 
->>>>>>> a7196caf
 	ql_dbg(ql_dbg_disc, vha, 0x2118,
 	    "%s %d %8phC post PRLI\n",
 	    __func__, __LINE__, ea->fcport->port_name);

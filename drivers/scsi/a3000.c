--- conflicted
+++ resolved
@@ -295,9 +295,6 @@
 	release_mem_region(res->start, resource_size(res));
 }
 
-<<<<<<< HEAD
-static struct platform_driver amiga_a3000_scsi_driver = {
-=======
 /*
  * amiga_a3000_scsi_remove() lives in .exit.text. For drivers registered via
  * module_platform_driver_probe() this is ok because they cannot get unbound at
@@ -305,7 +302,6 @@
  * triggering a section mismatch warning.
  */
 static struct platform_driver amiga_a3000_scsi_driver __refdata = {
->>>>>>> 0c383648
 	.remove_new = __exit_p(amiga_a3000_scsi_remove),
 	.driver   = {
 		.name	= "amiga-a3000-scsi",

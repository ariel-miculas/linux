// SPDX-License-Identifier: (GPL-2.0-only OR BSD-2-Clause)
/* Copyright (C) 2015-2018 Netronome Systems, Inc. */

/*
 * nfp_net_main.c
 * Netronome network device driver: Main entry point
 * Authors: Jakub Kicinski <jakub.kicinski@netronome.com>
 *          Alejandro Lucero <alejandro.lucero@netronome.com>
 *          Jason McMullan <jason.mcmullan@netronome.com>
 *          Rolf Neugebauer <rolf.neugebauer@netronome.com>
 */

#include <linux/etherdevice.h>
#include <linux/kernel.h>
#include <linux/init.h>
#include <linux/lockdep.h>
#include <linux/pci.h>
#include <linux/pci_regs.h>
#include <linux/msi.h>
#include <linux/random.h>
#include <linux/rtnetlink.h>

#include "nfpcore/nfp.h"
#include "nfpcore/nfp_cpp.h"
#include "nfpcore/nfp_nffw.h"
#include "nfpcore/nfp_nsp.h"
#include "nfpcore/nfp6000_pcie.h"
#include "nfp_app.h"
#include "nfp_net_ctrl.h"
#include "nfp_net_sriov.h"
#include "nfp_net.h"
#include "nfp_main.h"
#include "nfp_port.h"

#define NFP_PF_CSR_SLICE_SIZE	(32 * 1024)

/**
 * nfp_net_get_mac_addr() - Get the MAC address.
 * @pf:       NFP PF handle
 * @netdev:   net_device to set MAC address on
 * @port:     NFP port structure
 *
 * First try to get the MAC address from NSP ETH table. If that
 * fails generate a random address.
 */
void
nfp_net_get_mac_addr(struct nfp_pf *pf, struct net_device *netdev,
		     struct nfp_port *port)
{
	struct nfp_eth_table_port *eth_port;

	eth_port = __nfp_port_get_eth_port(port);
	if (!eth_port) {
		eth_hw_addr_random(netdev);
		return;
	}

	eth_hw_addr_set(netdev, eth_port->mac_addr);
	ether_addr_copy(netdev->perm_addr, eth_port->mac_addr);
}

static struct nfp_eth_table_port *
nfp_net_find_port(struct nfp_eth_table *eth_tbl, unsigned int index)
{
	int i;

	for (i = 0; eth_tbl && i < eth_tbl->count; i++)
		if (eth_tbl->ports[i].index == index)
			return &eth_tbl->ports[i];

	return NULL;
}

static int nfp_net_pf_get_num_ports(struct nfp_pf *pf)
{
	return nfp_pf_rtsym_read_optional(pf, "nfd_cfg_pf%u_num_ports", 1);
}

static int nfp_net_pf_get_app_id(struct nfp_pf *pf)
{
	return nfp_pf_rtsym_read_optional(pf, "_pf%u_net_app_id",
					  NFP_APP_CORE_NIC);
}

static void nfp_net_pf_free_vnic(struct nfp_pf *pf, struct nfp_net *nn)
{
	if (nfp_net_is_data_vnic(nn))
		nfp_app_vnic_free(pf->app, nn);
	nfp_port_free(nn->port);
	list_del(&nn->vnic_list);
	pf->num_vnics--;
	nfp_net_free(nn);
}

static void nfp_net_pf_free_vnics(struct nfp_pf *pf)
{
	struct nfp_net *nn, *next;

	list_for_each_entry_safe(nn, next, &pf->vnics, vnic_list)
		if (nfp_net_is_data_vnic(nn))
			nfp_net_pf_free_vnic(pf, nn);
}

static struct nfp_net *
nfp_net_pf_alloc_vnic(struct nfp_pf *pf, bool needs_netdev,
		      void __iomem *ctrl_bar, void __iomem *qc_bar,
		      int stride, unsigned int id)
{
	u32 tx_base, rx_base, n_tx_rings, n_rx_rings;
	struct nfp_net *nn;
	int err;

	tx_base = readl(ctrl_bar + NFP_NET_CFG_START_TXQ);
	rx_base = readl(ctrl_bar + NFP_NET_CFG_START_RXQ);
	n_tx_rings = readl(ctrl_bar + NFP_NET_CFG_MAX_TXRINGS);
	n_rx_rings = readl(ctrl_bar + NFP_NET_CFG_MAX_RXRINGS);

	/* Allocate and initialise the vNIC */
	nn = nfp_net_alloc(pf->pdev, ctrl_bar, needs_netdev,
			   n_tx_rings, n_rx_rings);
	if (IS_ERR(nn))
		return nn;

	nn->app = pf->app;
	nfp_net_get_fw_version(&nn->fw_ver, ctrl_bar);
	nn->tx_bar = qc_bar + tx_base * NFP_QCP_QUEUE_ADDR_SZ;
	nn->rx_bar = qc_bar + rx_base * NFP_QCP_QUEUE_ADDR_SZ;
	nn->dp.is_vf = 0;
	nn->stride_rx = stride;
	nn->stride_tx = stride;

	if (needs_netdev) {
		err = nfp_app_vnic_alloc(pf->app, nn, id);
		if (err) {
			nfp_net_free(nn);
			return ERR_PTR(err);
		}
	}

	pf->num_vnics++;
	list_add_tail(&nn->vnic_list, &pf->vnics);

	return nn;
}

static int
nfp_net_pf_init_vnic(struct nfp_pf *pf, struct nfp_net *nn, unsigned int id)
{
	int err;

	nn->id = id;

	if (nn->port) {
		err = nfp_devlink_port_register(pf->app, nn->port);
		if (err)
			return err;
	}

	err = nfp_net_init(nn);
	if (err)
		goto err_devlink_port_clean;

	nfp_net_debugfs_vnic_add(nn, pf->ddir);

	if (nn->port)
		nfp_devlink_port_type_eth_set(nn->port);

	nfp_net_info(nn);

	if (nfp_net_is_data_vnic(nn)) {
		err = nfp_app_vnic_init(pf->app, nn);
		if (err)
			goto err_devlink_port_type_clean;
	}

	return 0;

err_devlink_port_type_clean:
	if (nn->port)
		nfp_devlink_port_type_clear(nn->port);
	nfp_net_debugfs_dir_clean(&nn->debugfs_dir);
	nfp_net_clean(nn);
err_devlink_port_clean:
	if (nn->port)
		nfp_devlink_port_unregister(nn->port);
	return err;
}

static int
nfp_net_pf_alloc_vnics(struct nfp_pf *pf, void __iomem *ctrl_bar,
		       void __iomem *qc_bar, int stride)
{
	struct nfp_net *nn;
	unsigned int i;
	int err;

	for (i = 0; i < pf->max_data_vnics; i++) {
		nn = nfp_net_pf_alloc_vnic(pf, true, ctrl_bar, qc_bar,
					   stride, i);
		if (IS_ERR(nn)) {
			err = PTR_ERR(nn);
			goto err_free_prev;
		}

		ctrl_bar += NFP_PF_CSR_SLICE_SIZE;

		/* Kill the vNIC if app init marked it as invalid */
		if (nn->port && nn->port->type == NFP_PORT_INVALID)
			nfp_net_pf_free_vnic(pf, nn);
	}

	if (list_empty(&pf->vnics))
		return -ENODEV;

	return 0;

err_free_prev:
	nfp_net_pf_free_vnics(pf);
	return err;
}

static void nfp_net_pf_clean_vnic(struct nfp_pf *pf, struct nfp_net *nn)
{
	if (nfp_net_is_data_vnic(nn))
		nfp_app_vnic_clean(pf->app, nn);
	if (nn->port)
		nfp_devlink_port_type_clear(nn->port);
	nfp_net_debugfs_dir_clean(&nn->debugfs_dir);
	nfp_net_clean(nn);
	if (nn->port)
		nfp_devlink_port_unregister(nn->port);
}

static int nfp_net_pf_alloc_irqs(struct nfp_pf *pf)
{
	unsigned int wanted_irqs, num_irqs, vnics_left, irqs_left;
	struct nfp_net *nn;

	/* Get MSI-X vectors */
	wanted_irqs = 0;
	list_for_each_entry(nn, &pf->vnics, vnic_list)
		wanted_irqs += NFP_NET_NON_Q_VECTORS + nn->dp.num_r_vecs;
	pf->irq_entries = kcalloc(wanted_irqs, sizeof(*pf->irq_entries),
				  GFP_KERNEL);
	if (!pf->irq_entries)
		return -ENOMEM;

	num_irqs = nfp_net_irqs_alloc(pf->pdev, pf->irq_entries,
				      NFP_NET_MIN_VNIC_IRQS * pf->num_vnics,
				      wanted_irqs);
	if (!num_irqs) {
		nfp_warn(pf->cpp, "Unable to allocate MSI-X vectors\n");
		kfree(pf->irq_entries);
		return -ENOMEM;
	}

	/* Distribute IRQs to vNICs */
	irqs_left = num_irqs;
	vnics_left = pf->num_vnics;
	list_for_each_entry(nn, &pf->vnics, vnic_list) {
		unsigned int n;

		n = min(NFP_NET_NON_Q_VECTORS + nn->dp.num_r_vecs,
			DIV_ROUND_UP(irqs_left, vnics_left));
		nfp_net_irqs_assign(nn, &pf->irq_entries[num_irqs - irqs_left],
				    n);
		irqs_left -= n;
		vnics_left--;
	}

	return 0;
}

static void nfp_net_pf_free_irqs(struct nfp_pf *pf)
{
	nfp_net_irqs_disable(pf->pdev);
	kfree(pf->irq_entries);
}

static int nfp_net_pf_init_vnics(struct nfp_pf *pf)
{
	struct nfp_net *nn;
	unsigned int id;
	int err;

	/* Finish vNIC init and register */
	id = 0;
	list_for_each_entry(nn, &pf->vnics, vnic_list) {
		if (!nfp_net_is_data_vnic(nn))
			continue;
		err = nfp_net_pf_init_vnic(pf, nn, id);
		if (err)
			goto err_prev_deinit;

		id++;
	}

	return 0;

err_prev_deinit:
	list_for_each_entry_continue_reverse(nn, &pf->vnics, vnic_list)
		if (nfp_net_is_data_vnic(nn))
			nfp_net_pf_clean_vnic(pf, nn);
	return err;
}

static int
nfp_net_pf_app_init(struct nfp_pf *pf, u8 __iomem *qc_bar, unsigned int stride)
{
	u8 __iomem *ctrl_bar;
	int err;

	pf->app = nfp_app_alloc(pf, nfp_net_pf_get_app_id(pf));
	if (IS_ERR(pf->app))
		return PTR_ERR(pf->app);

	mutex_lock(&pf->lock);
	err = nfp_app_init(pf->app);
	mutex_unlock(&pf->lock);
	if (err)
		goto err_free;

	if (!nfp_app_needs_ctrl_vnic(pf->app))
		return 0;

	ctrl_bar = nfp_pf_map_rtsym(pf, "net.ctrl", "_pf%u_net_ctrl_bar",
				    NFP_PF_CSR_SLICE_SIZE, &pf->ctrl_vnic_bar);
	if (IS_ERR(ctrl_bar)) {
		nfp_err(pf->cpp, "Failed to find ctrl vNIC memory symbol\n");
		err = PTR_ERR(ctrl_bar);
		goto err_app_clean;
	}

	pf->ctrl_vnic =	nfp_net_pf_alloc_vnic(pf, false, ctrl_bar, qc_bar,
					      stride, 0);
	if (IS_ERR(pf->ctrl_vnic)) {
		err = PTR_ERR(pf->ctrl_vnic);
		goto err_unmap;
	}

	return 0;

err_unmap:
	nfp_cpp_area_release_free(pf->ctrl_vnic_bar);
err_app_clean:
	mutex_lock(&pf->lock);
	nfp_app_clean(pf->app);
	mutex_unlock(&pf->lock);
err_free:
	nfp_app_free(pf->app);
	pf->app = NULL;
	return err;
}

static void nfp_net_pf_app_clean(struct nfp_pf *pf)
{
	if (pf->ctrl_vnic) {
		nfp_net_pf_free_vnic(pf, pf->ctrl_vnic);
		nfp_cpp_area_release_free(pf->ctrl_vnic_bar);
	}

	mutex_lock(&pf->lock);
	nfp_app_clean(pf->app);
	mutex_unlock(&pf->lock);

	nfp_app_free(pf->app);
	pf->app = NULL;
}

static int nfp_net_pf_app_start_ctrl(struct nfp_pf *pf)
{
	int err;

	if (!pf->ctrl_vnic)
		return 0;
	err = nfp_net_pf_init_vnic(pf, pf->ctrl_vnic, 0);
	if (err)
		return err;

	err = nfp_ctrl_open(pf->ctrl_vnic);
	if (err)
		goto err_clean_ctrl;

	return 0;

err_clean_ctrl:
	nfp_net_pf_clean_vnic(pf, pf->ctrl_vnic);
	return err;
}

static void nfp_net_pf_app_stop_ctrl(struct nfp_pf *pf)
{
	if (!pf->ctrl_vnic)
		return;
	nfp_ctrl_close(pf->ctrl_vnic);
	nfp_net_pf_clean_vnic(pf, pf->ctrl_vnic);
}

static int nfp_net_pf_app_start(struct nfp_pf *pf)
{
	int err;

	err = nfp_net_pf_app_start_ctrl(pf);
	if (err)
		return err;

	err = nfp_app_start(pf->app, pf->ctrl_vnic);
	if (err)
		goto err_ctrl_stop;

	if (pf->num_vfs) {
		err = nfp_app_sriov_enable(pf->app, pf->num_vfs);
		if (err)
			goto err_app_stop;
	}

	return 0;

err_app_stop:
	nfp_app_stop(pf->app);
err_ctrl_stop:
	nfp_net_pf_app_stop_ctrl(pf);
	return err;
}

static void nfp_net_pf_app_stop(struct nfp_pf *pf)
{
	if (pf->num_vfs)
		nfp_app_sriov_disable(pf->app);
	nfp_app_stop(pf->app);
	nfp_net_pf_app_stop_ctrl(pf);
}

static void nfp_net_pci_unmap_mem(struct nfp_pf *pf)
{
	if (pf->vfcfg_tbl2_area)
		nfp_cpp_area_release_free(pf->vfcfg_tbl2_area);
	if (pf->vf_cfg_bar)
		nfp_cpp_area_release_free(pf->vf_cfg_bar);
	if (pf->mac_stats_bar)
		nfp_cpp_area_release_free(pf->mac_stats_bar);
	nfp_cpp_area_release_free(pf->qc_area);
	nfp_cpp_area_release_free(pf->data_vnic_bar);
}

static int nfp_net_pci_map_mem(struct nfp_pf *pf)
{
	u32 min_size, cpp_id;
	u8 __iomem *mem;
	int err;

	min_size = pf->max_data_vnics * NFP_PF_CSR_SLICE_SIZE;
	mem = nfp_pf_map_rtsym(pf, "net.bar0", "_pf%d_net_bar0",
			       min_size, &pf->data_vnic_bar);
	if (IS_ERR(mem)) {
		nfp_err(pf->cpp, "Failed to find data vNIC memory symbol\n");
		return PTR_ERR(mem);
	}

	if (pf->eth_tbl) {
		min_size =  NFP_MAC_STATS_SIZE * (pf->eth_tbl->max_index + 1);
		pf->mac_stats_mem = nfp_rtsym_map(pf->rtbl, "_mac_stats",
						  "net.macstats", min_size,
						  &pf->mac_stats_bar);
		if (IS_ERR(pf->mac_stats_mem)) {
			if (PTR_ERR(pf->mac_stats_mem) != -ENOENT) {
				err = PTR_ERR(pf->mac_stats_mem);
				goto err_unmap_ctrl;
			}
			pf->mac_stats_mem = NULL;
		}
	}

	pf->vf_cfg_mem = nfp_pf_map_rtsym(pf, "net.vfcfg", "_pf%d_net_vf_bar",
					  NFP_NET_CFG_BAR_SZ * pf->limit_vfs,
					  &pf->vf_cfg_bar);
	if (IS_ERR(pf->vf_cfg_mem)) {
		if (PTR_ERR(pf->vf_cfg_mem) != -ENOENT) {
			err = PTR_ERR(pf->vf_cfg_mem);
			goto err_unmap_mac_stats;
		}
		pf->vf_cfg_mem = NULL;
	}

	min_size = NFP_NET_VF_CFG_SZ * pf->limit_vfs + NFP_NET_VF_CFG_MB_SZ;
	pf->vfcfg_tbl2 = nfp_pf_map_rtsym(pf, "net.vfcfg_tbl2",
					  "_pf%d_net_vf_cfg2",
					  min_size, &pf->vfcfg_tbl2_area);
	if (IS_ERR(pf->vfcfg_tbl2)) {
		if (PTR_ERR(pf->vfcfg_tbl2) != -ENOENT) {
			err = PTR_ERR(pf->vfcfg_tbl2);
			goto err_unmap_vf_cfg;
		}
		pf->vfcfg_tbl2 = NULL;
	}

	cpp_id = NFP_CPP_ISLAND_ID(0, NFP_CPP_ACTION_RW, 0, 0);
	mem = nfp_cpp_map_area(pf->cpp, "net.qc", cpp_id, NFP_PCIE_QUEUE(0),
			       NFP_QCP_QUEUE_AREA_SZ, &pf->qc_area);
	if (IS_ERR(mem)) {
		nfp_err(pf->cpp, "Failed to map Queue Controller area.\n");
		err = PTR_ERR(mem);
		goto err_unmap_vfcfg_tbl2;
	}

	return 0;

err_unmap_vfcfg_tbl2:
	if (pf->vfcfg_tbl2_area)
		nfp_cpp_area_release_free(pf->vfcfg_tbl2_area);
err_unmap_vf_cfg:
	if (pf->vf_cfg_bar)
		nfp_cpp_area_release_free(pf->vf_cfg_bar);
err_unmap_mac_stats:
	if (pf->mac_stats_bar)
		nfp_cpp_area_release_free(pf->mac_stats_bar);
err_unmap_ctrl:
	nfp_cpp_area_release_free(pf->data_vnic_bar);
	return err;
}

static int
nfp_net_eth_port_update(struct nfp_cpp *cpp, struct nfp_port *port,
			struct nfp_eth_table *eth_table)
{
	struct nfp_eth_table_port *eth_port;

	ASSERT_RTNL();

	eth_port = nfp_net_find_port(eth_table, port->eth_id);
	if (!eth_port) {
		set_bit(NFP_PORT_CHANGED, &port->flags);
		nfp_warn(cpp, "Warning: port #%d not present after reconfig\n",
			 port->eth_id);
		return -EIO;
	}
	if (eth_port->override_changed) {
		nfp_warn(cpp, "Port #%d config changed, unregistering. Driver reload required before port will be operational again.\n", port->eth_id);
		port->type = NFP_PORT_INVALID;
	}

	memcpy(port->eth_port, eth_port, sizeof(*eth_port));

	return 0;
}

int nfp_net_refresh_port_table_sync(struct nfp_pf *pf)
{
	struct nfp_eth_table *eth_table;
	struct nfp_net *nn, *next;
	struct nfp_port *port;
	int err;

	lockdep_assert_held(&pf->lock);

	/* Check for nfp_net_pci_remove() racing against us */
	if (list_empty(&pf->vnics))
		return 0;

	/* Update state of all ports */
	rtnl_lock();
	list_for_each_entry(port, &pf->ports, port_list)
		clear_bit(NFP_PORT_CHANGED, &port->flags);

	eth_table = nfp_eth_read_ports(pf->cpp);
	if (!eth_table) {
		list_for_each_entry(port, &pf->ports, port_list)
			if (__nfp_port_get_eth_port(port))
				set_bit(NFP_PORT_CHANGED, &port->flags);
		rtnl_unlock();
		nfp_err(pf->cpp, "Error refreshing port config!\n");
		return -EIO;
	}

	list_for_each_entry(port, &pf->ports, port_list)
		if (__nfp_port_get_eth_port(port))
			nfp_net_eth_port_update(pf->cpp, port, eth_table);
	rtnl_unlock();

	kfree(eth_table);

	/* Resync repr state. This may cause reprs to be removed. */
	err = nfp_reprs_resync_phys_ports(pf->app);
	if (err)
		return err;

	/* Shoot off the ports which became invalid */
	list_for_each_entry_safe(nn, next, &pf->vnics, vnic_list) {
		if (!nn->port || nn->port->type != NFP_PORT_INVALID)
			continue;

		nfp_net_pf_clean_vnic(pf, nn);
		nfp_net_pf_free_vnic(pf, nn);
	}

	return 0;
}

static void nfp_net_refresh_vnics(struct work_struct *work)
{
	struct nfp_pf *pf = container_of(work, struct nfp_pf,
					 port_refresh_work);

	mutex_lock(&pf->lock);
	nfp_net_refresh_port_table_sync(pf);
	mutex_unlock(&pf->lock);
}

void nfp_net_refresh_port_table(struct nfp_port *port)
{
	struct nfp_pf *pf = port->app->pf;

	set_bit(NFP_PORT_CHANGED, &port->flags);

	queue_work(pf->wq, &pf->port_refresh_work);
}

int nfp_net_refresh_eth_port(struct nfp_port *port)
{
	struct nfp_cpp *cpp = port->app->cpp;
	struct nfp_eth_table *eth_table;
	int ret;

	clear_bit(NFP_PORT_CHANGED, &port->flags);

	eth_table = nfp_eth_read_ports(cpp);
	if (!eth_table) {
		set_bit(NFP_PORT_CHANGED, &port->flags);
		nfp_err(cpp, "Error refreshing port state table!\n");
		return -EIO;
	}

	ret = nfp_net_eth_port_update(cpp, port, eth_table);

	kfree(eth_table);

	return ret;
}

/*
 * PCI device functions
 */
int nfp_net_pci_probe(struct nfp_pf *pf)
{
	struct devlink *devlink = priv_to_devlink(pf);
	struct nfp_net_fw_version fw_ver;
	u8 __iomem *ctrl_bar, *qc_bar;
	int stride;
	int err;

	INIT_WORK(&pf->port_refresh_work, nfp_net_refresh_vnics);

	if (!pf->rtbl) {
		nfp_err(pf->cpp, "No %s, giving up.\n",
			pf->fw_loaded ? "symbol table" : "firmware found");
		return -EINVAL;
	}

	pf->max_data_vnics = nfp_net_pf_get_num_ports(pf);
	if ((int)pf->max_data_vnics < 0)
		return pf->max_data_vnics;

	err = nfp_net_pci_map_mem(pf);
	if (err)
		return err;

	ctrl_bar = nfp_cpp_area_iomem(pf->data_vnic_bar);
	qc_bar = nfp_cpp_area_iomem(pf->qc_area);
	if (!ctrl_bar || !qc_bar) {
		err = -EIO;
		goto err_unmap;
	}

	nfp_net_get_fw_version(&fw_ver, ctrl_bar);
	if (fw_ver.resv || fw_ver.class != NFP_NET_CFG_VERSION_CLASS_GENERIC) {
		nfp_err(pf->cpp, "Unknown Firmware ABI %d.%d.%d.%d\n",
			fw_ver.resv, fw_ver.class, fw_ver.major, fw_ver.minor);
		err = -EINVAL;
		goto err_unmap;
	}

	/* Determine stride */
	if (nfp_net_fw_ver_eq(&fw_ver, 0, 0, 0, 1)) {
		stride = 2;
		nfp_warn(pf->cpp, "OBSOLETE Firmware detected - VF isolation not available\n");
	} else {
		switch (fw_ver.major) {
		case 1 ... 5:
			stride = 4;
			break;
		default:
			nfp_err(pf->cpp, "Unsupported Firmware ABI %d.%d.%d.%d\n",
				fw_ver.resv, fw_ver.class,
				fw_ver.major, fw_ver.minor);
			err = -EINVAL;
			goto err_unmap;
		}
	}

	err = nfp_net_pf_app_init(pf, qc_bar, stride);
	if (err)
		goto err_unmap;

<<<<<<< HEAD
	err = devlink_register(devlink);
	if (err)
		goto err_app_clean;

=======
>>>>>>> df0cc57e
	err = nfp_shared_buf_register(pf);
	if (err)
		goto err_devlink_unreg;

	err = nfp_devlink_params_register(pf);
	if (err)
		goto err_shared_buf_unreg;

	mutex_lock(&pf->lock);
	pf->ddir = nfp_net_debugfs_device_add(pf->pdev);

	/* Allocate the vnics and do basic init */
	err = nfp_net_pf_alloc_vnics(pf, ctrl_bar, qc_bar, stride);
	if (err)
		goto err_clean_ddir;

	err = nfp_net_pf_alloc_irqs(pf);
	if (err)
		goto err_free_vnics;

	err = nfp_net_pf_app_start(pf);
	if (err)
		goto err_free_irqs;

	err = nfp_net_pf_init_vnics(pf);
	if (err)
		goto err_stop_app;

	mutex_unlock(&pf->lock);
	devlink_register(devlink);

	return 0;

err_stop_app:
	nfp_net_pf_app_stop(pf);
err_free_irqs:
	nfp_net_pf_free_irqs(pf);
err_free_vnics:
	nfp_net_pf_free_vnics(pf);
err_clean_ddir:
	nfp_net_debugfs_dir_clean(&pf->ddir);
	mutex_unlock(&pf->lock);
	nfp_devlink_params_unregister(pf);
err_shared_buf_unreg:
	nfp_shared_buf_unregister(pf);
err_devlink_unreg:
	cancel_work_sync(&pf->port_refresh_work);
	nfp_net_pf_app_clean(pf);
err_unmap:
	nfp_net_pci_unmap_mem(pf);
	return err;
}

void nfp_net_pci_remove(struct nfp_pf *pf)
{
	struct nfp_net *nn, *next;

	devlink_unregister(priv_to_devlink(pf));
	mutex_lock(&pf->lock);
	list_for_each_entry_safe(nn, next, &pf->vnics, vnic_list) {
		if (!nfp_net_is_data_vnic(nn))
			continue;
		nfp_net_pf_clean_vnic(pf, nn);
		nfp_net_pf_free_vnic(pf, nn);
	}

	nfp_net_pf_app_stop(pf);
	/* stop app first, to avoid double free of ctrl vNIC's ddir */
	nfp_net_debugfs_dir_clean(&pf->ddir);

	mutex_unlock(&pf->lock);

	nfp_devlink_params_unregister(pf);
	nfp_shared_buf_unregister(pf);

	nfp_net_pf_free_irqs(pf);
	nfp_net_pf_app_clean(pf);
	nfp_net_pci_unmap_mem(pf);

	cancel_work_sync(&pf->port_refresh_work);
}<|MERGE_RESOLUTION|>--- conflicted
+++ resolved
@@ -701,13 +701,6 @@
 	if (err)
 		goto err_unmap;
 
-<<<<<<< HEAD
-	err = devlink_register(devlink);
-	if (err)
-		goto err_app_clean;
-
-=======
->>>>>>> df0cc57e
 	err = nfp_shared_buf_register(pf);
 	if (err)
 		goto err_devlink_unreg;

// SPDX-License-Identifier: GPL-2.0
/*
 *  Copyright(C) 2005-2006, Thomas Gleixner <tglx@linutronix.de>
 *  Copyright(C) 2005-2007, Red Hat, Inc., Ingo Molnar
 *  Copyright(C) 2006-2007  Timesys Corp., Thomas Gleixner
 *
 *  High-resolution kernel timers
 *
 *  In contrast to the low-resolution timeout API, aka timer wheel,
 *  hrtimers provide finer resolution and accuracy depending on system
 *  configuration and capabilities.
 *
 *  Started by: Thomas Gleixner and Ingo Molnar
 *
 *  Credits:
 *	Based on the original timer wheel code
 *
 *	Help, testing, suggestions, bugfixes, improvements were
 *	provided by:
 *
 *	George Anzinger, Andrew Morton, Steven Rostedt, Roman Zippel
 *	et. al.
 */

#include <linux/cpu.h>
#include <linux/export.h>
#include <linux/percpu.h>
#include <linux/hrtimer.h>
#include <linux/notifier.h>
#include <linux/syscalls.h>
#include <linux/interrupt.h>
#include <linux/tick.h>
#include <linux/err.h>
#include <linux/debugobjects.h>
#include <linux/sched/signal.h>
#include <linux/sched/sysctl.h>
#include <linux/sched/rt.h>
#include <linux/sched/deadline.h>
#include <linux/sched/nohz.h>
#include <linux/sched/debug.h>
#include <linux/sched/isolation.h>
#include <linux/timer.h>
#include <linux/freezer.h>
#include <linux/compat.h>

#include <linux/uaccess.h>

#include <trace/events/timer.h>

#include "tick-internal.h"

/*
 * Masks for selecting the soft and hard context timers from
 * cpu_base->active
 */
#define MASK_SHIFT		(HRTIMER_BASE_MONOTONIC_SOFT)
#define HRTIMER_ACTIVE_HARD	((1U << MASK_SHIFT) - 1)
#define HRTIMER_ACTIVE_SOFT	(HRTIMER_ACTIVE_HARD << MASK_SHIFT)
#define HRTIMER_ACTIVE_ALL	(HRTIMER_ACTIVE_SOFT | HRTIMER_ACTIVE_HARD)

/*
 * The timer bases:
 *
 * There are more clockids than hrtimer bases. Thus, we index
 * into the timer bases by the hrtimer_base_type enum. When trying
 * to reach a base using a clockid, hrtimer_clockid_to_base()
 * is used to convert from clockid to the proper hrtimer_base_type.
 */
DEFINE_PER_CPU(struct hrtimer_cpu_base, hrtimer_bases) =
{
	.lock = __RAW_SPIN_LOCK_UNLOCKED(hrtimer_bases.lock),
	.clock_base =
	{
		{
			.index = HRTIMER_BASE_MONOTONIC,
			.clockid = CLOCK_MONOTONIC,
			.get_time = &ktime_get,
		},
		{
			.index = HRTIMER_BASE_REALTIME,
			.clockid = CLOCK_REALTIME,
			.get_time = &ktime_get_real,
		},
		{
			.index = HRTIMER_BASE_BOOTTIME,
			.clockid = CLOCK_BOOTTIME,
			.get_time = &ktime_get_boottime,
		},
		{
			.index = HRTIMER_BASE_TAI,
			.clockid = CLOCK_TAI,
			.get_time = &ktime_get_clocktai,
		},
		{
			.index = HRTIMER_BASE_MONOTONIC_SOFT,
			.clockid = CLOCK_MONOTONIC,
			.get_time = &ktime_get,
		},
		{
			.index = HRTIMER_BASE_REALTIME_SOFT,
			.clockid = CLOCK_REALTIME,
			.get_time = &ktime_get_real,
		},
		{
			.index = HRTIMER_BASE_BOOTTIME_SOFT,
			.clockid = CLOCK_BOOTTIME,
			.get_time = &ktime_get_boottime,
		},
		{
			.index = HRTIMER_BASE_TAI_SOFT,
			.clockid = CLOCK_TAI,
			.get_time = &ktime_get_clocktai,
		},
	}
};

static const int hrtimer_clock_to_base_table[MAX_CLOCKS] = {
	/* Make sure we catch unsupported clockids */
	[0 ... MAX_CLOCKS - 1]	= HRTIMER_MAX_CLOCK_BASES,

	[CLOCK_REALTIME]	= HRTIMER_BASE_REALTIME,
	[CLOCK_MONOTONIC]	= HRTIMER_BASE_MONOTONIC,
	[CLOCK_BOOTTIME]	= HRTIMER_BASE_BOOTTIME,
	[CLOCK_TAI]		= HRTIMER_BASE_TAI,
};

/*
 * Functions and macros which are different for UP/SMP systems are kept in a
 * single place
 */
#ifdef CONFIG_SMP

/*
 * We require the migration_base for lock_hrtimer_base()/switch_hrtimer_base()
 * such that hrtimer_callback_running() can unconditionally dereference
 * timer->base->cpu_base
 */
static struct hrtimer_cpu_base migration_cpu_base = {
	.clock_base = { {
		.cpu_base = &migration_cpu_base,
		.seq      = SEQCNT_RAW_SPINLOCK_ZERO(migration_cpu_base.seq,
						     &migration_cpu_base.lock),
	}, },
};

#define migration_base	migration_cpu_base.clock_base[0]

static inline bool is_migration_base(struct hrtimer_clock_base *base)
{
	return base == &migration_base;
}

/*
 * We are using hashed locking: holding per_cpu(hrtimer_bases)[n].lock
 * means that all timers which are tied to this base via timer->base are
 * locked, and the base itself is locked too.
 *
 * So __run_timers/migrate_timers can safely modify all timers which could
 * be found on the lists/queues.
 *
 * When the timer's base is locked, and the timer removed from list, it is
 * possible to set timer->base = &migration_base and drop the lock: the timer
 * remains locked.
 */
static
struct hrtimer_clock_base *lock_hrtimer_base(const struct hrtimer *timer,
					     unsigned long *flags)
	__acquires(&timer->base->lock)
{
	struct hrtimer_clock_base *base;

	for (;;) {
		base = READ_ONCE(timer->base);
		if (likely(base != &migration_base)) {
			raw_spin_lock_irqsave(&base->cpu_base->lock, *flags);
			if (likely(base == timer->base))
				return base;
			/* The timer has migrated to another CPU: */
			raw_spin_unlock_irqrestore(&base->cpu_base->lock, *flags);
		}
		cpu_relax();
	}
}

/*
 * We do not migrate the timer when it is expiring before the next
 * event on the target cpu. When high resolution is enabled, we cannot
 * reprogram the target cpu hardware and we would cause it to fire
 * late. To keep it simple, we handle the high resolution enabled and
 * disabled case similar.
 *
 * Called with cpu_base->lock of target cpu held.
 */
static int
hrtimer_check_target(struct hrtimer *timer, struct hrtimer_clock_base *new_base)
{
	ktime_t expires;

	expires = ktime_sub(hrtimer_get_expires(timer), new_base->offset);
	return expires < new_base->cpu_base->expires_next;
}

static inline
struct hrtimer_cpu_base *get_target_base(struct hrtimer_cpu_base *base,
					 int pinned)
{
#if defined(CONFIG_SMP) && defined(CONFIG_NO_HZ_COMMON)
	if (static_branch_likely(&timers_migration_enabled) && !pinned)
		return &per_cpu(hrtimer_bases, get_nohz_timer_target());
#endif
	return base;
}

/*
 * We switch the timer base to a power-optimized selected CPU target,
 * if:
 *	- NO_HZ_COMMON is enabled
 *	- timer migration is enabled
 *	- the timer callback is not running
 *	- the timer is not the first expiring timer on the new target
 *
 * If one of the above requirements is not fulfilled we move the timer
 * to the current CPU or leave it on the previously assigned CPU if
 * the timer callback is currently running.
 */
static inline struct hrtimer_clock_base *
switch_hrtimer_base(struct hrtimer *timer, struct hrtimer_clock_base *base,
		    int pinned)
{
	struct hrtimer_cpu_base *new_cpu_base, *this_cpu_base;
	struct hrtimer_clock_base *new_base;
	int basenum = base->index;

	this_cpu_base = this_cpu_ptr(&hrtimer_bases);
	new_cpu_base = get_target_base(this_cpu_base, pinned);
again:
	new_base = &new_cpu_base->clock_base[basenum];

	if (base != new_base) {
		/*
		 * We are trying to move timer to new_base.
		 * However we can't change timer's base while it is running,
		 * so we keep it on the same CPU. No hassle vs. reprogramming
		 * the event source in the high resolution case. The softirq
		 * code will take care of this when the timer function has
		 * completed. There is no conflict as we hold the lock until
		 * the timer is enqueued.
		 */
		if (unlikely(hrtimer_callback_running(timer)))
			return base;

		/* See the comment in lock_hrtimer_base() */
		WRITE_ONCE(timer->base, &migration_base);
		raw_spin_unlock(&base->cpu_base->lock);
		raw_spin_lock(&new_base->cpu_base->lock);

		if (new_cpu_base != this_cpu_base &&
		    hrtimer_check_target(timer, new_base)) {
			raw_spin_unlock(&new_base->cpu_base->lock);
			raw_spin_lock(&base->cpu_base->lock);
			new_cpu_base = this_cpu_base;
			WRITE_ONCE(timer->base, base);
			goto again;
		}
		WRITE_ONCE(timer->base, new_base);
	} else {
		if (new_cpu_base != this_cpu_base &&
		    hrtimer_check_target(timer, new_base)) {
			new_cpu_base = this_cpu_base;
			goto again;
		}
	}
	return new_base;
}

#else /* CONFIG_SMP */

static inline bool is_migration_base(struct hrtimer_clock_base *base)
{
	return false;
}

static inline struct hrtimer_clock_base *
lock_hrtimer_base(const struct hrtimer *timer, unsigned long *flags)
	__acquires(&timer->base->cpu_base->lock)
{
	struct hrtimer_clock_base *base = timer->base;

	raw_spin_lock_irqsave(&base->cpu_base->lock, *flags);

	return base;
}

# define switch_hrtimer_base(t, b, p)	(b)

#endif	/* !CONFIG_SMP */

/*
 * Functions for the union type storage format of ktime_t which are
 * too large for inlining:
 */
#if BITS_PER_LONG < 64
/*
 * Divide a ktime value by a nanosecond value
 */
s64 __ktime_divns(const ktime_t kt, s64 div)
{
	int sft = 0;
	s64 dclc;
	u64 tmp;

	dclc = ktime_to_ns(kt);
	tmp = dclc < 0 ? -dclc : dclc;

	/* Make sure the divisor is less than 2^32: */
	while (div >> 32) {
		sft++;
		div >>= 1;
	}
	tmp >>= sft;
	do_div(tmp, (u32) div);
	return dclc < 0 ? -tmp : tmp;
}
EXPORT_SYMBOL_GPL(__ktime_divns);
#endif /* BITS_PER_LONG >= 64 */

/*
 * Add two ktime values and do a safety check for overflow:
 */
ktime_t ktime_add_safe(const ktime_t lhs, const ktime_t rhs)
{
	ktime_t res = ktime_add_unsafe(lhs, rhs);

	/*
	 * We use KTIME_SEC_MAX here, the maximum timeout which we can
	 * return to user space in a timespec:
	 */
	if (res < 0 || res < lhs || res < rhs)
		res = ktime_set(KTIME_SEC_MAX, 0);

	return res;
}

EXPORT_SYMBOL_GPL(ktime_add_safe);

#ifdef CONFIG_DEBUG_OBJECTS_TIMERS

static const struct debug_obj_descr hrtimer_debug_descr;

static void *hrtimer_debug_hint(void *addr)
{
	return ((struct hrtimer *) addr)->function;
}

/*
 * fixup_init is called when:
 * - an active object is initialized
 */
static bool hrtimer_fixup_init(void *addr, enum debug_obj_state state)
{
	struct hrtimer *timer = addr;

	switch (state) {
	case ODEBUG_STATE_ACTIVE:
		hrtimer_cancel(timer);
		debug_object_init(timer, &hrtimer_debug_descr);
		return true;
	default:
		return false;
	}
}

/*
 * fixup_activate is called when:
 * - an active object is activated
 * - an unknown non-static object is activated
 */
static bool hrtimer_fixup_activate(void *addr, enum debug_obj_state state)
{
	switch (state) {
	case ODEBUG_STATE_ACTIVE:
		WARN_ON(1);
		fallthrough;
	default:
		return false;
	}
}

/*
 * fixup_free is called when:
 * - an active object is freed
 */
static bool hrtimer_fixup_free(void *addr, enum debug_obj_state state)
{
	struct hrtimer *timer = addr;

	switch (state) {
	case ODEBUG_STATE_ACTIVE:
		hrtimer_cancel(timer);
		debug_object_free(timer, &hrtimer_debug_descr);
		return true;
	default:
		return false;
	}
}

static const struct debug_obj_descr hrtimer_debug_descr = {
	.name		= "hrtimer",
	.debug_hint	= hrtimer_debug_hint,
	.fixup_init	= hrtimer_fixup_init,
	.fixup_activate	= hrtimer_fixup_activate,
	.fixup_free	= hrtimer_fixup_free,
};

static inline void debug_hrtimer_init(struct hrtimer *timer)
{
	debug_object_init(timer, &hrtimer_debug_descr);
}

static inline void debug_hrtimer_activate(struct hrtimer *timer,
					  enum hrtimer_mode mode)
{
	debug_object_activate(timer, &hrtimer_debug_descr);
}

static inline void debug_hrtimer_deactivate(struct hrtimer *timer)
{
	debug_object_deactivate(timer, &hrtimer_debug_descr);
}

static void __hrtimer_init(struct hrtimer *timer, clockid_t clock_id,
			   enum hrtimer_mode mode);

void hrtimer_init_on_stack(struct hrtimer *timer, clockid_t clock_id,
			   enum hrtimer_mode mode)
{
	debug_object_init_on_stack(timer, &hrtimer_debug_descr);
	__hrtimer_init(timer, clock_id, mode);
}
EXPORT_SYMBOL_GPL(hrtimer_init_on_stack);

static void __hrtimer_init_sleeper(struct hrtimer_sleeper *sl,
				   clockid_t clock_id, enum hrtimer_mode mode);

void hrtimer_init_sleeper_on_stack(struct hrtimer_sleeper *sl,
				   clockid_t clock_id, enum hrtimer_mode mode)
{
	debug_object_init_on_stack(&sl->timer, &hrtimer_debug_descr);
	__hrtimer_init_sleeper(sl, clock_id, mode);
}
EXPORT_SYMBOL_GPL(hrtimer_init_sleeper_on_stack);

void destroy_hrtimer_on_stack(struct hrtimer *timer)
{
	debug_object_free(timer, &hrtimer_debug_descr);
}
EXPORT_SYMBOL_GPL(destroy_hrtimer_on_stack);

#else

static inline void debug_hrtimer_init(struct hrtimer *timer) { }
static inline void debug_hrtimer_activate(struct hrtimer *timer,
					  enum hrtimer_mode mode) { }
static inline void debug_hrtimer_deactivate(struct hrtimer *timer) { }
#endif

static inline void
debug_init(struct hrtimer *timer, clockid_t clockid,
	   enum hrtimer_mode mode)
{
	debug_hrtimer_init(timer);
	trace_hrtimer_init(timer, clockid, mode);
}

static inline void debug_activate(struct hrtimer *timer,
				  enum hrtimer_mode mode)
{
	debug_hrtimer_activate(timer, mode);
	trace_hrtimer_start(timer, mode);
}

static inline void debug_deactivate(struct hrtimer *timer)
{
	debug_hrtimer_deactivate(timer);
	trace_hrtimer_cancel(timer);
}

static struct hrtimer_clock_base *
__next_base(struct hrtimer_cpu_base *cpu_base, unsigned int *active)
{
	unsigned int idx;

	if (!*active)
		return NULL;

	idx = __ffs(*active);
	*active &= ~(1U << idx);

	return &cpu_base->clock_base[idx];
}

#define for_each_active_base(base, cpu_base, active)	\
	while ((base = __next_base((cpu_base), &(active))))

static ktime_t __hrtimer_next_event_base(struct hrtimer_cpu_base *cpu_base,
					 const struct hrtimer *exclude,
					 unsigned int active,
					 ktime_t expires_next)
{
	struct hrtimer_clock_base *base;
	ktime_t expires;

	for_each_active_base(base, cpu_base, active) {
		struct timerqueue_node *next;
		struct hrtimer *timer;

		next = timerqueue_getnext(&base->active);
		timer = container_of(next, struct hrtimer, node);
		if (timer == exclude) {
			/* Get to the next timer in the queue. */
			next = timerqueue_iterate_next(next);
			if (!next)
				continue;

			timer = container_of(next, struct hrtimer, node);
		}
		expires = ktime_sub(hrtimer_get_expires(timer), base->offset);
		if (expires < expires_next) {
			expires_next = expires;

			/* Skip cpu_base update if a timer is being excluded. */
			if (exclude)
				continue;

			if (timer->is_soft)
				cpu_base->softirq_next_timer = timer;
			else
				cpu_base->next_timer = timer;
		}
	}
	/*
	 * clock_was_set() might have changed base->offset of any of
	 * the clock bases so the result might be negative. Fix it up
	 * to prevent a false positive in clockevents_program_event().
	 */
	if (expires_next < 0)
		expires_next = 0;
	return expires_next;
}

/*
 * Recomputes cpu_base::*next_timer and returns the earliest expires_next
 * but does not set cpu_base::*expires_next, that is done by
 * hrtimer[_force]_reprogram and hrtimer_interrupt only. When updating
 * cpu_base::*expires_next right away, reprogramming logic would no longer
 * work.
 *
 * When a softirq is pending, we can ignore the HRTIMER_ACTIVE_SOFT bases,
 * those timers will get run whenever the softirq gets handled, at the end of
 * hrtimer_run_softirq(), hrtimer_update_softirq_timer() will re-add these bases.
 *
 * Therefore softirq values are those from the HRTIMER_ACTIVE_SOFT clock bases.
 * The !softirq values are the minima across HRTIMER_ACTIVE_ALL, unless an actual
 * softirq is pending, in which case they're the minima of HRTIMER_ACTIVE_HARD.
 *
 * @active_mask must be one of:
 *  - HRTIMER_ACTIVE_ALL,
 *  - HRTIMER_ACTIVE_SOFT, or
 *  - HRTIMER_ACTIVE_HARD.
 */
static ktime_t
__hrtimer_get_next_event(struct hrtimer_cpu_base *cpu_base, unsigned int active_mask)
{
	unsigned int active;
	struct hrtimer *next_timer = NULL;
	ktime_t expires_next = KTIME_MAX;

	if (!cpu_base->softirq_activated && (active_mask & HRTIMER_ACTIVE_SOFT)) {
		active = cpu_base->active_bases & HRTIMER_ACTIVE_SOFT;
		cpu_base->softirq_next_timer = NULL;
		expires_next = __hrtimer_next_event_base(cpu_base, NULL,
							 active, KTIME_MAX);

		next_timer = cpu_base->softirq_next_timer;
	}

	if (active_mask & HRTIMER_ACTIVE_HARD) {
		active = cpu_base->active_bases & HRTIMER_ACTIVE_HARD;
		cpu_base->next_timer = next_timer;
		expires_next = __hrtimer_next_event_base(cpu_base, NULL, active,
							 expires_next);
	}

	return expires_next;
}

static ktime_t hrtimer_update_next_event(struct hrtimer_cpu_base *cpu_base)
{
	ktime_t expires_next, soft = KTIME_MAX;

	/*
	 * If the soft interrupt has already been activated, ignore the
	 * soft bases. They will be handled in the already raised soft
	 * interrupt.
	 */
	if (!cpu_base->softirq_activated) {
		soft = __hrtimer_get_next_event(cpu_base, HRTIMER_ACTIVE_SOFT);
		/*
		 * Update the soft expiry time. clock_settime() might have
		 * affected it.
		 */
		cpu_base->softirq_expires_next = soft;
	}

	expires_next = __hrtimer_get_next_event(cpu_base, HRTIMER_ACTIVE_HARD);
	/*
	 * If a softirq timer is expiring first, update cpu_base->next_timer
	 * and program the hardware with the soft expiry time.
	 */
	if (expires_next > soft) {
		cpu_base->next_timer = cpu_base->softirq_next_timer;
		expires_next = soft;
	}

	return expires_next;
}

static inline ktime_t hrtimer_update_base(struct hrtimer_cpu_base *base)
{
	ktime_t *offs_real = &base->clock_base[HRTIMER_BASE_REALTIME].offset;
	ktime_t *offs_boot = &base->clock_base[HRTIMER_BASE_BOOTTIME].offset;
	ktime_t *offs_tai = &base->clock_base[HRTIMER_BASE_TAI].offset;

	ktime_t now = ktime_get_update_offsets_now(&base->clock_was_set_seq,
					    offs_real, offs_boot, offs_tai);

	base->clock_base[HRTIMER_BASE_REALTIME_SOFT].offset = *offs_real;
	base->clock_base[HRTIMER_BASE_BOOTTIME_SOFT].offset = *offs_boot;
	base->clock_base[HRTIMER_BASE_TAI_SOFT].offset = *offs_tai;

	return now;
}

/*
 * Is the high resolution mode active ?
 */
static inline int hrtimer_hres_active(struct hrtimer_cpu_base *cpu_base)
{
	return IS_ENABLED(CONFIG_HIGH_RES_TIMERS) ?
		cpu_base->hres_active : 0;
}

static void __hrtimer_reprogram(struct hrtimer_cpu_base *cpu_base,
				struct hrtimer *next_timer,
				ktime_t expires_next)
{
	cpu_base->expires_next = expires_next;

	/*
	 * If hres is not active, hardware does not have to be
	 * reprogrammed yet.
	 *
	 * If a hang was detected in the last timer interrupt then we
	 * leave the hang delay active in the hardware. We want the
	 * system to make progress. That also prevents the following
	 * scenario:
	 * T1 expires 50ms from now
	 * T2 expires 5s from now
	 *
	 * T1 is removed, so this code is called and would reprogram
	 * the hardware to 5s from now. Any hrtimer_start after that
	 * will not reprogram the hardware due to hang_detected being
	 * set. So we'd effectively block all timers until the T2 event
	 * fires.
	 */
	if (!hrtimer_hres_active(cpu_base) || cpu_base->hang_detected)
		return;

	tick_program_event(expires_next, 1);
}

/*
 * Reprogram the event source with checking both queues for the
 * next event
 * Called with interrupts disabled and base->lock held
 */
static void
hrtimer_force_reprogram(struct hrtimer_cpu_base *cpu_base, int skip_equal)
{
	ktime_t expires_next;

	expires_next = hrtimer_update_next_event(cpu_base);

	if (skip_equal && expires_next == cpu_base->expires_next)
		return;

	__hrtimer_reprogram(cpu_base, cpu_base->next_timer, expires_next);
}

/* High resolution timer related functions */
#ifdef CONFIG_HIGH_RES_TIMERS

/*
 * High resolution timer enabled ?
 */
static bool hrtimer_hres_enabled __read_mostly  = true;
unsigned int hrtimer_resolution __read_mostly = LOW_RES_NSEC;
EXPORT_SYMBOL_GPL(hrtimer_resolution);

/*
 * Enable / Disable high resolution mode
 */
static int __init setup_hrtimer_hres(char *str)
{
	return (kstrtobool(str, &hrtimer_hres_enabled) == 0);
}

__setup("highres=", setup_hrtimer_hres);

/*
 * hrtimer_high_res_enabled - query, if the highres mode is enabled
 */
static inline int hrtimer_is_hres_enabled(void)
{
	return hrtimer_hres_enabled;
}

static void retrigger_next_event(void *arg);

/*
 * Switch to high resolution mode
 */
static void hrtimer_switch_to_hres(void)
{
	struct hrtimer_cpu_base *base = this_cpu_ptr(&hrtimer_bases);

	if (tick_init_highres()) {
		pr_warn("Could not switch to high resolution mode on CPU %u\n",
			base->cpu);
		return;
	}
	base->hres_active = 1;
	hrtimer_resolution = HIGH_RES_NSEC;

	tick_setup_sched_timer(true);
	/* "Retrigger" the interrupt to get things going */
	retrigger_next_event(NULL);
}

#else

static inline int hrtimer_is_hres_enabled(void) { return 0; }
static inline void hrtimer_switch_to_hres(void) { }

#endif /* CONFIG_HIGH_RES_TIMERS */
/*
 * Retrigger next event is called after clock was set with interrupts
 * disabled through an SMP function call or directly from low level
 * resume code.
 *
 * This is only invoked when:
 *	- CONFIG_HIGH_RES_TIMERS is enabled.
 *	- CONFIG_NOHZ_COMMON is enabled
 *
 * For the other cases this function is empty and because the call sites
 * are optimized out it vanishes as well, i.e. no need for lots of
 * #ifdeffery.
 */
static void retrigger_next_event(void *arg)
{
	struct hrtimer_cpu_base *base = this_cpu_ptr(&hrtimer_bases);

	/*
	 * When high resolution mode or nohz is active, then the offsets of
	 * CLOCK_REALTIME/TAI/BOOTTIME have to be updated. Otherwise the
	 * next tick will take care of that.
	 *
	 * If high resolution mode is active then the next expiring timer
	 * must be reevaluated and the clock event device reprogrammed if
	 * necessary.
	 *
	 * In the NOHZ case the update of the offset and the reevaluation
	 * of the next expiring timer is enough. The return from the SMP
	 * function call will take care of the reprogramming in case the
	 * CPU was in a NOHZ idle sleep.
	 */
	if (!hrtimer_hres_active(base) && !tick_nohz_active)
		return;

	raw_spin_lock(&base->lock);
	hrtimer_update_base(base);
	if (hrtimer_hres_active(base))
		hrtimer_force_reprogram(base, 0);
	else
		hrtimer_update_next_event(base);
	raw_spin_unlock(&base->lock);
}

/*
 * When a timer is enqueued and expires earlier than the already enqueued
 * timers, we have to check, whether it expires earlier than the timer for
 * which the clock event device was armed.
 *
 * Called with interrupts disabled and base->cpu_base.lock held
 */
static void hrtimer_reprogram(struct hrtimer *timer, bool reprogram)
{
	struct hrtimer_cpu_base *cpu_base = this_cpu_ptr(&hrtimer_bases);
	struct hrtimer_clock_base *base = timer->base;
	ktime_t expires = ktime_sub(hrtimer_get_expires(timer), base->offset);

	WARN_ON_ONCE(hrtimer_get_expires_tv64(timer) < 0);

	/*
	 * CLOCK_REALTIME timer might be requested with an absolute
	 * expiry time which is less than base->offset. Set it to 0.
	 */
	if (expires < 0)
		expires = 0;

	if (timer->is_soft) {
		/*
		 * soft hrtimer could be started on a remote CPU. In this
		 * case softirq_expires_next needs to be updated on the
		 * remote CPU. The soft hrtimer will not expire before the
		 * first hard hrtimer on the remote CPU -
		 * hrtimer_check_target() prevents this case.
		 */
		struct hrtimer_cpu_base *timer_cpu_base = base->cpu_base;

		if (timer_cpu_base->softirq_activated)
			return;

		if (!ktime_before(expires, timer_cpu_base->softirq_expires_next))
			return;

		timer_cpu_base->softirq_next_timer = timer;
		timer_cpu_base->softirq_expires_next = expires;

		if (!ktime_before(expires, timer_cpu_base->expires_next) ||
		    !reprogram)
			return;
	}

	/*
	 * If the timer is not on the current cpu, we cannot reprogram
	 * the other cpus clock event device.
	 */
	if (base->cpu_base != cpu_base)
		return;

	if (expires >= cpu_base->expires_next)
		return;

	/*
	 * If the hrtimer interrupt is running, then it will reevaluate the
	 * clock bases and reprogram the clock event device.
	 */
	if (cpu_base->in_hrtirq)
		return;

	cpu_base->next_timer = timer;

	__hrtimer_reprogram(cpu_base, timer, expires);
}

static bool update_needs_ipi(struct hrtimer_cpu_base *cpu_base,
			     unsigned int active)
{
	struct hrtimer_clock_base *base;
	unsigned int seq;
	ktime_t expires;

	/*
	 * Update the base offsets unconditionally so the following
	 * checks whether the SMP function call is required works.
	 *
	 * The update is safe even when the remote CPU is in the hrtimer
	 * interrupt or the hrtimer soft interrupt and expiring affected
	 * bases. Either it will see the update before handling a base or
	 * it will see it when it finishes the processing and reevaluates
	 * the next expiring timer.
	 */
	seq = cpu_base->clock_was_set_seq;
	hrtimer_update_base(cpu_base);

	/*
	 * If the sequence did not change over the update then the
	 * remote CPU already handled it.
	 */
	if (seq == cpu_base->clock_was_set_seq)
		return false;

	/*
	 * If the remote CPU is currently handling an hrtimer interrupt, it
	 * will reevaluate the first expiring timer of all clock bases
	 * before reprogramming. Nothing to do here.
	 */
	if (cpu_base->in_hrtirq)
		return false;

	/*
	 * Walk the affected clock bases and check whether the first expiring
	 * timer in a clock base is moving ahead of the first expiring timer of
	 * @cpu_base. If so, the IPI must be invoked because per CPU clock
	 * event devices cannot be remotely reprogrammed.
	 */
	active &= cpu_base->active_bases;

	for_each_active_base(base, cpu_base, active) {
		struct timerqueue_node *next;

		next = timerqueue_getnext(&base->active);
		expires = ktime_sub(next->expires, base->offset);
		if (expires < cpu_base->expires_next)
			return true;

		/* Extra check for softirq clock bases */
		if (base->clockid < HRTIMER_BASE_MONOTONIC_SOFT)
			continue;
		if (cpu_base->softirq_activated)
			continue;
		if (expires < cpu_base->softirq_expires_next)
			return true;
	}
	return false;
}

/*
 * Clock was set. This might affect CLOCK_REALTIME, CLOCK_TAI and
 * CLOCK_BOOTTIME (for late sleep time injection).
 *
 * This requires to update the offsets for these clocks
 * vs. CLOCK_MONOTONIC. When high resolution timers are enabled, then this
 * also requires to eventually reprogram the per CPU clock event devices
 * when the change moves an affected timer ahead of the first expiring
 * timer on that CPU. Obviously remote per CPU clock event devices cannot
 * be reprogrammed. The other reason why an IPI has to be sent is when the
 * system is in !HIGH_RES and NOHZ mode. The NOHZ mode updates the offsets
 * in the tick, which obviously might be stopped, so this has to bring out
 * the remote CPU which might sleep in idle to get this sorted.
 */
void clock_was_set(unsigned int bases)
{
	struct hrtimer_cpu_base *cpu_base = raw_cpu_ptr(&hrtimer_bases);
	cpumask_var_t mask;
	int cpu;

	if (!hrtimer_hres_active(cpu_base) && !tick_nohz_active)
		goto out_timerfd;

	if (!zalloc_cpumask_var(&mask, GFP_KERNEL)) {
		on_each_cpu(retrigger_next_event, NULL, 1);
		goto out_timerfd;
	}

	/* Avoid interrupting CPUs if possible */
	cpus_read_lock();
	for_each_online_cpu(cpu) {
		unsigned long flags;

		cpu_base = &per_cpu(hrtimer_bases, cpu);
		raw_spin_lock_irqsave(&cpu_base->lock, flags);

		if (update_needs_ipi(cpu_base, bases))
			cpumask_set_cpu(cpu, mask);

		raw_spin_unlock_irqrestore(&cpu_base->lock, flags);
	}

	preempt_disable();
	smp_call_function_many(mask, retrigger_next_event, NULL, 1);
	preempt_enable();
	cpus_read_unlock();
	free_cpumask_var(mask);

out_timerfd:
	timerfd_clock_was_set();
}

static void clock_was_set_work(struct work_struct *work)
{
	clock_was_set(CLOCK_SET_WALL);
}

static DECLARE_WORK(hrtimer_work, clock_was_set_work);

/*
 * Called from timekeeping code to reprogram the hrtimer interrupt device
 * on all cpus and to notify timerfd.
 */
void clock_was_set_delayed(void)
{
	schedule_work(&hrtimer_work);
}

/*
 * Called during resume either directly from via timekeeping_resume()
 * or in the case of s2idle from tick_unfreeze() to ensure that the
 * hrtimers are up to date.
 */
void hrtimers_resume_local(void)
{
	lockdep_assert_irqs_disabled();
	/* Retrigger on the local CPU */
	retrigger_next_event(NULL);
}

/*
 * Counterpart to lock_hrtimer_base above:
 */
static inline
void unlock_hrtimer_base(const struct hrtimer *timer, unsigned long *flags)
	__releases(&timer->base->cpu_base->lock)
{
	raw_spin_unlock_irqrestore(&timer->base->cpu_base->lock, *flags);
}

/**
 * hrtimer_forward() - forward the timer expiry
 * @timer:	hrtimer to forward
 * @now:	forward past this time
 * @interval:	the interval to forward
 *
 * Forward the timer expiry so it will expire in the future.
 *
 * .. note::
 *  This only updates the timer expiry value and does not requeue the timer.
 *
 * There is also a variant of the function hrtimer_forward_now().
 *
 * Context: Can be safely called from the callback function of @timer. If called
 *          from other contexts @timer must neither be enqueued nor running the
 *          callback and the caller needs to take care of serialization.
 *
 * Return: The number of overruns are returned.
 */
u64 hrtimer_forward(struct hrtimer *timer, ktime_t now, ktime_t interval)
{
	u64 orun = 1;
	ktime_t delta;

	delta = ktime_sub(now, hrtimer_get_expires(timer));

	if (delta < 0)
		return 0;

	if (WARN_ON(timer->state & HRTIMER_STATE_ENQUEUED))
		return 0;

	if (interval < hrtimer_resolution)
		interval = hrtimer_resolution;

	if (unlikely(delta >= interval)) {
		s64 incr = ktime_to_ns(interval);

		orun = ktime_divns(delta, incr);
		hrtimer_add_expires_ns(timer, incr * orun);
		if (hrtimer_get_expires_tv64(timer) > now)
			return orun;
		/*
		 * This (and the ktime_add() below) is the
		 * correction for exact:
		 */
		orun++;
	}
	hrtimer_add_expires(timer, interval);

	return orun;
}
EXPORT_SYMBOL_GPL(hrtimer_forward);

/*
 * enqueue_hrtimer - internal function to (re)start a timer
 *
 * The timer is inserted in expiry order. Insertion into the
 * red black tree is O(log(n)). Must hold the base lock.
 *
 * Returns 1 when the new timer is the leftmost timer in the tree.
 */
static int enqueue_hrtimer(struct hrtimer *timer,
			   struct hrtimer_clock_base *base,
			   enum hrtimer_mode mode)
{
	debug_activate(timer, mode);
	WARN_ON_ONCE(!base->cpu_base->online);

	base->cpu_base->active_bases |= 1 << base->index;

	/* Pairs with the lockless read in hrtimer_is_queued() */
	WRITE_ONCE(timer->state, HRTIMER_STATE_ENQUEUED);

	return timerqueue_add(&base->active, &timer->node);
}

/*
 * __remove_hrtimer - internal function to remove a timer
 *
 * Caller must hold the base lock.
 *
 * High resolution timer mode reprograms the clock event device when the
 * timer is the one which expires next. The caller can disable this by setting
 * reprogram to zero. This is useful, when the context does a reprogramming
 * anyway (e.g. timer interrupt)
 */
static void __remove_hrtimer(struct hrtimer *timer,
			     struct hrtimer_clock_base *base,
			     u8 newstate, int reprogram)
{
	struct hrtimer_cpu_base *cpu_base = base->cpu_base;
	u8 state = timer->state;

	/* Pairs with the lockless read in hrtimer_is_queued() */
	WRITE_ONCE(timer->state, newstate);
	if (!(state & HRTIMER_STATE_ENQUEUED))
		return;

	if (!timerqueue_del(&base->active, &timer->node))
		cpu_base->active_bases &= ~(1 << base->index);

	/*
	 * Note: If reprogram is false we do not update
	 * cpu_base->next_timer. This happens when we remove the first
	 * timer on a remote cpu. No harm as we never dereference
	 * cpu_base->next_timer. So the worst thing what can happen is
	 * an superfluous call to hrtimer_force_reprogram() on the
	 * remote cpu later on if the same timer gets enqueued again.
	 */
	if (reprogram && timer == cpu_base->next_timer)
		hrtimer_force_reprogram(cpu_base, 1);
}

/*
 * remove hrtimer, called with base lock held
 */
static inline int
remove_hrtimer(struct hrtimer *timer, struct hrtimer_clock_base *base,
	       bool restart, bool keep_local)
{
	u8 state = timer->state;

	if (state & HRTIMER_STATE_ENQUEUED) {
		bool reprogram;

		/*
		 * Remove the timer and force reprogramming when high
		 * resolution mode is active and the timer is on the current
		 * CPU. If we remove a timer on another CPU, reprogramming is
		 * skipped. The interrupt event on this CPU is fired and
		 * reprogramming happens in the interrupt handler. This is a
		 * rare case and less expensive than a smp call.
		 */
		debug_deactivate(timer);
		reprogram = base->cpu_base == this_cpu_ptr(&hrtimer_bases);

		/*
		 * If the timer is not restarted then reprogramming is
		 * required if the timer is local. If it is local and about
		 * to be restarted, avoid programming it twice (on removal
		 * and a moment later when it's requeued).
		 */
		if (!restart)
			state = HRTIMER_STATE_INACTIVE;
		else
			reprogram &= !keep_local;

		__remove_hrtimer(timer, base, state, reprogram);
		return 1;
	}
	return 0;
}

static inline ktime_t hrtimer_update_lowres(struct hrtimer *timer, ktime_t tim,
					    const enum hrtimer_mode mode)
{
#ifdef CONFIG_TIME_LOW_RES
	/*
	 * CONFIG_TIME_LOW_RES indicates that the system has no way to return
	 * granular time values. For relative timers we add hrtimer_resolution
	 * (i.e. one jiffy) to prevent short timeouts.
	 */
	timer->is_rel = mode & HRTIMER_MODE_REL;
	if (timer->is_rel)
		tim = ktime_add_safe(tim, hrtimer_resolution);
#endif
	return tim;
}

static void
hrtimer_update_softirq_timer(struct hrtimer_cpu_base *cpu_base, bool reprogram)
{
	ktime_t expires;

	/*
	 * Find the next SOFT expiration.
	 */
	expires = __hrtimer_get_next_event(cpu_base, HRTIMER_ACTIVE_SOFT);

	/*
	 * reprogramming needs to be triggered, even if the next soft
	 * hrtimer expires at the same time than the next hard
	 * hrtimer. cpu_base->softirq_expires_next needs to be updated!
	 */
	if (expires == KTIME_MAX)
		return;

	/*
	 * cpu_base->*next_timer is recomputed by __hrtimer_get_next_event()
	 * cpu_base->*expires_next is only set by hrtimer_reprogram()
	 */
	hrtimer_reprogram(cpu_base->softirq_next_timer, reprogram);
}

static int __hrtimer_start_range_ns(struct hrtimer *timer, ktime_t tim,
				    u64 delta_ns, const enum hrtimer_mode mode,
				    struct hrtimer_clock_base *base)
{
	struct hrtimer_clock_base *new_base;
	bool force_local, first;

	/*
	 * If the timer is on the local cpu base and is the first expiring
	 * timer then this might end up reprogramming the hardware twice
	 * (on removal and on enqueue). To avoid that by prevent the
	 * reprogram on removal, keep the timer local to the current CPU
	 * and enforce reprogramming after it is queued no matter whether
	 * it is the new first expiring timer again or not.
	 */
	force_local = base->cpu_base == this_cpu_ptr(&hrtimer_bases);
	force_local &= base->cpu_base->next_timer == timer;

	/*
	 * Remove an active timer from the queue. In case it is not queued
	 * on the current CPU, make sure that remove_hrtimer() updates the
	 * remote data correctly.
	 *
	 * If it's on the current CPU and the first expiring timer, then
	 * skip reprogramming, keep the timer local and enforce
	 * reprogramming later if it was the first expiring timer.  This
	 * avoids programming the underlying clock event twice (once at
	 * removal and once after enqueue).
	 */
	remove_hrtimer(timer, base, true, force_local);

	if (mode & HRTIMER_MODE_REL)
		tim = ktime_add_safe(tim, base->get_time());

	tim = hrtimer_update_lowres(timer, tim, mode);

	hrtimer_set_expires_range_ns(timer, tim, delta_ns);

	/* Switch the timer base, if necessary: */
	if (!force_local) {
		new_base = switch_hrtimer_base(timer, base,
					       mode & HRTIMER_MODE_PINNED);
	} else {
		new_base = base;
	}

	first = enqueue_hrtimer(timer, new_base, mode);
	if (!force_local)
		return first;

	/*
	 * Timer was forced to stay on the current CPU to avoid
	 * reprogramming on removal and enqueue. Force reprogram the
	 * hardware by evaluating the new first expiring timer.
	 */
	hrtimer_force_reprogram(new_base->cpu_base, 1);
	return 0;
}

/**
 * hrtimer_start_range_ns - (re)start an hrtimer
 * @timer:	the timer to be added
 * @tim:	expiry time
 * @delta_ns:	"slack" range for the timer
 * @mode:	timer mode: absolute (HRTIMER_MODE_ABS) or
 *		relative (HRTIMER_MODE_REL), and pinned (HRTIMER_MODE_PINNED);
 *		softirq based mode is considered for debug purpose only!
 */
void hrtimer_start_range_ns(struct hrtimer *timer, ktime_t tim,
			    u64 delta_ns, const enum hrtimer_mode mode)
{
	struct hrtimer_clock_base *base;
	unsigned long flags;

	if (WARN_ON_ONCE(!timer->function))
		return;
	/*
	 * Check whether the HRTIMER_MODE_SOFT bit and hrtimer.is_soft
	 * match on CONFIG_PREEMPT_RT = n. With PREEMPT_RT check the hard
	 * expiry mode because unmarked timers are moved to softirq expiry.
	 */
	if (!IS_ENABLED(CONFIG_PREEMPT_RT))
		WARN_ON_ONCE(!(mode & HRTIMER_MODE_SOFT) ^ !timer->is_soft);
	else
		WARN_ON_ONCE(!(mode & HRTIMER_MODE_HARD) ^ !timer->is_hard);

	base = lock_hrtimer_base(timer, &flags);

	if (__hrtimer_start_range_ns(timer, tim, delta_ns, mode, base))
		hrtimer_reprogram(timer, true);

	unlock_hrtimer_base(timer, &flags);
}
EXPORT_SYMBOL_GPL(hrtimer_start_range_ns);

/**
 * hrtimer_try_to_cancel - try to deactivate a timer
 * @timer:	hrtimer to stop
 *
 * Returns:
 *
 *  *  0 when the timer was not active
 *  *  1 when the timer was active
 *  * -1 when the timer is currently executing the callback function and
 *    cannot be stopped
 */
int hrtimer_try_to_cancel(struct hrtimer *timer)
{
	struct hrtimer_clock_base *base;
	unsigned long flags;
	int ret = -1;

	/*
	 * Check lockless first. If the timer is not active (neither
	 * enqueued nor running the callback, nothing to do here.  The
	 * base lock does not serialize against a concurrent enqueue,
	 * so we can avoid taking it.
	 */
	if (!hrtimer_active(timer))
		return 0;

	base = lock_hrtimer_base(timer, &flags);

	if (!hrtimer_callback_running(timer))
		ret = remove_hrtimer(timer, base, false, false);

	unlock_hrtimer_base(timer, &flags);

	return ret;

}
EXPORT_SYMBOL_GPL(hrtimer_try_to_cancel);

#ifdef CONFIG_PREEMPT_RT
static void hrtimer_cpu_base_init_expiry_lock(struct hrtimer_cpu_base *base)
{
	spin_lock_init(&base->softirq_expiry_lock);
}

static void hrtimer_cpu_base_lock_expiry(struct hrtimer_cpu_base *base)
	__acquires(&base->softirq_expiry_lock)
{
	spin_lock(&base->softirq_expiry_lock);
}

static void hrtimer_cpu_base_unlock_expiry(struct hrtimer_cpu_base *base)
	__releases(&base->softirq_expiry_lock)
{
	spin_unlock(&base->softirq_expiry_lock);
}

/*
 * The counterpart to hrtimer_cancel_wait_running().
 *
 * If there is a waiter for cpu_base->expiry_lock, then it was waiting for
 * the timer callback to finish. Drop expiry_lock and reacquire it. That
 * allows the waiter to acquire the lock and make progress.
 */
static void hrtimer_sync_wait_running(struct hrtimer_cpu_base *cpu_base,
				      unsigned long flags)
{
	if (atomic_read(&cpu_base->timer_waiters)) {
		raw_spin_unlock_irqrestore(&cpu_base->lock, flags);
		spin_unlock(&cpu_base->softirq_expiry_lock);
		spin_lock(&cpu_base->softirq_expiry_lock);
		raw_spin_lock_irq(&cpu_base->lock);
	}
}

/*
 * This function is called on PREEMPT_RT kernels when the fast path
 * deletion of a timer failed because the timer callback function was
 * running.
 *
 * This prevents priority inversion: if the soft irq thread is preempted
 * in the middle of a timer callback, then calling del_timer_sync() can
 * lead to two issues:
 *
 *  - If the caller is on a remote CPU then it has to spin wait for the timer
 *    handler to complete. This can result in unbound priority inversion.
 *
 *  - If the caller originates from the task which preempted the timer
 *    handler on the same CPU, then spin waiting for the timer handler to
 *    complete is never going to end.
 */
void hrtimer_cancel_wait_running(const struct hrtimer *timer)
{
	/* Lockless read. Prevent the compiler from reloading it below */
	struct hrtimer_clock_base *base = READ_ONCE(timer->base);

	/*
	 * Just relax if the timer expires in hard interrupt context or if
	 * it is currently on the migration base.
	 */
	if (!timer->is_soft || is_migration_base(base)) {
		cpu_relax();
		return;
	}

	/*
	 * Mark the base as contended and grab the expiry lock, which is
	 * held by the softirq across the timer callback. Drop the lock
	 * immediately so the softirq can expire the next timer. In theory
	 * the timer could already be running again, but that's more than
	 * unlikely and just causes another wait loop.
	 */
	atomic_inc(&base->cpu_base->timer_waiters);
	spin_lock_bh(&base->cpu_base->softirq_expiry_lock);
	atomic_dec(&base->cpu_base->timer_waiters);
	spin_unlock_bh(&base->cpu_base->softirq_expiry_lock);
}
#else
static inline void
hrtimer_cpu_base_init_expiry_lock(struct hrtimer_cpu_base *base) { }
static inline void
hrtimer_cpu_base_lock_expiry(struct hrtimer_cpu_base *base) { }
static inline void
hrtimer_cpu_base_unlock_expiry(struct hrtimer_cpu_base *base) { }
static inline void hrtimer_sync_wait_running(struct hrtimer_cpu_base *base,
					     unsigned long flags) { }
#endif

/**
 * hrtimer_cancel - cancel a timer and wait for the handler to finish.
 * @timer:	the timer to be cancelled
 *
 * Returns:
 *  0 when the timer was not active
 *  1 when the timer was active
 */
int hrtimer_cancel(struct hrtimer *timer)
{
	int ret;

	do {
		ret = hrtimer_try_to_cancel(timer);

		if (ret < 0)
			hrtimer_cancel_wait_running(timer);
	} while (ret < 0);
	return ret;
}
EXPORT_SYMBOL_GPL(hrtimer_cancel);

/**
 * __hrtimer_get_remaining - get remaining time for the timer
 * @timer:	the timer to read
 * @adjust:	adjust relative timers when CONFIG_TIME_LOW_RES=y
 */
ktime_t __hrtimer_get_remaining(const struct hrtimer *timer, bool adjust)
{
	unsigned long flags;
	ktime_t rem;

	lock_hrtimer_base(timer, &flags);
	if (IS_ENABLED(CONFIG_TIME_LOW_RES) && adjust)
		rem = hrtimer_expires_remaining_adjusted(timer);
	else
		rem = hrtimer_expires_remaining(timer);
	unlock_hrtimer_base(timer, &flags);

	return rem;
}
EXPORT_SYMBOL_GPL(__hrtimer_get_remaining);

#ifdef CONFIG_NO_HZ_COMMON
/**
 * hrtimer_get_next_event - get the time until next expiry event
 *
 * Returns the next expiry time or KTIME_MAX if no timer is pending.
 */
u64 hrtimer_get_next_event(void)
{
	struct hrtimer_cpu_base *cpu_base = this_cpu_ptr(&hrtimer_bases);
	u64 expires = KTIME_MAX;
	unsigned long flags;

	raw_spin_lock_irqsave(&cpu_base->lock, flags);

	if (!hrtimer_hres_active(cpu_base))
		expires = __hrtimer_get_next_event(cpu_base, HRTIMER_ACTIVE_ALL);

	raw_spin_unlock_irqrestore(&cpu_base->lock, flags);

	return expires;
}

/**
 * hrtimer_next_event_without - time until next expiry event w/o one timer
 * @exclude:	timer to exclude
 *
 * Returns the next expiry time over all timers except for the @exclude one or
 * KTIME_MAX if none of them is pending.
 */
u64 hrtimer_next_event_without(const struct hrtimer *exclude)
{
	struct hrtimer_cpu_base *cpu_base = this_cpu_ptr(&hrtimer_bases);
	u64 expires = KTIME_MAX;
	unsigned long flags;

	raw_spin_lock_irqsave(&cpu_base->lock, flags);

	if (hrtimer_hres_active(cpu_base)) {
		unsigned int active;

		if (!cpu_base->softirq_activated) {
			active = cpu_base->active_bases & HRTIMER_ACTIVE_SOFT;
			expires = __hrtimer_next_event_base(cpu_base, exclude,
							    active, KTIME_MAX);
		}
		active = cpu_base->active_bases & HRTIMER_ACTIVE_HARD;
		expires = __hrtimer_next_event_base(cpu_base, exclude, active,
						    expires);
	}

	raw_spin_unlock_irqrestore(&cpu_base->lock, flags);

	return expires;
}
#endif

static inline int hrtimer_clockid_to_base(clockid_t clock_id)
{
	if (likely(clock_id < MAX_CLOCKS)) {
		int base = hrtimer_clock_to_base_table[clock_id];

		if (likely(base != HRTIMER_MAX_CLOCK_BASES))
			return base;
	}
	WARN(1, "Invalid clockid %d. Using MONOTONIC\n", clock_id);
	return HRTIMER_BASE_MONOTONIC;
}

static void __hrtimer_init(struct hrtimer *timer, clockid_t clock_id,
			   enum hrtimer_mode mode)
{
	bool softtimer = !!(mode & HRTIMER_MODE_SOFT);
	struct hrtimer_cpu_base *cpu_base;
	int base;

	/*
	 * On PREEMPT_RT enabled kernels hrtimers which are not explicitly
	 * marked for hard interrupt expiry mode are moved into soft
	 * interrupt context for latency reasons and because the callbacks
	 * can invoke functions which might sleep on RT, e.g. spin_lock().
	 */
	if (IS_ENABLED(CONFIG_PREEMPT_RT) && !(mode & HRTIMER_MODE_HARD))
		softtimer = true;

	memset(timer, 0, sizeof(struct hrtimer));

	cpu_base = raw_cpu_ptr(&hrtimer_bases);

	/*
	 * POSIX magic: Relative CLOCK_REALTIME timers are not affected by
	 * clock modifications, so they needs to become CLOCK_MONOTONIC to
	 * ensure POSIX compliance.
	 */
	if (clock_id == CLOCK_REALTIME && mode & HRTIMER_MODE_REL)
		clock_id = CLOCK_MONOTONIC;

	base = softtimer ? HRTIMER_MAX_CLOCK_BASES / 2 : 0;
	base += hrtimer_clockid_to_base(clock_id);
	timer->is_soft = softtimer;
	timer->is_hard = !!(mode & HRTIMER_MODE_HARD);
	timer->base = &cpu_base->clock_base[base];
	timerqueue_init(&timer->node);
}

/**
 * hrtimer_init - initialize a timer to the given clock
 * @timer:	the timer to be initialized
 * @clock_id:	the clock to be used
 * @mode:       The modes which are relevant for initialization:
 *              HRTIMER_MODE_ABS, HRTIMER_MODE_REL, HRTIMER_MODE_ABS_SOFT,
 *              HRTIMER_MODE_REL_SOFT
 *
 *              The PINNED variants of the above can be handed in,
 *              but the PINNED bit is ignored as pinning happens
 *              when the hrtimer is started
 */
void hrtimer_init(struct hrtimer *timer, clockid_t clock_id,
		  enum hrtimer_mode mode)
{
	debug_init(timer, clock_id, mode);
	__hrtimer_init(timer, clock_id, mode);
}
EXPORT_SYMBOL_GPL(hrtimer_init);

/*
 * A timer is active, when it is enqueued into the rbtree or the
 * callback function is running or it's in the state of being migrated
 * to another cpu.
 *
 * It is important for this function to not return a false negative.
 */
bool hrtimer_active(const struct hrtimer *timer)
{
	struct hrtimer_clock_base *base;
	unsigned int seq;

	do {
		base = READ_ONCE(timer->base);
		seq = raw_read_seqcount_begin(&base->seq);

		if (timer->state != HRTIMER_STATE_INACTIVE ||
		    base->running == timer)
			return true;

	} while (read_seqcount_retry(&base->seq, seq) ||
		 base != READ_ONCE(timer->base));

	return false;
}
EXPORT_SYMBOL_GPL(hrtimer_active);

/*
 * The write_seqcount_barrier()s in __run_hrtimer() split the thing into 3
 * distinct sections:
 *
 *  - queued:	the timer is queued
 *  - callback:	the timer is being ran
 *  - post:	the timer is inactive or (re)queued
 *
 * On the read side we ensure we observe timer->state and cpu_base->running
 * from the same section, if anything changed while we looked at it, we retry.
 * This includes timer->base changing because sequence numbers alone are
 * insufficient for that.
 *
 * The sequence numbers are required because otherwise we could still observe
 * a false negative if the read side got smeared over multiple consecutive
 * __run_hrtimer() invocations.
 */

static void __run_hrtimer(struct hrtimer_cpu_base *cpu_base,
			  struct hrtimer_clock_base *base,
			  struct hrtimer *timer, ktime_t *now,
			  unsigned long flags) __must_hold(&cpu_base->lock)
{
	enum hrtimer_restart (*fn)(struct hrtimer *);
	bool expires_in_hardirq;
	int restart;

	lockdep_assert_held(&cpu_base->lock);

	debug_deactivate(timer);
	base->running = timer;

	/*
	 * Separate the ->running assignment from the ->state assignment.
	 *
	 * As with a regular write barrier, this ensures the read side in
	 * hrtimer_active() cannot observe base->running == NULL &&
	 * timer->state == INACTIVE.
	 */
	raw_write_seqcount_barrier(&base->seq);

	__remove_hrtimer(timer, base, HRTIMER_STATE_INACTIVE, 0);
	fn = timer->function;

	/*
	 * Clear the 'is relative' flag for the TIME_LOW_RES case. If the
	 * timer is restarted with a period then it becomes an absolute
	 * timer. If its not restarted it does not matter.
	 */
	if (IS_ENABLED(CONFIG_TIME_LOW_RES))
		timer->is_rel = false;

	/*
	 * The timer is marked as running in the CPU base, so it is
	 * protected against migration to a different CPU even if the lock
	 * is dropped.
	 */
	raw_spin_unlock_irqrestore(&cpu_base->lock, flags);
	trace_hrtimer_expire_entry(timer, now);
	expires_in_hardirq = lockdep_hrtimer_enter(timer);

	restart = fn(timer);

	lockdep_hrtimer_exit(expires_in_hardirq);
	trace_hrtimer_expire_exit(timer);
	raw_spin_lock_irq(&cpu_base->lock);

	/*
	 * Note: We clear the running state after enqueue_hrtimer and
	 * we do not reprogram the event hardware. Happens either in
	 * hrtimer_start_range_ns() or in hrtimer_interrupt()
	 *
	 * Note: Because we dropped the cpu_base->lock above,
	 * hrtimer_start_range_ns() can have popped in and enqueued the timer
	 * for us already.
	 */
	if (restart != HRTIMER_NORESTART &&
	    !(timer->state & HRTIMER_STATE_ENQUEUED))
		enqueue_hrtimer(timer, base, HRTIMER_MODE_ABS);

	/*
	 * Separate the ->running assignment from the ->state assignment.
	 *
	 * As with a regular write barrier, this ensures the read side in
	 * hrtimer_active() cannot observe base->running.timer == NULL &&
	 * timer->state == INACTIVE.
	 */
	raw_write_seqcount_barrier(&base->seq);

	WARN_ON_ONCE(base->running != timer);
	base->running = NULL;
}

static void __hrtimer_run_queues(struct hrtimer_cpu_base *cpu_base, ktime_t now,
				 unsigned long flags, unsigned int active_mask)
{
	struct hrtimer_clock_base *base;
	unsigned int active = cpu_base->active_bases & active_mask;

	for_each_active_base(base, cpu_base, active) {
		struct timerqueue_node *node;
		ktime_t basenow;

		basenow = ktime_add(now, base->offset);

		while ((node = timerqueue_getnext(&base->active))) {
			struct hrtimer *timer;

			timer = container_of(node, struct hrtimer, node);

			/*
			 * The immediate goal for using the softexpires is
			 * minimizing wakeups, not running timers at the
			 * earliest interrupt after their soft expiration.
			 * This allows us to avoid using a Priority Search
			 * Tree, which can answer a stabbing query for
			 * overlapping intervals and instead use the simple
			 * BST we already have.
			 * We don't add extra wakeups by delaying timers that
			 * are right-of a not yet expired timer, because that
			 * timer will have to trigger a wakeup anyway.
			 */
			if (basenow < hrtimer_get_softexpires_tv64(timer))
				break;

			__run_hrtimer(cpu_base, base, timer, &basenow, flags);
			if (active_mask == HRTIMER_ACTIVE_SOFT)
				hrtimer_sync_wait_running(cpu_base, flags);
		}
	}
}

static __latent_entropy void hrtimer_run_softirq(void)
{
	struct hrtimer_cpu_base *cpu_base = this_cpu_ptr(&hrtimer_bases);
	unsigned long flags;
	ktime_t now;

	hrtimer_cpu_base_lock_expiry(cpu_base);
	raw_spin_lock_irqsave(&cpu_base->lock, flags);

	now = hrtimer_update_base(cpu_base);
	__hrtimer_run_queues(cpu_base, now, flags, HRTIMER_ACTIVE_SOFT);

	cpu_base->softirq_activated = 0;
	hrtimer_update_softirq_timer(cpu_base, true);

	raw_spin_unlock_irqrestore(&cpu_base->lock, flags);
	hrtimer_cpu_base_unlock_expiry(cpu_base);
}

#ifdef CONFIG_HIGH_RES_TIMERS

/*
 * High resolution timer interrupt
 * Called with interrupts disabled
 */
void hrtimer_interrupt(struct clock_event_device *dev)
{
	struct hrtimer_cpu_base *cpu_base = this_cpu_ptr(&hrtimer_bases);
	ktime_t expires_next, now, entry_time, delta;
	unsigned long flags;
	int retries = 0;

	BUG_ON(!cpu_base->hres_active);
	cpu_base->nr_events++;
	dev->next_event = KTIME_MAX;

	raw_spin_lock_irqsave(&cpu_base->lock, flags);
	entry_time = now = hrtimer_update_base(cpu_base);
retry:
	cpu_base->in_hrtirq = 1;
	/*
	 * We set expires_next to KTIME_MAX here with cpu_base->lock
	 * held to prevent that a timer is enqueued in our queue via
	 * the migration code. This does not affect enqueueing of
	 * timers which run their callback and need to be requeued on
	 * this CPU.
	 */
	cpu_base->expires_next = KTIME_MAX;

	if (!ktime_before(now, cpu_base->softirq_expires_next)) {
		cpu_base->softirq_expires_next = KTIME_MAX;
		cpu_base->softirq_activated = 1;
		raise_softirq_irqoff(HRTIMER_SOFTIRQ);
	}

	__hrtimer_run_queues(cpu_base, now, flags, HRTIMER_ACTIVE_HARD);

	/* Reevaluate the clock bases for the [soft] next expiry */
	expires_next = hrtimer_update_next_event(cpu_base);
	/*
	 * Store the new expiry value so the migration code can verify
	 * against it.
	 */
	cpu_base->expires_next = expires_next;
	cpu_base->in_hrtirq = 0;
	raw_spin_unlock_irqrestore(&cpu_base->lock, flags);

	/* Reprogramming necessary ? */
	if (!tick_program_event(expires_next, 0)) {
		cpu_base->hang_detected = 0;
		return;
	}

	/*
	 * The next timer was already expired due to:
	 * - tracing
	 * - long lasting callbacks
	 * - being scheduled away when running in a VM
	 *
	 * We need to prevent that we loop forever in the hrtimer
	 * interrupt routine. We give it 3 attempts to avoid
	 * overreacting on some spurious event.
	 *
	 * Acquire base lock for updating the offsets and retrieving
	 * the current time.
	 */
	raw_spin_lock_irqsave(&cpu_base->lock, flags);
	now = hrtimer_update_base(cpu_base);
	cpu_base->nr_retries++;
	if (++retries < 3)
		goto retry;
	/*
	 * Give the system a chance to do something else than looping
	 * here. We stored the entry time, so we know exactly how long
	 * we spent here. We schedule the next event this amount of
	 * time away.
	 */
	cpu_base->nr_hangs++;
	cpu_base->hang_detected = 1;
	raw_spin_unlock_irqrestore(&cpu_base->lock, flags);

	delta = ktime_sub(now, entry_time);
	if ((unsigned int)delta > cpu_base->max_hang_time)
		cpu_base->max_hang_time = (unsigned int) delta;
	/*
	 * Limit it to a sensible value as we enforce a longer
	 * delay. Give the CPU at least 100ms to catch up.
	 */
	if (delta > 100 * NSEC_PER_MSEC)
		expires_next = ktime_add_ns(now, 100 * NSEC_PER_MSEC);
	else
		expires_next = ktime_add(now, delta);
	tick_program_event(expires_next, 1);
	pr_warn_once("hrtimer: interrupt took %llu ns\n", ktime_to_ns(delta));
}
#endif /* !CONFIG_HIGH_RES_TIMERS */

/*
 * Called from run_local_timers in hardirq context every jiffy
 */
void hrtimer_run_queues(void)
{
	struct hrtimer_cpu_base *cpu_base = this_cpu_ptr(&hrtimer_bases);
	unsigned long flags;
	ktime_t now;

	if (hrtimer_hres_active(cpu_base))
		return;

	/*
	 * This _is_ ugly: We have to check periodically, whether we
	 * can switch to highres and / or nohz mode. The clocksource
	 * switch happens with xtime_lock held. Notification from
	 * there only sets the check bit in the tick_oneshot code,
	 * otherwise we might deadlock vs. xtime_lock.
	 */
	if (tick_check_oneshot_change(!hrtimer_is_hres_enabled())) {
		hrtimer_switch_to_hres();
		return;
	}

	raw_spin_lock_irqsave(&cpu_base->lock, flags);
	now = hrtimer_update_base(cpu_base);

	if (!ktime_before(now, cpu_base->softirq_expires_next)) {
		cpu_base->softirq_expires_next = KTIME_MAX;
		cpu_base->softirq_activated = 1;
		raise_softirq_irqoff(HRTIMER_SOFTIRQ);
	}

	__hrtimer_run_queues(cpu_base, now, flags, HRTIMER_ACTIVE_HARD);
	raw_spin_unlock_irqrestore(&cpu_base->lock, flags);
}

/*
 * Sleep related functions:
 */
static enum hrtimer_restart hrtimer_wakeup(struct hrtimer *timer)
{
	struct hrtimer_sleeper *t =
		container_of(timer, struct hrtimer_sleeper, timer);
	struct task_struct *task = t->task;

	t->task = NULL;
	if (task)
		wake_up_process(task);

	return HRTIMER_NORESTART;
}

/**
 * hrtimer_sleeper_start_expires - Start a hrtimer sleeper timer
 * @sl:		sleeper to be started
 * @mode:	timer mode abs/rel
 *
 * Wrapper around hrtimer_start_expires() for hrtimer_sleeper based timers
 * to allow PREEMPT_RT to tweak the delivery mode (soft/hardirq context)
 */
void hrtimer_sleeper_start_expires(struct hrtimer_sleeper *sl,
				   enum hrtimer_mode mode)
{
	/*
	 * Make the enqueue delivery mode check work on RT. If the sleeper
	 * was initialized for hard interrupt delivery, force the mode bit.
	 * This is a special case for hrtimer_sleepers because
	 * hrtimer_init_sleeper() determines the delivery mode on RT so the
	 * fiddling with this decision is avoided at the call sites.
	 */
	if (IS_ENABLED(CONFIG_PREEMPT_RT) && sl->timer.is_hard)
		mode |= HRTIMER_MODE_HARD;

	hrtimer_start_expires(&sl->timer, mode);
}
EXPORT_SYMBOL_GPL(hrtimer_sleeper_start_expires);

static void __hrtimer_init_sleeper(struct hrtimer_sleeper *sl,
				   clockid_t clock_id, enum hrtimer_mode mode)
{
	/*
	 * On PREEMPT_RT enabled kernels hrtimers which are not explicitly
	 * marked for hard interrupt expiry mode are moved into soft
	 * interrupt context either for latency reasons or because the
	 * hrtimer callback takes regular spinlocks or invokes other
	 * functions which are not suitable for hard interrupt context on
	 * PREEMPT_RT.
	 *
	 * The hrtimer_sleeper callback is RT compatible in hard interrupt
	 * context, but there is a latency concern: Untrusted userspace can
	 * spawn many threads which arm timers for the same expiry time on
	 * the same CPU. That causes a latency spike due to the wakeup of
	 * a gazillion threads.
	 *
	 * OTOH, privileged real-time user space applications rely on the
	 * low latency of hard interrupt wakeups. If the current task is in
	 * a real-time scheduling class, mark the mode for hard interrupt
	 * expiry.
	 */
	if (IS_ENABLED(CONFIG_PREEMPT_RT)) {
		if (rt_or_dl_task_policy(current) && !(mode & HRTIMER_MODE_SOFT))
			mode |= HRTIMER_MODE_HARD;
	}

	__hrtimer_init(&sl->timer, clock_id, mode);
	sl->timer.function = hrtimer_wakeup;
	sl->task = current;
}

/**
 * hrtimer_init_sleeper - initialize sleeper to the given clock
 * @sl:		sleeper to be initialized
 * @clock_id:	the clock to be used
 * @mode:	timer mode abs/rel
 */
void hrtimer_init_sleeper(struct hrtimer_sleeper *sl, clockid_t clock_id,
			  enum hrtimer_mode mode)
{
	debug_init(&sl->timer, clock_id, mode);
	__hrtimer_init_sleeper(sl, clock_id, mode);

}
EXPORT_SYMBOL_GPL(hrtimer_init_sleeper);

int nanosleep_copyout(struct restart_block *restart, struct timespec64 *ts)
{
	switch(restart->nanosleep.type) {
#ifdef CONFIG_COMPAT_32BIT_TIME
	case TT_COMPAT:
		if (put_old_timespec32(ts, restart->nanosleep.compat_rmtp))
			return -EFAULT;
		break;
#endif
	case TT_NATIVE:
		if (put_timespec64(ts, restart->nanosleep.rmtp))
			return -EFAULT;
		break;
	default:
		BUG();
	}
	return -ERESTART_RESTARTBLOCK;
}

static int __sched do_nanosleep(struct hrtimer_sleeper *t, enum hrtimer_mode mode)
{
	struct restart_block *restart;

	do {
		set_current_state(TASK_INTERRUPTIBLE|TASK_FREEZABLE);
		hrtimer_sleeper_start_expires(t, mode);

		if (likely(t->task))
			schedule();

		hrtimer_cancel(&t->timer);
		mode = HRTIMER_MODE_ABS;

	} while (t->task && !signal_pending(current));

	__set_current_state(TASK_RUNNING);

	if (!t->task)
		return 0;

	restart = &current->restart_block;
	if (restart->nanosleep.type != TT_NONE) {
		ktime_t rem = hrtimer_expires_remaining(&t->timer);
		struct timespec64 rmt;

		if (rem <= 0)
			return 0;
		rmt = ktime_to_timespec64(rem);

		return nanosleep_copyout(restart, &rmt);
	}
	return -ERESTART_RESTARTBLOCK;
}

static long __sched hrtimer_nanosleep_restart(struct restart_block *restart)
{
	struct hrtimer_sleeper t;
	int ret;

	hrtimer_init_sleeper_on_stack(&t, restart->nanosleep.clockid,
				      HRTIMER_MODE_ABS);
	hrtimer_set_expires_tv64(&t.timer, restart->nanosleep.expires);
	ret = do_nanosleep(&t, HRTIMER_MODE_ABS);
	destroy_hrtimer_on_stack(&t.timer);
	return ret;
}

long hrtimer_nanosleep(ktime_t rqtp, const enum hrtimer_mode mode,
		       const clockid_t clockid)
{
	struct restart_block *restart;
	struct hrtimer_sleeper t;
	int ret = 0;
<<<<<<< HEAD
=======
	u64 slack;

	slack = current->timer_slack_ns;
	if (rt_or_dl_task(current))
		slack = 0;
>>>>>>> bc9057da

	hrtimer_init_sleeper_on_stack(&t, clockid, mode);
	hrtimer_set_expires_range_ns(&t.timer, rqtp, current->timer_slack_ns);
	ret = do_nanosleep(&t, mode);
	if (ret != -ERESTART_RESTARTBLOCK)
		goto out;

	/* Absolute timers do not update the rmtp value and restart: */
	if (mode == HRTIMER_MODE_ABS) {
		ret = -ERESTARTNOHAND;
		goto out;
	}

	restart = &current->restart_block;
	restart->nanosleep.clockid = t.timer.base->clockid;
	restart->nanosleep.expires = hrtimer_get_expires_tv64(&t.timer);
	set_restart_fn(restart, hrtimer_nanosleep_restart);
out:
	destroy_hrtimer_on_stack(&t.timer);
	return ret;
}

#ifdef CONFIG_64BIT

SYSCALL_DEFINE2(nanosleep, struct __kernel_timespec __user *, rqtp,
		struct __kernel_timespec __user *, rmtp)
{
	struct timespec64 tu;

	if (get_timespec64(&tu, rqtp))
		return -EFAULT;

	if (!timespec64_valid(&tu))
		return -EINVAL;

	current->restart_block.fn = do_no_restart_syscall;
	current->restart_block.nanosleep.type = rmtp ? TT_NATIVE : TT_NONE;
	current->restart_block.nanosleep.rmtp = rmtp;
	return hrtimer_nanosleep(timespec64_to_ktime(tu), HRTIMER_MODE_REL,
				 CLOCK_MONOTONIC);
}

#endif

#ifdef CONFIG_COMPAT_32BIT_TIME

SYSCALL_DEFINE2(nanosleep_time32, struct old_timespec32 __user *, rqtp,
		       struct old_timespec32 __user *, rmtp)
{
	struct timespec64 tu;

	if (get_old_timespec32(&tu, rqtp))
		return -EFAULT;

	if (!timespec64_valid(&tu))
		return -EINVAL;

	current->restart_block.fn = do_no_restart_syscall;
	current->restart_block.nanosleep.type = rmtp ? TT_COMPAT : TT_NONE;
	current->restart_block.nanosleep.compat_rmtp = rmtp;
	return hrtimer_nanosleep(timespec64_to_ktime(tu), HRTIMER_MODE_REL,
				 CLOCK_MONOTONIC);
}
#endif

/*
 * Functions related to boot-time initialization:
 */
int hrtimers_prepare_cpu(unsigned int cpu)
{
	struct hrtimer_cpu_base *cpu_base = &per_cpu(hrtimer_bases, cpu);
	int i;

	for (i = 0; i < HRTIMER_MAX_CLOCK_BASES; i++) {
		struct hrtimer_clock_base *clock_b = &cpu_base->clock_base[i];

		clock_b->cpu_base = cpu_base;
		seqcount_raw_spinlock_init(&clock_b->seq, &cpu_base->lock);
		timerqueue_init_head(&clock_b->active);
	}

	cpu_base->cpu = cpu;
	cpu_base->active_bases = 0;
	cpu_base->hres_active = 0;
	cpu_base->hang_detected = 0;
	cpu_base->next_timer = NULL;
	cpu_base->softirq_next_timer = NULL;
	cpu_base->expires_next = KTIME_MAX;
	cpu_base->softirq_expires_next = KTIME_MAX;
	cpu_base->online = 1;
	hrtimer_cpu_base_init_expiry_lock(cpu_base);
	return 0;
}

#ifdef CONFIG_HOTPLUG_CPU

static void migrate_hrtimer_list(struct hrtimer_clock_base *old_base,
				struct hrtimer_clock_base *new_base)
{
	struct hrtimer *timer;
	struct timerqueue_node *node;

	while ((node = timerqueue_getnext(&old_base->active))) {
		timer = container_of(node, struct hrtimer, node);
		BUG_ON(hrtimer_callback_running(timer));
		debug_deactivate(timer);

		/*
		 * Mark it as ENQUEUED not INACTIVE otherwise the
		 * timer could be seen as !active and just vanish away
		 * under us on another CPU
		 */
		__remove_hrtimer(timer, old_base, HRTIMER_STATE_ENQUEUED, 0);
		timer->base = new_base;
		/*
		 * Enqueue the timers on the new cpu. This does not
		 * reprogram the event device in case the timer
		 * expires before the earliest on this CPU, but we run
		 * hrtimer_interrupt after we migrated everything to
		 * sort out already expired timers and reprogram the
		 * event device.
		 */
		enqueue_hrtimer(timer, new_base, HRTIMER_MODE_ABS);
	}
}

int hrtimers_cpu_dying(unsigned int dying_cpu)
{
	int i, ncpu = cpumask_any_and(cpu_active_mask, housekeeping_cpumask(HK_TYPE_TIMER));
	struct hrtimer_cpu_base *old_base, *new_base;

	old_base = this_cpu_ptr(&hrtimer_bases);
	new_base = &per_cpu(hrtimer_bases, ncpu);

	/*
	 * The caller is globally serialized and nobody else
	 * takes two locks at once, deadlock is not possible.
	 */
	raw_spin_lock(&old_base->lock);
	raw_spin_lock_nested(&new_base->lock, SINGLE_DEPTH_NESTING);

	for (i = 0; i < HRTIMER_MAX_CLOCK_BASES; i++) {
		migrate_hrtimer_list(&old_base->clock_base[i],
				     &new_base->clock_base[i]);
	}

	/*
	 * The migration might have changed the first expiring softirq
	 * timer on this CPU. Update it.
	 */
	__hrtimer_get_next_event(new_base, HRTIMER_ACTIVE_SOFT);
	/* Tell the other CPU to retrigger the next event */
	smp_call_function_single(ncpu, retrigger_next_event, NULL, 0);

	raw_spin_unlock(&new_base->lock);
	old_base->online = 0;
	raw_spin_unlock(&old_base->lock);

	return 0;
}

#endif /* CONFIG_HOTPLUG_CPU */

void __init hrtimers_init(void)
{
	hrtimers_prepare_cpu(smp_processor_id());
	open_softirq(HRTIMER_SOFTIRQ, hrtimer_run_softirq);
}

/**
 * schedule_hrtimeout_range_clock - sleep until timeout
 * @expires:	timeout value (ktime_t)
 * @delta:	slack in expires timeout (ktime_t)
 * @mode:	timer mode
 * @clock_id:	timer clock to be used
 */
int __sched
schedule_hrtimeout_range_clock(ktime_t *expires, u64 delta,
			       const enum hrtimer_mode mode, clockid_t clock_id)
{
	struct hrtimer_sleeper t;

	/*
	 * Optimize when a zero timeout value is given. It does not
	 * matter whether this is an absolute or a relative time.
	 */
	if (expires && *expires == 0) {
		__set_current_state(TASK_RUNNING);
		return 0;
	}

	/*
	 * A NULL parameter means "infinite"
	 */
	if (!expires) {
		schedule();
		return -EINTR;
	}

<<<<<<< HEAD
=======
	/*
	 * Override any slack passed by the user if under
	 * rt contraints.
	 */
	if (rt_or_dl_task(current))
		delta = 0;

>>>>>>> bc9057da
	hrtimer_init_sleeper_on_stack(&t, clock_id, mode);
	hrtimer_set_expires_range_ns(&t.timer, *expires, delta);
	hrtimer_sleeper_start_expires(&t, mode);

	if (likely(t.task))
		schedule();

	hrtimer_cancel(&t.timer);
	destroy_hrtimer_on_stack(&t.timer);

	__set_current_state(TASK_RUNNING);

	return !t.task ? 0 : -EINTR;
}
EXPORT_SYMBOL_GPL(schedule_hrtimeout_range_clock);

/**
 * schedule_hrtimeout_range - sleep until timeout
 * @expires:	timeout value (ktime_t)
 * @delta:	slack in expires timeout (ktime_t)
 * @mode:	timer mode
 *
 * Make the current task sleep until the given expiry time has
 * elapsed. The routine will return immediately unless
 * the current task state has been set (see set_current_state()).
 *
 * The @delta argument gives the kernel the freedom to schedule the
 * actual wakeup to a time that is both power and performance friendly
 * for regular (non RT/DL) tasks.
 * The kernel give the normal best effort behavior for "@expires+@delta",
 * but may decide to fire the timer earlier, but no earlier than @expires.
 *
 * You can set the task state as follows -
 *
 * %TASK_UNINTERRUPTIBLE - at least @timeout time is guaranteed to
 * pass before the routine returns unless the current task is explicitly
 * woken up, (e.g. by wake_up_process()).
 *
 * %TASK_INTERRUPTIBLE - the routine may return early if a signal is
 * delivered to the current task or the current task is explicitly woken
 * up.
 *
 * The current task state is guaranteed to be TASK_RUNNING when this
 * routine returns.
 *
 * Returns 0 when the timer has expired. If the task was woken before the
 * timer expired by a signal (only possible in state TASK_INTERRUPTIBLE) or
 * by an explicit wakeup, it returns -EINTR.
 */
int __sched schedule_hrtimeout_range(ktime_t *expires, u64 delta,
				     const enum hrtimer_mode mode)
{
	return schedule_hrtimeout_range_clock(expires, delta, mode,
					      CLOCK_MONOTONIC);
}
EXPORT_SYMBOL_GPL(schedule_hrtimeout_range);

/**
 * schedule_hrtimeout - sleep until timeout
 * @expires:	timeout value (ktime_t)
 * @mode:	timer mode
 *
 * Make the current task sleep until the given expiry time has
 * elapsed. The routine will return immediately unless
 * the current task state has been set (see set_current_state()).
 *
 * You can set the task state as follows -
 *
 * %TASK_UNINTERRUPTIBLE - at least @timeout time is guaranteed to
 * pass before the routine returns unless the current task is explicitly
 * woken up, (e.g. by wake_up_process()).
 *
 * %TASK_INTERRUPTIBLE - the routine may return early if a signal is
 * delivered to the current task or the current task is explicitly woken
 * up.
 *
 * The current task state is guaranteed to be TASK_RUNNING when this
 * routine returns.
 *
 * Returns 0 when the timer has expired. If the task was woken before the
 * timer expired by a signal (only possible in state TASK_INTERRUPTIBLE) or
 * by an explicit wakeup, it returns -EINTR.
 */
int __sched schedule_hrtimeout(ktime_t *expires,
			       const enum hrtimer_mode mode)
{
	return schedule_hrtimeout_range(expires, 0, mode);
}
EXPORT_SYMBOL_GPL(schedule_hrtimeout);<|MERGE_RESOLUTION|>--- conflicted
+++ resolved
@@ -2074,14 +2074,6 @@
 	struct restart_block *restart;
 	struct hrtimer_sleeper t;
 	int ret = 0;
-<<<<<<< HEAD
-=======
-	u64 slack;
-
-	slack = current->timer_slack_ns;
-	if (rt_or_dl_task(current))
-		slack = 0;
->>>>>>> bc9057da
 
 	hrtimer_init_sleeper_on_stack(&t, clockid, mode);
 	hrtimer_set_expires_range_ns(&t.timer, rqtp, current->timer_slack_ns);
@@ -2281,16 +2273,6 @@
 		return -EINTR;
 	}
 
-<<<<<<< HEAD
-=======
-	/*
-	 * Override any slack passed by the user if under
-	 * rt contraints.
-	 */
-	if (rt_or_dl_task(current))
-		delta = 0;
-
->>>>>>> bc9057da
 	hrtimer_init_sleeper_on_stack(&t, clock_id, mode);
 	hrtimer_set_expires_range_ns(&t.timer, *expires, delta);
 	hrtimer_sleeper_start_expires(&t, mode);
